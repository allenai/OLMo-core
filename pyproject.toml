--- conflicted
+++ resolved
@@ -10,11 +10,7 @@
 authors = [
     { name = "Allen Institute for Artificial Intelligence", email = "olmo@allenai.org" },
 ]
-<<<<<<< HEAD
-requires-python = ">=3.11"
-=======
 requires-python = ">=3.10"
->>>>>>> 68c74093
 license = { file = "LICENSE" }
 dependencies = [
     "numpy",
