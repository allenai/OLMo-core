[build-system]
requires = ["setuptools", "wheel"]
build-backend = "setuptools.build_meta"

[project]
name = "ai2-olmo-core"
dynamic = ["version"]
readme = "README.md"
description = "Core training module for the Open Language Model (OLMo)"
authors = [
    { name = "Allen Institute for Artificial Intelligence", email = "olmo@allenai.org" },
]
requires-python = ">=3.9"
license = { file = "LICENSE" }
dependencies = [
    "numpy",
    "torch>=2.6.0",
    "cached-path>=1.7.2",
    "requests",
    "packaging",
    "rich",
    "omegaconf",
    "safetensors",
    "importlib_resources",
<<<<<<< HEAD
    "ai2-olmo-eval==0.8.4",
=======
    "bettermap"
>>>>>>> 87d64b95
]

[project.urls]
Homepage = "https://github.com/allenai/OLMo-core"
Documentation = "https://olmo-core.readthedocs.io/en/latest/"
Changelog = "https://github.com/allenai/OLMo-core/blob/main/CHANGELOG.md"

[project.optional-dependencies]
dev = [
    "black>=23.1,<24.0",
    "boto3",
    "build",
    "furo==2024.8.6",
    "google-cloud-storage",
    "isort>=5.12,<5.14",
    "mypy>=1.0,<1.4",
    "myst-parser>=1.0,<3.0",
    "pytest",
    "pytest-memray",
    "pytest-sphinx",
    "pytest-xdist",
    "ruff",
    "setuptools",
    "Sphinx>=6.0,<=8.1.3",
    "sphinx-autobuild",
    "sphinx-autodoc-typehints==1.23.3",
    "sphinx-copybutton",
    "sphinx-inline-tabs",
    "twine>=1.11.0",
    "wheel",
]
<<<<<<< HEAD
beaker = ["beaker-py>=1.36.0,<2.0", "GitPython>=3.0,<4.0"]
wandb = ["wandb"]
comet = ["comet_ml"]
transformers = ["transformers"]
all = ["ai2-olmo-core[dev,beaker,wandb,comet,transformers]"]
=======
beaker = ["beaker-py>=1.37.0,<2.0", "GitPython>=3.0,<4.0", "google-cloud-compute"]
comet = ["comet_ml"]
eval = ["ai2-olmo-eval==0.8.5"]
torchao = ["torchao"]
transformers = ["transformers"]
wandb = ["wandb"]
all = ["ai2-olmo-core[dev,beaker,comet,eval,torchao,transformers,wandb]"]

>>>>>>> 87d64b95

[tool.setuptools]
include-package-data = true

[tool.setuptools.package-data]
olmo_core = ["py.typed", "*.txt"]

[tool.setuptools.dynamic]
version = { attr = "olmo_core.version.VERSION" }

[tool.setuptools.packages.find]
where = ["src"]
include = ["olmo_core*"]
exclude = []

[tool.black]
line-length = 100
include = '\.pyi?$'
exclude = '''
(
      __pycache__
    | \.git
    | \.mypy_cache
    | \.pytest_cache
    | \.vscode
    | \.venv
    | \bdist\b
    | \bdoc\b
    | scratch/
)
'''

[tool.isort]
profile = "black"
multi_line_output = 3

[tool.ruff]
line-length = 100

[tool.ruff.lint]
ignore = ["F403", "F405", "E501"]
exclude = [
    ".bzr",
    ".direnv",
    ".eggs",
    ".git",
    ".venv",
    "venv",
    ".mypy_cache",
    "__pycache__",
    ".nox",
    ".pants.d",
    ".pytype",
    ".ruff_cache",
    ".svn",
    ".tox",
    "__pypackages__",
    "_build",
    "buck-out",
    "build",
    "dist",
    "node_modules",
    "doc",
    "pretrain_data",
    "inference",
]

[tool.ruff.lint.per-file-ignores]
"**/__init__.py" = ["F401"]

[tool.pyright]
reportPrivateImportUsage = false

[tool.ty.rules]
possibly-unbound-attribute = "ignore"
possibly-unbound-import = "ignore"

[tool.mypy]
ignore_missing_imports = true
no_site_packages = true
check_untyped_defs = true
namespace_packages = false
disable_error_code = "has-type"

[[tool.mypy.overrides]]
module = "tests.*"
strict_optional = false

[tool.pytest.ini_options]
testpaths = "src/test/"
python_classes = ["Test*", "*Test"]
log_format = "%(asctime)s - %(levelname)s - %(name)s - %(message)s"
log_level = "DEBUG"
log_cli = false
log_cli_level = "DEBUG"
markers = ["gpu"]
filterwarnings = [
    'ignore::FutureWarning:huggingface_hub\.file_download',
    'ignore::DeprecationWarning:pkg_resources',
    'ignore::DeprecationWarning:google\.rpc',
    'ignore::FutureWarning:torch\.distributed\.checkpoint\.default_planner',
    'ignore::UserWarning:torch\.distributed\.checkpoint\.state_dict_saver',
    'ignore::UserWarning:torch\.distributed\.checkpoint\.state_dict_loader',
]<|MERGE_RESOLUTION|>--- conflicted
+++ resolved
@@ -22,11 +22,7 @@
     "omegaconf",
     "safetensors",
     "importlib_resources",
-<<<<<<< HEAD
-    "ai2-olmo-eval==0.8.4",
-=======
     "bettermap"
->>>>>>> 87d64b95
 ]
 
 [project.urls]
@@ -58,13 +54,6 @@
     "twine>=1.11.0",
     "wheel",
 ]
-<<<<<<< HEAD
-beaker = ["beaker-py>=1.36.0,<2.0", "GitPython>=3.0,<4.0"]
-wandb = ["wandb"]
-comet = ["comet_ml"]
-transformers = ["transformers"]
-all = ["ai2-olmo-core[dev,beaker,wandb,comet,transformers]"]
-=======
 beaker = ["beaker-py>=1.37.0,<2.0", "GitPython>=3.0,<4.0", "google-cloud-compute"]
 comet = ["comet_ml"]
 eval = ["ai2-olmo-eval==0.8.5"]
@@ -73,7 +62,6 @@
 wandb = ["wandb"]
 all = ["ai2-olmo-core[dev,beaker,comet,eval,torchao,transformers,wandb]"]
 
->>>>>>> 87d64b95
 
 [tool.setuptools]
 include-package-data = true
