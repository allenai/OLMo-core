--- conflicted
+++ resolved
@@ -22,10 +22,7 @@
     "omegaconf",
     "safetensors",
     "importlib_resources",
-<<<<<<< HEAD
-=======
     "ai2-olmo-eval==0.8.5",
->>>>>>> 7e14a68e
 ]
 
 [project.urls]
@@ -49,14 +46,11 @@
     "pytest-xdist",
     "ruff",
     "setuptools",
-<<<<<<< HEAD
-=======
     "wheel",
     "build",
     "boto3",
     "google-cloud-compute",
     "google-cloud-storage",
->>>>>>> 7e14a68e
     "Sphinx>=6.0,<9.0",
     "sphinx-autobuild",
     "sphinx-autodoc-typehints==1.23.3",
