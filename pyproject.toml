[build-system]
requires = ["setuptools", "wheel"]
build-backend = "setuptools.build_meta"

[project]
name = "ai2-olmo-core"
dynamic = ["version"]
readme = "README.md"
description = "Core training module for the Open Language Model (OLMo)"
authors = [
    { name = "Allen Institute for Artificial Intelligence", email = "olmo@allenai.org" },
]
requires-python = ">=3.9"
license = { file = "LICENSE" }
dependencies = [
    "numpy<2.0",
    "torch>=2.6.0",
    "cached-path>=1.7.2",
    "requests",
    "packaging",
    "rich",
    "omegaconf",
    "safetensors",
    "importlib_resources",
    "ai2-olmo-eval==0.8.4",
]

[project.urls]
Homepage = "https://github.com/allenai/OLMo-core"
Documentation = "https://olmo-core.readthedocs.io/en/latest/"
Changelog = "https://github.com/allenai/OLMo-core/blob/main/CHANGELOG.md"

[project.optional-dependencies]
dev = [
    "ruff",
    "mypy>=1.0,<1.4",
    "black>=23.1,<24.0",
    "isort>=5.12,<5.14",
    "pytest",
    "pytest-memray",
    "pytest-sphinx",
    "pytest-xdist",
    "twine>=1.11.0",
    "setuptools",
    "wheel",
    "build",
    "boto3",
    "google-cloud-storage",
    "Sphinx>=6.0,<9.0",
    "furo==2024.8.6",
    "myst-parser>=1.0",
    "sphinx-copybutton",
    "sphinx-autobuild",
    "sphinx-autodoc-typehints==1.23.3",
    "sphinx-inline-tabs",
]
<<<<<<< HEAD
beaker = [
    "beaker-py>=1.36.0,<2.0.0",
    "GitPython>=3.0,<4.0",
]
wandb = [
    "wandb",
]
comet = [
    "comet_ml",
]
transformers = [
    "transformers",
]
all = [
    "ai2-olmo-core[dev,beaker,wandb,comet,transformers]",
]
=======
beaker = ["beaker-py>=1.36.0,<2.0", "GitPython>=3.0,<4.0"]
wandb = ["wandb"]
comet = ["comet_ml"]
transformers = ["transformers"]
all = ["ai2-olmo-core[dev,beaker,wandb,comet,transformers]"]
>>>>>>> 739bb3a8

[tool.setuptools]
include-package-data = true

[tool.setuptools.package-data]
olmo_core = ["py.typed", "*.txt"]

[tool.setuptools.dynamic]
version = { attr = "olmo_core.version.VERSION" }

[tool.setuptools.packages.find]
where = ["src"]
include = ["olmo_core*"]
exclude = []

[tool.black]
line-length = 100
include = '\.pyi?$'
exclude = '''
(
      __pycache__
    | \.git
    | \.mypy_cache
    | \.pytest_cache
    | \.vscode
    | \.venv
    | \bdist\b
    | \bdoc\b
    | scratch/
)
'''

[tool.isort]
profile = "black"
multi_line_output = 3

[tool.ruff]
line-length = 100

[tool.ruff.lint]
ignore = ["F403", "F405", "E501"]
exclude = [
    ".bzr",
    ".direnv",
    ".eggs",
    ".git",
    ".venv",
    "venv",
    ".mypy_cache",
    "__pycache__",
    ".nox",
    ".pants.d",
    ".pytype",
    ".ruff_cache",
    ".svn",
    ".tox",
    "__pypackages__",
    "_build",
    "buck-out",
    "build",
    "dist",
    "node_modules",
    "doc",
    "pretrain_data",
    "inference",
]

[tool.ruff.lint.per-file-ignores]
"**/__init__.py" = ["F401"]

[tool.pyright]
reportPrivateImportUsage = false

[tool.mypy]
ignore_missing_imports = true
no_site_packages = true
check_untyped_defs = true
no_namespace_packages = true
disable_error_code = "has-type"

[[tool.mypy.overrides]]
module = "tests.*"
strict_optional = false

[tool.pytest.ini_options]
testpaths = "src/test/"
<<<<<<< HEAD
python_classes = [
  "Test*",
  "*Test",
]
=======
python_classes = ["Test*", "*Test"]
>>>>>>> 739bb3a8
log_format = "%(asctime)s - %(levelname)s - %(name)s - %(message)s"
log_level = "DEBUG"
log_cli = false
log_cli_level = "DEBUG"
markers = ["gpu"]
filterwarnings = [
    'ignore::FutureWarning:huggingface_hub\.file_download',
    'ignore::DeprecationWarning:pkg_resources',
    'ignore::DeprecationWarning:google\.rpc',
    'ignore::FutureWarning:torch\.distributed\.checkpoint\.default_planner',
    'ignore::UserWarning:torch\.distributed\.checkpoint\.state_dict_saver',
    'ignore::UserWarning:torch\.distributed\.checkpoint\.state_dict_loader',
]<|MERGE_RESOLUTION|>--- conflicted
+++ resolved
@@ -54,7 +54,6 @@
     "sphinx-autodoc-typehints==1.23.3",
     "sphinx-inline-tabs",
 ]
-<<<<<<< HEAD
 beaker = [
     "beaker-py>=1.36.0,<2.0.0",
     "GitPython>=3.0,<4.0",
@@ -71,13 +70,6 @@
 all = [
     "ai2-olmo-core[dev,beaker,wandb,comet,transformers]",
 ]
-=======
-beaker = ["beaker-py>=1.36.0,<2.0", "GitPython>=3.0,<4.0"]
-wandb = ["wandb"]
-comet = ["comet_ml"]
-transformers = ["transformers"]
-all = ["ai2-olmo-core[dev,beaker,wandb,comet,transformers]"]
->>>>>>> 739bb3a8
 
 [tool.setuptools]
 include-package-data = true
@@ -164,14 +156,10 @@
 
 [tool.pytest.ini_options]
 testpaths = "src/test/"
-<<<<<<< HEAD
 python_classes = [
   "Test*",
   "*Test",
 ]
-=======
-python_classes = ["Test*", "*Test"]
->>>>>>> 739bb3a8
 log_format = "%(asctime)s - %(levelname)s - %(name)s - %(message)s"
 log_level = "DEBUG"
 log_cli = false
