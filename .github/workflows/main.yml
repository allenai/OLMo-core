name: Main

concurrency:
  group: ${{ github.workflow }}-${{ github.ref }}
  cancel-in-progress: true

on:
  pull_request:
    branches:
      - main
  push:
    branches:
      - main
    tags:
      - "v*.*.*"

env:
  # Change this to invalidate existing cache.
  CACHE_PREFIX: v1
  PYTHONPATH: ./src/
  AWS_ACCESS_KEY_ID: ${{ secrets.AWS_ACCESS_KEY_ID }}
  AWS_SECRET_ACCESS_KEY: ${{ secrets.AWS_SECRET_ACCESS_KEY }}
  BEAKER_TOKEN: ${{ secrets.BEAKER_TOKEN }}
  GOOGLE_CREDENTIALS: ${{ secrets.GOOGLE_CREDENTIALS }}

jobs:
  checks:
    name: ${{ matrix.task.name }}
    runs-on: [ubuntu-latest]
    timeout-minutes: 15
    strategy:
      fail-fast: false
      matrix:
        python: ["3.11"]
        task:
          - name: Lint
            run: make lint-check

          - name: Test
            run: |
<<<<<<< HEAD
              pytest -v --color=yes --durations=3 -n auto --dist=load \
                --ignore-glob='src/test/distributed/checkpoint*' \
=======
              pytest -v --color=yes --durations=3 \
                --ignore-glob='src/test/distributed/checkpoint*' \
                --ignore-glob='src/test/train/checkpoint*' \
                --ignore-glob='src/test/nn/*' \
>>>>>>> 53dced5e
                src/test/

          - name: Test checkpoint
            run: |
              pytest -v --color=yes --durations=3 \
                src/test/distributed/checkpoint* \
                src/test/train/checkpoint*

          - name: Test nn
            run: |
              pytest -v --color=yes --durations=3 \
                src/test/nn/

          - name: Type check
            run: make type-check

          - name: Build
            run: make build

          - name: Style
            run: make style-check

          - name: Docs
            run: |
              cd docs && make html SPHINXOPTS="-W --keep-going"

        include:
          - python: "3.10"
            task:
              name: Lint (min Python)
              run: make lint-check

    steps:
      - uses: actions/checkout@v4

      - name: Setup Python environment
        uses: ./.github/actions/setup-venv
        with:
          python-version: ${{ matrix.python }}
          cache-prefix: ${{ env.CACHE_PREFIX }}

      - name: Setup Google credentials
        run: |
          mkdir -p $HOME/.google
          printenv GOOGLE_CREDENTIALS > $HOME/.google/credentials.json
          echo "GOOGLE_APPLICATION_CREDENTIALS=$HOME/.google/credentials.json" >> $GITHUB_ENV

      - name: Restore mypy cache
        if: matrix.task.name == 'Type check'
        uses: actions/cache@v4
        with:
          path: .mypy_cache
          key: mypy-${{ env.CACHE_PREFIX }}-${{ runner.os }}-${{ matrix.python }}-${{ hashFiles('pyproject.toml') }}-${{ github.ref }}-${{ github.sha }}
          restore-keys: |
            mypy-${{ env.CACHE_PREFIX }}-${{ runner.os }}-${{ matrix.python }}-${{ hashFiles('pyproject.toml') }}-${{ github.ref }}
            mypy-${{ env.CACHE_PREFIX }}-${{ runner.os }}-${{ matrix.python }}-${{ hashFiles('pyproject.toml') }}

      - name: ${{ matrix.task.name }}
        run: |
          . .venv/bin/activate
          ${{ matrix.task.run }}

      - name: Upload package distribution files
        if: matrix.task.name == 'Build'
        uses: actions/upload-artifact@v4
        with:
          name: package
          path: dist

      - name: Clean up
        if: always()
        run: |
          . .venv/bin/activate
          pip uninstall -y ai2-olmo-core

  gpu_checks:
    name: ${{ matrix.task.name }}
    runs-on: ubuntu-latest
    timeout-minutes: 15
    env:
      GANTRY_GITHUB_TESTING: "true" # force better logging for CI
    strategy:
      fail-fast: false
      matrix:
        task:
          - name: Test (GPU)
            image: &gpu_test_image tylerr/olmo-core-tch291cu128-2025-11-25
            gpus: 2
            run: |
              pytest -v --color=yes --durations=3 -m gpu \
                --ignore-glob='src/test/distributed/checkpoint*' \
                --ignore-glob='src/test/nn/transformer*' \
                --ignore-glob='src/test/nn/moe*' \
                src/test/

          - name: Test checkpoint (GPU)
            image: *gpu_test_image
            gpus: 2
            run: |
              pytest -v --color=yes --durations=3 -m gpu \
                src/test/distributed/checkpoint*

          - name: Test transformer (GPU)
            image: *gpu_test_image
            gpus: 2
            run: |
              pytest -v --color=yes --durations=3 -m gpu \
                src/test/nn/transformer*

          - name: Test MoE (GPU)
            image: *gpu_test_image
            gpus: 2
            run: |
              pytest -v --color=yes --durations=3 -m gpu \
                src/test/nn/moe*
    steps:
      - uses: actions/checkout@v5
        with:
          ref: ${{ github.event.pull_request.head.sha }} # check out PR head commit instead of merge commit

      - uses: astral-sh/setup-uv@v6
        with:
          python-version: "3.12"

      - name: Install Gantry
        run:
          # uv tool install git+https://github.com/allenai/beaker-gantry
          uv tool install 'beaker-gantry>=3.1,<4.0'

      - name: Determine Beaker workspace
        if: env.BEAKER_TOKEN != ''
        run: |
          echo "BEAKER_WORKSPACE=$(make get-beaker-workspace)" >> $GITHUB_ENV

      - name: Determine current commit SHA (pull request)
        if: github.event_name == 'pull_request'
        run: |
          echo "COMMIT_SHA=${{ github.event.pull_request.head.sha }}" >> $GITHUB_ENV
          echo "BRANCH_NAME=${{ github.head_ref }}" >> $GITHUB_ENV

      - name: Determine current commit SHA (push)
        if: github.event_name != 'pull_request'
        run: |
          echo "COMMIT_SHA=$GITHUB_SHA" >> $GITHUB_ENV
          echo "BRANCH_NAME=${{ github.ref_name }}" >> $GITHUB_ENV

      - name: GPU Tests
        if: env.BEAKER_TOKEN != ''
<<<<<<< HEAD
        with:
          spec: |
            version: v2
            description: OLMo-core ${{ matrix.task.name }}
            budget: ai2/oe-training
            tasks:
              - name: tests
                image:
                  beaker: ${{ matrix.task.image }}
                context:
                  priority: normal
                  preemptible: true
                resources:
                  gpuCount: ${{ matrix.task.gpus }}
                timeout: 8m
                hostNetworking: true
                constraints:
                  cluster:
                    # H100 clusters
                    - ai2/jupiter-cirrascale-2
                    - ai2/augusta-google-1
                    - ai2/ceres-cirrascale
                    # A100 clusters
                    - ai2/saturn-cirrascale
                    # - ai2/allennlp-elanding-a100-40g
                envVars:
                  - name: CUBLAS_WORKSPACE_CONFIG
                    value: ":16:8"
                  - name: TOKENIZERS_PARALLELISM
                    value: "false"
                  - name: AWS_ACCESS_KEY_ID
                    secret: AWS_ACCESS_KEY_ID
                  - name: AWS_SECRET_ACCESS_KEY
                    secret: AWS_SECRET_ACCESS_KEY
                  - name: GOOGLE_APPLICATION_CREDENTIALS
                    value: "/.google/credentials.json"
                datasets:
                  - mountPath:  "/.google/credentials.json"
                    source:
                      secret: GOOGLE_CREDENTIALS
                command:
                  - "bash"
                  - "-c"
                  - "git clone https://github.com/allenai/OLMo-core.git && cd OLMo-core && git checkout ${{ env.COMMIT_SHA }} && pip install -e .[all] && ${{ matrix.task.run }}"
                result:
                  path: /unused
          token: ${{ env.BEAKER_TOKEN }}
          workspace: ${{ env.BEAKER_WORKSPACE }}
=======
        run: |
          gantry run \
            --show-logs \
            --yes \
            --workspace ${{ env.BEAKER_WORKSPACE }} \
            --description 'OLMo-core ${{ matrix.task.name }}' \
            --ref ${{ env.COMMIT_SHA }} \
            --branch ${{ env.BRANCH_NAME }} \
            --beaker-image ${{ matrix.task.image }} \
            --budget ai2/oe-base \
            --priority normal \
            --preemptible \
            --gpus ${{ matrix.task.gpus }} \
            --task-timeout 8m \
            --host-networking \
            --gpu-type h100 \
            --gpu-type a100 \
            --system-python \
            --dataset-secret 'GOOGLE_CREDENTIALS:/.google/credentials.json' \
            --env 'GOOGLE_APPLICATION_CREDENTIALS=/.google/credentials.json' \
            --env 'TOKENIZERS_PARALLELISM=false' \
            --env 'CUBLAS_WORKSPACE_CONFIG=:16:8' \
            --env-secret 'AWS_ACCESS_KEY_ID=AWS_ACCESS_KEY_ID' \
            --env-secret 'AWS_SECRET_ACCESS_KEY=AWS_SECRET_ACCESS_KEY' \
            -- ${{ matrix.task.run }}
>>>>>>> 53dced5e

  release:
    name: Release
    runs-on: ubuntu-latest
    needs: [checks]
    if: startsWith(github.ref, 'refs/tags/')
    steps:
      - uses: actions/checkout@v4
        with:
          fetch-depth: 0

      - name: Setup Python environment
        uses: ./.github/actions/setup-venv
        with:
          python-version: "3.11"
          cache-prefix: ${{ env.CACHE_PREFIX }}

      - name: Prepare environment
        run: |
          echo "RELEASE_VERSION=${GITHUB_REF#refs/tags/v}" >> $GITHUB_ENV
          echo "TAG=${GITHUB_REF#refs/tags/}" >> $GITHUB_ENV

      - name: Download package distribution files
        uses: actions/download-artifact@v4
        with:
          name: package
          path: dist

      - name: Generate release notes
        run: |
          . .venv/bin/activate
          python src/scripts/release/release_notes.py > ${{ github.workspace }}-RELEASE_NOTES.md

      - name: Publish package to PyPI
        run: |
          . .venv/bin/activate
          twine upload -u __token__ -p '${{ secrets.PYPI_TOKEN }}' dist/*

      - name: Publish GitHub release
        uses: softprops/action-gh-release@v2
        env:
          GITHUB_TOKEN: ${{ secrets.GITHUB_TOKEN }}
        with:
          body_path: ${{ github.workspace }}-RELEASE_NOTES.md
          prerelease: ${{ contains(env.TAG, 'rc') }}
          files: |
            dist/*

      - name: Add PR comments on release
        continue-on-error: true
        env:
          GH_TOKEN: ${{ github.token }}
        run: |
          ./src/scripts/release/add_pr_comments_on_release.sh

      - name: Send Slack notifications about release
        continue-on-error: true
        run: |
          . .venv/bin/activate
          python ./src/scripts/release/slack_notification.py '${{ secrets.SLACK_WEBHOOK_URL}}'<|MERGE_RESOLUTION|>--- conflicted
+++ resolved
@@ -38,15 +38,10 @@
 
           - name: Test
             run: |
-<<<<<<< HEAD
-              pytest -v --color=yes --durations=3 -n auto --dist=load \
-                --ignore-glob='src/test/distributed/checkpoint*' \
-=======
               pytest -v --color=yes --durations=3 \
                 --ignore-glob='src/test/distributed/checkpoint*' \
                 --ignore-glob='src/test/train/checkpoint*' \
                 --ignore-glob='src/test/nn/*' \
->>>>>>> 53dced5e
                 src/test/
 
           - name: Test checkpoint
@@ -195,56 +190,6 @@
 
       - name: GPU Tests
         if: env.BEAKER_TOKEN != ''
-<<<<<<< HEAD
-        with:
-          spec: |
-            version: v2
-            description: OLMo-core ${{ matrix.task.name }}
-            budget: ai2/oe-training
-            tasks:
-              - name: tests
-                image:
-                  beaker: ${{ matrix.task.image }}
-                context:
-                  priority: normal
-                  preemptible: true
-                resources:
-                  gpuCount: ${{ matrix.task.gpus }}
-                timeout: 8m
-                hostNetworking: true
-                constraints:
-                  cluster:
-                    # H100 clusters
-                    - ai2/jupiter-cirrascale-2
-                    - ai2/augusta-google-1
-                    - ai2/ceres-cirrascale
-                    # A100 clusters
-                    - ai2/saturn-cirrascale
-                    # - ai2/allennlp-elanding-a100-40g
-                envVars:
-                  - name: CUBLAS_WORKSPACE_CONFIG
-                    value: ":16:8"
-                  - name: TOKENIZERS_PARALLELISM
-                    value: "false"
-                  - name: AWS_ACCESS_KEY_ID
-                    secret: AWS_ACCESS_KEY_ID
-                  - name: AWS_SECRET_ACCESS_KEY
-                    secret: AWS_SECRET_ACCESS_KEY
-                  - name: GOOGLE_APPLICATION_CREDENTIALS
-                    value: "/.google/credentials.json"
-                datasets:
-                  - mountPath:  "/.google/credentials.json"
-                    source:
-                      secret: GOOGLE_CREDENTIALS
-                command:
-                  - "bash"
-                  - "-c"
-                  - "git clone https://github.com/allenai/OLMo-core.git && cd OLMo-core && git checkout ${{ env.COMMIT_SHA }} && pip install -e .[all] && ${{ matrix.task.run }}"
-                result:
-                  path: /unused
-          token: ${{ env.BEAKER_TOKEN }}
-          workspace: ${{ env.BEAKER_WORKSPACE }}
-=======
         run: |
           gantry run \
             --show-logs \
@@ -270,7 +215,6 @@
             --env-secret 'AWS_ACCESS_KEY_ID=AWS_ACCESS_KEY_ID' \
             --env-secret 'AWS_SECRET_ACCESS_KEY=AWS_SECRET_ACCESS_KEY' \
             -- ${{ matrix.task.run }}
->>>>>>> 53dced5e
 
   release:
     name: Release
