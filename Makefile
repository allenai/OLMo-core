.PHONY : checks
checks : style-check lint-check type-check

.PHONY : style-check
style-check :
	@echo "======== running isort... ========"
	@isort --check .
	@echo "======== running black... ========"
	@black --check .

.PHONY : lint-check
lint-check :
	@echo "======== running ruff... ========="
	@ruff check .

.PHONY : type-check
type-check :
	@echo "======== running mypy... ========="
	@mypy src/

.PHONY : style
style:
	@echo "======== formatting with isort... ========"
	@isort .
	@echo "======== formatting with black... ========"
	@black .

.PHONY : docs
docs :
	rm -rf docs/build/
	sphinx-autobuild -b html --watch src/olmo_core/ --watch README.md docs/source/ docs/build/

.PHONY : build
build :
	rm -rf *.egg-info/
	python -m build

####################################################################################################
# Docker build
####################################################################################################

#-----------------#
# Build variables #
#-----------------#

# NOTE: When upgrading dependency versions (like for torch) make sure:
#  * The corresponding versions specified in 'pyproject.toml' include the new version.
#  * The versions installed in '.github/actions/setup-venv/action.yml' match if necessary.
# NOTE: See https://hub.docker.com/r/nvidia/cuda/tags?name=devel-ubuntu22.04 for available CUDA versions.
CUDA_VERSION = 12.8.1
CUDA_VERSION_PATH=cu$(shell echo $(CUDA_VERSION) | cut -d"." -f1-2 | tr -d .)
<<<<<<< HEAD
PYTHON_VERSION = 3.11
TORCH_VERSION = 2.7.1
TORCH_VERSION_SHORT = $(shell echo $(TORCH_VERSION) | tr -d .)
INSTALL_CHANNEL = whl
GROUPED_GEMM_VERSION = "grouped_gemm @ git+https://git@github.com/tgale96/grouped_gemm.git@main"
FLASH_ATTN_VERSION = 2.7.4.post1
RING_FLASH_ATTN_VERSION = 0.1.5
LIGER_KERNEL_VERSION = 0.5.10
=======
PYTHON_VERSION = 3.12
TORCH_VERSION = 2.9.1
TORCH_VERSION_SHORT = $(shell echo $(TORCH_VERSION) | tr -d .)
INSTALL_CHANNEL = whl
GROUPED_GEMM_VERSION = "grouped_gemm @ git+https://git@github.com/tgale96/grouped_gemm.git@main"
FLASH_ATTN_VERSION = 2.8.2
FLASH_ATTN_3_SHA = "92ca9da8d66f7b34ff50dc080ec0fef9661260d6"
FA3_MAX_JOBS = 64
TE_VERSION = 2.9
RING_FLASH_ATTN_VERSION = 0.1.8
LIGER_KERNEL_VERSION = 0.6.4
>>>>>>> 53dced5e

#--------------#
# Build naming #
#--------------#

VERSION = $(shell python src/olmo_core/version.py)
VERSION_SHORT = $(shell python src/olmo_core/version.py short)
IMAGE_SUFFIX = $(shell date "+%Y-%m-%d")
IMAGE_TAG = tch$(TORCH_VERSION_SHORT)$(CUDA_VERSION_PATH)-$(IMAGE_SUFFIX)

.PHONY : docker-image
docker-image :
	docker build -f src/Dockerfile \
		--build-arg BUILDKIT_INLINE_CACHE=1 \
		--build-arg CUDA_VERSION=$(CUDA_VERSION) \
		--build-arg CUDA_VERSION_PATH=$(CUDA_VERSION_PATH) \
		--build-arg PYTHON_VERSION=$(PYTHON_VERSION) \
		--build-arg TORCH_VERSION=$(TORCH_VERSION) \
		--build-arg INSTALL_CHANNEL=$(INSTALL_CHANNEL) \
		--build-arg GROUPED_GEMM_VERSION=$(GROUPED_GEMM_VERSION) \
		--build-arg FLASH_ATTN_VERSION=$(FLASH_ATTN_VERSION) \
		--build-arg FLASH_ATTN_3_SHA=$(FLASH_ATTN_3_SHA) \
		--build-arg FA3_MAX_JOBS=$(FA3_MAX_JOBS) \
		--build-arg TE_VERSION=$(TE_VERSION) \
		--build-arg RING_FLASH_ATTN_VERSION=$(RING_FLASH_ATTN_VERSION) \
		--build-arg LIGER_KERNEL_VERSION=$(LIGER_KERNEL_VERSION) \
		--target release \
		-t olmo-core:$(IMAGE_TAG) .
	echo "Built image 'olmo-core:$(IMAGE_TAG)', size: $$(docker inspect -f '{{ .Size }}' olmo-core:$(IMAGE_TAG) | numfmt --to=si)"

.PHONY : ghcr-image
ghcr-image : docker-image
	docker tag olmo-core:$(IMAGE_TAG) ghcr.io/allenai/olmo-core:$(IMAGE_TAG)
	docker push ghcr.io/allenai/olmo-core:$(IMAGE_TAG)
	docker tag olmo-core:$(IMAGE_TAG) ghcr.io/allenai/olmo-core:latest
	docker push ghcr.io/allenai/olmo-core:latest

BEAKER_WORKSPACE = ai2/OLMo-core
BEAKER_USER = $(shell beaker account whoami --format=json | jq -r '.[0].name')

.PHONY : beaker-image
beaker-image : docker-image
	./src/scripts/beaker/create_beaker_image.sh olmo-core:$(IMAGE_TAG) olmo-core-$(IMAGE_TAG) $(BEAKER_WORKSPACE)

.PHONY : get-beaker-workspace
get-beaker-workspace :
	@echo $(BEAKER_WORKSPACE)

.PHONY : get-full-beaker-image-name
get-full-beaker-image-name :
	@./src/scripts/beaker/get_full_image_name.sh $(IMAGE_TAG) $(BEAKER_WORKSPACE)<|MERGE_RESOLUTION|>--- conflicted
+++ resolved
@@ -49,28 +49,14 @@
 # NOTE: See https://hub.docker.com/r/nvidia/cuda/tags?name=devel-ubuntu22.04 for available CUDA versions.
 CUDA_VERSION = 12.8.1
 CUDA_VERSION_PATH=cu$(shell echo $(CUDA_VERSION) | cut -d"." -f1-2 | tr -d .)
-<<<<<<< HEAD
-PYTHON_VERSION = 3.11
-TORCH_VERSION = 2.7.1
-TORCH_VERSION_SHORT = $(shell echo $(TORCH_VERSION) | tr -d .)
-INSTALL_CHANNEL = whl
-GROUPED_GEMM_VERSION = "grouped_gemm @ git+https://git@github.com/tgale96/grouped_gemm.git@main"
-FLASH_ATTN_VERSION = 2.7.4.post1
-RING_FLASH_ATTN_VERSION = 0.1.5
-LIGER_KERNEL_VERSION = 0.5.10
-=======
 PYTHON_VERSION = 3.12
 TORCH_VERSION = 2.9.1
 TORCH_VERSION_SHORT = $(shell echo $(TORCH_VERSION) | tr -d .)
 INSTALL_CHANNEL = whl
 GROUPED_GEMM_VERSION = "grouped_gemm @ git+https://git@github.com/tgale96/grouped_gemm.git@main"
-FLASH_ATTN_VERSION = 2.8.2
-FLASH_ATTN_3_SHA = "92ca9da8d66f7b34ff50dc080ec0fef9661260d6"
-FA3_MAX_JOBS = 64
-TE_VERSION = 2.9
-RING_FLASH_ATTN_VERSION = 0.1.8
-LIGER_KERNEL_VERSION = 0.6.4
->>>>>>> 53dced5e
+FLASH_ATTN_VERSION = 2.7.4.post1
+RING_FLASH_ATTN_VERSION = 0.1.4
+LIGER_KERNEL_VERSION = 0.5.4
 
 #--------------#
 # Build naming #
