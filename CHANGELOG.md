--- conflicted
+++ resolved
@@ -25,12 +25,9 @@
 - Added support for headwise QK norm.
 - Add BOS token in in-loop evals, when specified by the tokenizer (`ai2-olmo-eval==0.8.4`)
 - Add support for BOS token matching EOS token for intra-document masking in FSL numpy datasets.
-<<<<<<< HEAD
-=======
 - Added option to allow profiler to record on multiple ranks.
 - Added support for accessing Google on non-Google clusters via auth with service account keys.
 - Added support for revisions in `convert_checkpoint_from_hf.py` and the `load_hf_model` method of `olmo_core.nn.hf.checkpoint`.
->>>>>>> a04e93f9
 
 ### Changed
 
@@ -39,10 +36,7 @@
 - Fixed bug causing slow evals in BPB/RC in-loop evals due to fast MC
 - Changed default precision of converted HF models in `src/examples/huggingface/convert_checkpoint_to_hf.py` to bfloat16.
 - Changed default cluster to `saturn` in `src/examples/llama/train_launch.py`.
-<<<<<<< HEAD
-=======
 - Made some beaker secrets optional for internal experiments.
->>>>>>> a04e93f9
 
 ### Fixed
 
@@ -57,12 +51,9 @@
 - Ensured eval tasks are sorted to maintain the same order across ranks (the cookbook was configuring these in an unsorted way).
 - W&B callback uses working directory instead of save folder for local cache.
 - Reset speed monitor callback after changing batch size.
-<<<<<<< HEAD
-=======
 - Fixed parallelism compatiblity between cp + tp and cp + pp and added test to catch regressions.
 - Ensure sharded parameters are initialized differently on separate ranks.
 - Fixed fingerprinting for FSL datasets
->>>>>>> a04e93f9
 
 ## [v2.1.0](https://github.com/allenai/OLMo-core/releases/tag/v2.1.0) - 2025-04-14
 
