# Changelog

All notable changes to this project will be documented in this file.

The format is based on [Keep a Changelog](https://keepachangelog.com/en/1.0.0/),
and this project adheres to [Semantic Versioning](https://semver.org/spec/v2.0.0.html).

## Unreleased

### Fixed

- Fixed parsing username+password git remote URLs in `launch.beaker` module.
- Cluster names in Beaker have changed.
- Fixed mixture rounding error with `SourceMixtureDataset`, which was previously causing samples to be repeated at the end of training.

### Changed

- Increased `NCCL_FASTRAK_PLUGIN_ACCEPT_TIMEOUT_MS` from 10 minutes to 30 minutes.
- `SlackNotifierCallback` will now notify on checkpoint saved and post epoch events.
- `BeakerLaunchConfig.launch()` will now send Slack notifications by default when `follow=True` if the env var `SLACK_WEBHOOK_URL` is set.

### Added

- Adds a custom block that does LayerNorm Scaling
- Adds the `HalfCos` learning rate scheduler

## [v2.2.0](https://github.com/allenai/OLMo-core/releases/tag/v2.2.0) - 2025-08-26

### Added

- Added option to set LR scheduler based on tokens instead of steps (e.g. `--train_module.scheduler.units=tokens`).
- Added a "packed" numpy FSL variant that packs documents into sequences using the best-fit-decreasing bin packing algorithm following the work from [Fewer Truncates Improve Language Modeling](https://arxiv.org/pdf/2404.10830).
- Added module `olmo_core.testing`.
- Added a "interleaved" numpy FSL variant that interleaves several documents into sequences following the work from [LongSkywork: A Training Recipe for Efficiently Extending Context Length in Large Language Models](https://arxiv.org/pdf/2406.00605).
- Added sliding window attention as a feature
- Added `BatchSizeSchedulerCallback` for setting a batch size schedule over the course of a training run.
- Added optional `TrainModule` method, `.pre_train()`, which runs right after `Callback.pre_train()`.
- The `BeakerCallback` will save the config and Python requirements to the results dataset.
- Added `from_file` method to `Config` class.
- Added in-loop evals for OLMES basic skills eval
- Added in-loop fast MCQA for in-loop evals and translated MBPP tasks
- Added in-loop few-shot HumanEval BPB
- Added `fast` and `full` in-loop recommendations, where `fast` is a roughly 2-3x faster subset of `full`
- Added support for converting to HF models in lower precisions.
- Added support for headwise QK norm.
- Add BOS token in in-loop evals, when specified by the tokenizer (`ai2-olmo-eval==0.8.4`)
- Add support for BOS token matching EOS token for intra-document masking in FSL numpy datasets.
- Added option to allow profiler to record on multiple ranks.
- Added support for accessing Google on non-Google clusters via auth with service account keys.
- Added support for revisions in `convert_checkpoint_from_hf.py` and the `load_hf_model` method of `olmo_core.nn.hf.checkpoint`.
- `foreach` support in `SkipStepAdamW`.
- Added `budget` mode for activation checkpointing configuration.
<<<<<<< HEAD
- Added `io.remove_file()` function.
- Added ABF, PI, and YaRN rope scaling strategies.
- Added a script to compare two WandB runs
- Added `namespace` option to `nn.buffer_cache.BufferCache`.
=======
- Added `io.remove_file()` and `io.glob_directory` functions.
- Added ABF, PI, and YaRN rope scaling strategies.
- Added a script to compare two WandB runs
- Added `namespace` option to `nn.buffer_cache.BufferCache`.
- Added the option to configure `head_stride` for context parallelism with ring-flash-attn.
- Added the option to group multiple npy source files together for packing with the packed FSL dataset by setting `source_group_size` to an integer greater than 1.
- Added `load_optim_state: Optional[bool]` option to `Trainer.load_checkpoint()`.
- Added `GenerationModule` for OLMo-core native autoregressive generation with support for kv caching.
- Added optional hostname constraints for beaker experiments on Google clusters.
>>>>>>> b550f9bf

### Changed

- Output of `LMHead` when `labels` is passed as input is now a 4-tuple instead of a 3-tuple, with `(logits, loss, ce_loss, z_loss)`, where `loss` is the combined loss (`ce_loss + z_loss`).
- The `ConfigSaver` callback will automatically set the config to save for other callbacks (`WandBCallback`, `CometCallback`, and `BeakerCallback` as of now).
- Fixed bug causing slow evals in BPB/RC in-loop evals due to fast MC
- Changed default precision of converted HF models in `src/examples/huggingface/convert_checkpoint_to_hf.py` to bfloat16.
- Changed default cluster to `saturn` in `src/examples/llama/train_launch.py`.
- Made some beaker secrets optional for internal experiments.
- Changed `SlidingWindowAttentionConfig` to improve clarity.
- Changed the default Beaker budget

### Fixed

- Modify `TokenizerConfig.from_hf()` to fallback to tokenizer_config.json if config.json is not found.
- Fixed loading checkpoints with missing keys from transformer train modules using torch 2.7.
- Made MoE load balancing loss more robust.
- Fixed a bug with `ReorderedNormTransformerBlock` when using fine-grained FSDP wrapping and activation checkpointing together.
- Fixed an issue preventing tensor parallelism from working with `LMHead` when using the "fused_linear" loss implementation.
- Fixed a bug with `LMHead` when using "fused_linear" loss implementation where the `ce_loss` output included the `z_loss` added to it.
- Fixed training on single GPU when using a `SkipStepOptimizer`.
- Fixed the initialization of the `CosWithWarmupAndLinearDecay` learning rate scheduler
- Ensured eval tasks are sorted to maintain the same order across ranks (the cookbook was configuring these in an unsorted way).
- W&B callback uses working directory instead of save folder for local cache.
- Reset speed monitor callback after changing batch size.
- Fixed parallelism compatiblity between cp + tp and cp + pp and added test to catch regressions.
- Ensure sharded parameters are initialized differently on separate ranks.
- Fixed fingerprinting for FSL datasets
- Fixed bug where `step` state in `SkipStepAdamW` was not incremented, biasing the optimizer steps. Added option to restore the bug for backwards compatibility.
- Removed `sklearn` from upstream dependency `ai2-olmo-eval`.
- Made removing ephemeral checkpoints more robust.
- Made running bookkeeping operations more robust.
- Ensure RoPE modules with different settings use a unique sub-cache for their buffers.
<<<<<<< HEAD
=======
- Fixed bug with context parallelism where every transformer block would use the same RoPE buffers even if their RoPE was configured differently.
- Fixed MFU computation to work with FSDP, corrected some device specs.
- Optimization: avoid redundant calls to `model.train()` in `TransformerTrainModule`.
- `NumpyDatasetConfig.expand_glob` now works with remote directories.
- Fixed Attention block sharding when TP and head-wise QK norm are both applied.

>>>>>>> b550f9bf

## [v2.1.0](https://github.com/allenai/OLMo-core/releases/tag/v2.1.0) - 2025-04-14

### Added

- Added 50B Dolmino 11/24 mix.
- Added support for auxiliary-loss-free MoE load-balancing, similar to DeepSeek-v3. You can activate this by setting `bias_gamma` to a non-zero float in your `MoERouter` config.
- Added support for sequence-level MoE load balancing loss.
- Compatibility with B200s.
- Added support for `warmup_fraction` as an alternative to `warmup_steps` in all schedulers, allowing warmup to be specified as a fraction of total training steps.
- A better config for the 1B model, ported from the old OLMo trainer.
- Added `auto_resume` option to `CometCallback` for resume an existing run.
- (BETA) Added methods `load_hf_model` and `save_hf_model` for saving supported OLMo Core models to HF transformers format.
Also added lower-level methods for converting state between the formats.
- Added the ability to run the evaluator callback on `.pre_train()` by setting `eval_on_startup=True`, and to cancel the run after the first time evals run by setting `cancel_after_first_eval=True`.
- Added support for label mask files with numpy FSL datasets.
- Added a `git` configuration to `BeakerLaunchConfig`.

### Changed

- `TransformerTrainModuleConfig` can now be used to build a `TransformerPipelineTrainModule` by adding a `pp_config` spec. This makes the `TransformerPipelineTrainModuleConfig` redundant, but it will be kept around for backwards compatibility until the next major release.
- Several state dict methods in `TrainModule` now take an `optim` option, which can disable the use of optimizer state.
- Updated `Float8Config` for latest version of `torchao`.
- Undo a fix applied to `olmo_core.data.numpy_dataset.NumpyFSLDatasetMixture` that was generating a mismatch between the shape of instances in the dataset and the shape of instances in the data loader.
- Made the 1B and 7B scripts more similar to each other.
- Changed underlying logic and top-level arguments of `convert_checkpoint_from_hf.py` and `convert_checkpoint_to_hf.py`.
- Beaker experiments launched with the `BeakerLaunchConfig` will now log with ANSI colors enabled.

### Fixed

- Fixed calculation of total steps based on epochs at the end of a training job.
- Fixed a bug where the trainer might try to save a duplicate final checkpoint if the run that already completed was restarted.
- When submitting a Beaker job from a branch that's tracking a GitHub fork, OLMo-core now instructs Beaker to pull from the fork instead of from the main repo.
- Made Beaker image resolution more robust.
- Having `t_max` overrides in the default model configs is confusing and error prone, so we removed them.
- Beaker launcher will only clone a single branch at runtime when possible, which can be much faster.


## [v2.0.1](https://github.com/allenai/OLMo-core/releases/tag/v2.0.1) - 2025-03-18

### Added

- Added information about the official 32B training run.
- Added information about the official 32B anneal training run.
- Added automatic support for LL128 when running on Augusta.
- Added information about 32B training logs.

### Fixed

- The official config for the 32B had unrealistic batch size settings.
- Ignore `group_overrides` for frozen parameters instead of throwing an error.
- Bump `ai2-olmo-eval==0.7.1`, which fixes makes the in-loop evaluation consistent with OLMES by removing [a bias](https://github.com/allenai/OLMo-in-loop-evals/pull/6)

### Removed

- Removed the "fused" cross-entropy loss variant. It had a bug and consistently under-performed the native PyTorch version when compiled. See [Post Incident Report: bug with fused CE loss](https://docs.google.com/document/d/1IK6q2gX6mH7eQO_IItCZAYYlm4g4htL4mNWbTQuPKf4/edit?usp=sharing) for more information.

## [v2.0.0](https://github.com/allenai/OLMo-core/releases/tag/v2.0.0) - 2025-03-12

This major release introduces a few breaking changes. We've provided more information here: [OLMo-core v2 design and upgrade guide](https://docs.google.com/document/d/1LvANhNzA-MdtiD2pLniLTqB9wxSSuqY435WuJIADeFM/edit?usp=sharing).

### Added

- Added `TrainModule` abstraction with `TransformerTrainModule` implementation, which encapsulates both a model and optimizer.
- Added `namespace` argument to `Trainer.record_metric()`.
- Added support for context parallelism.
- Added support for expert parallelism with MoE models.
- Added in-loop evals for Minerva, GSM, HumanEval, MBPP (`ai2-olmo-eval==0.7.0`)
- Added `CosWithWarmupAndLinearDecay` learning rate scheduler
- Added `WSD` learning rate scheduler
- Added `RunDuration` in `model_ladder` to configure training durations in terms of Chinchilla multipliers.

### Changed

- The `Trainer` now takes a `TrainModule` instead of a model and optimizer, and several configuration options have been moved to `TransformerTrainModule`, including `rank_microbatch_size`, `fused_loss`, `compile_loss`, `z_loss_multiplier`, and `autocast_precision`.
- Several `TransformerModelConfig` options have been to `TransformerTrainModule` / `TransformerTrainModuleConfig`, including `dp_config`, `tp_config`, `float8_config`, and `compile`.

### Removed

- Removed the following callbacks: `MoEHandlerCallback`, `SchedulerCallback`, `MatrixNormalizerCallback`, `GradClipperCallback`, and `Float8HandlerCallback`.
  The functionality from all of those callbacks has been moved to the `TransformerTrainModule` class.
- Removed the callback methods `.pre_eval_batch()` and `.post_eval_batch()`.

### Fixed

- Fixed the model ladder code when training on mps or cpu device

## [v1.9.0](https://github.com/allenai/OLMo-core/releases/tag/v1.9.0) - 2025-03-10

### Fixed

- Ensure certain optimizer param group fields are not overridden by the values in a checkpoint.

### Added

- Added `instance_filter_config` field to `NumpyDatasetConfig`.
- Added conversion script for OLMo 2 checkpoints to Huggingface format.
- Added `BeakerCallback`.
- Added logging for in-loop eval throughput

### Fixed

- Ensure certain optimizer param group fields are not overridden by the values in a checkpoint.
- Fixed issue where non-zero ranks would report partially-reduced values for training metrics.

## [v1.8.0](https://github.com/allenai/OLMo-core/releases/tag/v1.8.0) - 2025-01-29

### Added

- Added support for tensor parallelism. See the `TransformerConfig` class for usage.
- Added more downstream tasks from the model ladder.
- Added `io.copy_dir()` function.
- Added new LR schedulers: `LinearWithWarmup`, `InvSqrtWithWarmup`, `ConstantWithWarmup`, `SequentialScheduler`.
- Added option to pre-download checkpoint files from remote storage before trying to load a checkpoint.
- Added a callback for sending Slack notifications.
- Makes the MPS device work on Apple Silicon
- Added `SkipStepAdamW` optimizer.
- The trainer can load model-only checkpoints now.
- Added the option to throttle checkpoint uploads to one rank from each node at a time.
- Added support for logging rich Table objects as text in source mixture datasets.
- Added `unshard_strategy` parameter to `unshard_checkpoint()` function in `olmo_core.distributed.checkpoint`.
- Added function `load_keys()` to `olmo_core.distributed.checkpoint`.
- Added support for low precision optim state in `SkipStepAdamW`.

### Changed

- Changed storage of shared shard state in sharded checkpoints from smallest shard to lowest rank (normally 0).
- Changed how the trainer handles loading a checkpoint when `load_path` is provided. Now `load_path` is only used if no checkpoint is found in the `save_folder`.

### Fixed

- Added missing `weights_only=False` argument to fix loading train checkpoints with newer versions of PyTorch.
- Fixed bug where GCS upload does not retry on transient failures.
- Fixed bug where source mixture datasets were truncating source files instead of randomly sampling.
- Fixed bug in source mixture datsets where sampling from small npy files raised an mmap exception due to 0 instances in the sampled index.

## [v1.7.0](https://github.com/allenai/OLMo-core/releases/tag/v1.7.0) - 2024-11-27

### Added

- Added `key_mapping` argument to `olmo_core.distributed.checkpoint.load_model_and_optim_state()`
  for loading checkpoints with different key names.
- Added `load_key_mapping` field to the trainer, same idea as the new `key_mapping` argument above.
- Added an implementation of nGPT called `NormalizedTransformer`.
- Added an example showing how to convert a HuggingFace Llama 3.2 checkpoint into the right format for OLMo-core.
- Added an API for scaling RoPE embeddings.
- Added a `ModelLadder` API.

### Changed

- The `w_out` and `norm` top-level children of the `Transformer` model are now wrapped together in an `lm_head` module. Training scripts will have backwards compatibility with older checkpoints due to the `load_key_mapping` explained above.

### Fixed

- (Optimization) Mark model input sizes as dynamic for `torch.compile()` to avoid recompile during evals or variable-sequence / batch size training. This doesn't seem to hurt throughput.
- Made HTTPS and GCS IO functions more robust.
- Fixed a bug where we were always getting dolma2 tokenized validation data when generating config with DataMix.v3_small_ppl_validation.

## [v1.6.3](https://github.com/allenai/OLMo-core/releases/tag/v1.6.3) - 2024-11-15

### Added

- Added `olmo_core.distributed.checkpoint.get_checkpoint_metadata()` function.
- (BETA) Added flag to compile the optimizer step. So far only tested with AdamW. May not work with other optimizers.

### Fixed

- Old ephemeral checkpoints won't be removed until after the latest ephemeral checkpoint is saved successfully.
- Made GCS uploads more robust.
- Fixed single-node training on Google Augusta cluster.
- `numpy.random.dirichlet()` does not always sum to 1.0, so allow for a small tolerance in validating domain weights.

## [v1.6.2](https://github.com/allenai/OLMo-core/releases/tag/v1.6.2) - 2024-11-08

### Added

- Added option to disable `GarbageCollectorCallback`, not that you'd want to do this usually, but I needed to run an experiment to show how important that callback is.

### Fixed

- Fixed a bug where some default callbacks could be added twice if given a different name by the user.
- Fixed a bug where some `Trainer` bookkeeping tasks may not complete before `.fit()` returns.

## [v1.6.1](https://github.com/allenai/OLMo-core/releases/tag/v1.6.1) - 2024-11-06

### Added

- Added `retries` field to `BeakerLaunchConfig`.
- Allow running on Augusta cluster with existing train scripts.
- Added `olmo_core.utils.logging_configured()` function to check if logging has been configured.

### Fixed

- Fixed a potential distributed deadlock bug when training without a separate CPU-only bookkeeping backend.
- Removed some unnecessary host-device syncs in `olmo_core.distributed.utils`.
- Added `Trainer(Config).async_bookkeeping` field to toggle async bookkeeping.

## [v1.6.0](https://github.com/allenai/OLMo-core/releases/tag/v1.6.0) - 2024-11-01

### Added

- Added option to compile the trainer's loss function (`Trainer.compile_loss`).
- Added `SourceMixtureDataset` for composing a training mixture based on ratios of source datasets.
- Added `NumpyFSLDatasetMixture` for constructing a `NumpyDatasetBase` from a `SourceMixtureDataset`. Note this is only supported for FSL datasets.
- Added tests for `SourceMixture*` and `NumpyFSLDatasetMixture`.
- Added `DownstreamEvaluatorCallbackConfig` class for running in-loop downstream eval via [OLMo-in-loop-evals](https://github.com/allenai/OLMo-in-loop-evals).

### Changed

- Moved some types into `olmo_core.data.types` to avoid some circular dependencies.

### Fixed

- Made GCS client more robust by automatically retrying timeout errors for most operations.

## [v1.5.0](https://github.com/allenai/OLMo-core/releases/tag/v1.5.0) - 2024-10-23

### Added

- Added Google Cloud support for `list_directory()` and `clear_directory()`.
- Added `CometCallback` for logging training runs to Comet.ml.
- Added `DataMixBase` class, to allow extending to new data mix groups.
- Added support for MoE-based models.
- Added method `DataLoaderBase.get_mock_batch()`.
- Trainer now starts with a dry-run of a fake batch created by `DataLoaderBase.get_mock_batch()`.
- Added `Callback.pre_backward()`, `.pre_eval_batch()`, and `.post_eval_batch()` methods.
- Added `Trainer.model_forward()`, `.get_losses()`, and `.eval_batch()` methods.
- Added a new `TransformerActivationCheckpointingMode`, "selected_ops" (requires torch 2.5 or newer).

### Changed

- `BeakerLaunchConfig.setup_steps` should now include steps to clone your repo (which it will by default). This change allows support for private repos.

### Fixed

- `prepare_cli_environment()` now calls `add_cached_path_clients()`.
- Removed an unnecessary host-device sync.

## [v1.4.0](https://github.com/allenai/OLMo-core/releases/tag/v1.4.0) - 2024-10-02

### Changed

- Updated default layer norm epsilon for OLMo models from `1e-5` to `1e-6` to match latest model.
- Renamed `FSLDataLoader` to `NumpyFSLDataLoader`.
- Renamed `VSLDataLoader` to `NumpyVSLDataLoader`.
- The trainer now takes a `data_loader: DataLoaderBase` instead of a `dataset: NumpyDatasetBase`.

## [v1.3.2](https://github.com/allenai/OLMo-core/releases/tag/v1.3.2) - 2024-09-27

### Added

- Added `Config.validate()`, `Config.replace()`, and `Config.apply()` methods.
- Trainer now records sequence length as a metric.

### Fixed

- Ensure additional cached-path clients are added in the process pool workers from some dataset preparation methods.
- Fixed `label_mask` tensor created by `NumpyPaddedFSLDataset`.
- Removed redundant warning messages about CUDA alloc retries.
- Fixed non-deterministic deadlock bug with async checkpointing.

## [v1.3.1](https://github.com/allenai/OLMo-core/releases/tag/v1.3.1) - 2024-09-26

### Fixed

- Fixed the name given to evaluator metrics logged.

## [v1.3.0](https://github.com/allenai/OLMo-core/releases/tag/v1.3.0) - 2024-09-26

### Added

- Added `torchao` to the Docker/Beaker images.
- Added support for `torchao` `float8` training via the `Float8HandlerCallback`.
- Added `Callback.post_attach()` method.

## [v1.2.0](https://github.com/allenai/OLMo-core/releases/tag/v1.2.0) - 2024-09-25

### Added

- Added support for wildcards in `OptimGroupOverride.params`.
- Added `NumpyPaddedFSLDataset` variant.
- Added `Evaluator` class and `EvaluatorCallback` for in-loop evals.
- Added `v3-small-ppl-validation` data mix.

### Fixed

- Fixed bug with data loader when using threading.

## [v1.1.0](https://github.com/allenai/OLMo-core/releases/tag/v1.1.0) - 2024-09-18

### Added

- Added support for changing train sequence length when loading a checkpoint.
- Added support for sequence length warm-up during training via the callback `SequenceLengthSchedulerCallback`.
- Added support for variable sequence length (VSL) datasets and VSL curriculums as introduced in ["Dataset Decomposition: Faster LLM Training with Variable Sequence Length Curriculum"](https://arxiv.org/pdf/2405.13226).
- Added `Lion` and `SkipStepLion` optimizers.
- Added `init_seed` argument to `Transformer` and `TransformerConfig`.

### Changed

- Renamed `MemMapDataset` to `NumpyFSLDataset`.
- Batch size is now specified in tokens, not instances.

## [v1.0.6](https://github.com/allenai/OLMo-core/releases/tag/v1.0.6) - 2024-09-05

### Added

- Added "selected_modules" transformer activation checkpointing mode.
- Added `OLMo-1B.py` official training script.
- Added `OLMo-13B.py` official training script.
- Added `Trainer.get_metric()`, `.get_loss()`, and `.get_zloss()` methods.
- Added `io.copy_file()` function.
- Added `ProfilerCallback` for profiling/tracing the training loop with PyTorch `profiler` module.
- Added an "L2 norm" metric reduce type.

### Fixed

- Made reducing metrics more numerically stable with large world sizes.

## [v1.0.5](https://github.com/allenai/OLMo-core/releases/tag/v1.0.5) - 2024-09-03

### Fixed

- Fixed bug with checkpointer callback searching for existing ephemeral checkpoints when the checkpoint folder doesn't exist.
- Checkpointer callback won't collect existing ephemeral checkpoints that were saved after the checkpoint that was loaded from.

## [v1.0.4](https://github.com/allenai/OLMo-core/releases/tag/v1.0.4) - 2024-09-01

### Added

- Added `Trainer.save_checkpoint()` and `Trainer.save_checkpoint_async()` methods.
- Added `Callback.post_checkpoint_saved()` and `Callback.post_checkpoint_loaded()` methods.
- Added `ConfigSaverCallback`.
- Added `MemMapDataset.fingerprint` property.

### Changed

- The `work_dir` argument to `TrainerConfig` now defaults to `save_folder` is `save_folder` is a local path, otherwise a temporary directory with the same name as the basename of the `save_folder`.
- The `seed` argument to `prepare_training_environment()` is now optional.

### Fixed

- Fixed setting the right env vars for single node training on Jupiter.

## [v1.0.3](https://github.com/allenai/OLMo-core/releases/tag/v1.0.3) - 2024-08-30

### Added

- Add `Trainer.hard_stop` field.
- The trainer now catches `SIGTERM` and marks the run as canceled.
- Added `CheckpointerCallback.remove` strategy for configuring which old checkpoints found in the save folder are removed.
- Added `ReorderedNormTransformerBlock` implementation.
- Added `WandBCallback.notes` field.

### Fixed

- Fixed bug with how command arguments were expanded by `BeakerLaunchConfig`.

## [v1.0.2](https://github.com/allenai/OLMo-core/releases/tag/v1.0.2) - 2024-08-29

### Added

- Added support for unsharding model state into `safetensors` format with `olmo_core.distributed.checkpoint.unshard_checkpoint(..., use_safetensors=True)`.
- Added `data.TokenizerConfig` config class and `data.TokenizerName` enumeration.
- Added data mixes with `data.DataMix` API.
- Added `block_idx` attribute to the `TransformerBlock` class.
- Added `init_method` option to `Transformer` for controlling how the weights are initialized.

### Fixed

- Fixed `list_directory` for remote folders.

### Changed

- Callbacks now have to have a name assigned.

## [v1.0.1](https://github.com/allenai/OLMo-core/releases/tag/v1.0.1) - 2024-08-26

### Fixed

- Fixed a bug with resetting the initial LR in optimizers after a loading a checkpoint.

## [v1.0.0](https://github.com/allenai/OLMo-core/releases/tag/v1.0.0) - 2024-08-26

### Added

- Ported, refactored, and optimized the modeling and training from the OLMo repo while fixing several bugs. Introduces a new highly efficient yet customizable trainer and a standard API for launching jobs directly to Beaker from a Python script.

## [v0.1.0](https://github.com/allenai/OLMo-core/releases/tag/v0.1.0) - 2024-06-11

### Added

- Initial release.<|MERGE_RESOLUTION|>--- conflicted
+++ resolved
@@ -50,12 +50,6 @@
 - Added support for revisions in `convert_checkpoint_from_hf.py` and the `load_hf_model` method of `olmo_core.nn.hf.checkpoint`.
 - `foreach` support in `SkipStepAdamW`.
 - Added `budget` mode for activation checkpointing configuration.
-<<<<<<< HEAD
-- Added `io.remove_file()` function.
-- Added ABF, PI, and YaRN rope scaling strategies.
-- Added a script to compare two WandB runs
-- Added `namespace` option to `nn.buffer_cache.BufferCache`.
-=======
 - Added `io.remove_file()` and `io.glob_directory` functions.
 - Added ABF, PI, and YaRN rope scaling strategies.
 - Added a script to compare two WandB runs
@@ -65,7 +59,6 @@
 - Added `load_optim_state: Optional[bool]` option to `Trainer.load_checkpoint()`.
 - Added `GenerationModule` for OLMo-core native autoregressive generation with support for kv caching.
 - Added optional hostname constraints for beaker experiments on Google clusters.
->>>>>>> b550f9bf
 
 ### Changed
 
@@ -99,15 +92,12 @@
 - Made removing ephemeral checkpoints more robust.
 - Made running bookkeeping operations more robust.
 - Ensure RoPE modules with different settings use a unique sub-cache for their buffers.
-<<<<<<< HEAD
-=======
 - Fixed bug with context parallelism where every transformer block would use the same RoPE buffers even if their RoPE was configured differently.
 - Fixed MFU computation to work with FSDP, corrected some device specs.
 - Optimization: avoid redundant calls to `model.train()` in `TransformerTrainModule`.
 - `NumpyDatasetConfig.expand_glob` now works with remote directories.
 - Fixed Attention block sharding when TP and head-wise QK norm are both applied.
 
->>>>>>> b550f9bf
 
 ## [v2.1.0](https://github.com/allenai/OLMo-core/releases/tag/v2.1.0) - 2025-04-14
 
