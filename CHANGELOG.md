# Changelog

All notable changes to this project will be documented in this file.

The format is based on [Keep a Changelog](https://keepachangelog.com/en/1.0.0/),
and this project adheres to [Semantic Versioning](https://semver.org/spec/v2.0.0.html).

## Unreleased

### Fixed

- Fixed parsing username+password git remote URLs in `launch.beaker` module.
- Fixed bug with default setup steps in `launch.beaker.BeakerLaunchConfig` when a branch can't be resolved.
- Cluster names in Beaker have changed.
- Fixed mixture rounding error with `SourceMixtureDataset`, which was previously causing samples to be repeated at the end of training.
- Don't DDOS Beaker from big jobs.
- A configuration error is now raised if you pass in a URL for the trainer or dataset's working directory.
  Previously the URL would just get mangled into a local path, leading to unexpected behavior.
- Fixed an issue where the `ConsoleLoggerCallback` would attempt to log before the first step.
- Only call `teardown_distributed_environment()` when training ends cleanly to avoid a hang for the duration of the distributed backend's timeout when there's an error from one rank.
- Fixed tensor parallelism issue with torch 2.8.
- More fixes for Beaker cluster names.
- `Callback.post_train()` will still be called even if the run is canceled before the dry-run batch.
- `GarbageCollectorCallback` will restore `gc` settings even when `Trainer.fit()` exits on an error.
- Make `move_to_device` blocking for MPS device to fix possible incorrect transfer of data from CPU to MPS.
- Fixed bug where `glob_directory()` would fail to match certain glob patterns.
- Added one more type of error to retry on when the Google Storage API throws it.
- Perform a garbage collection after checkpointing to avoid running out of CPU memory.
- Avoidable overflow error when using NumpyPackedFSLDataset.
- Fixed issue with NumpyFSLDatasetMixture + SourceMixtureDataset where not all instances would have the same sequence length.

### Changed

- The `dir` option to `Trainer.maybe_load_checkpoint()` is now optional and defaults to the `save_folder`.
- Set `fused_linear_cross_entropy_loss accum_dtype` to fp32 in `LMHead`.
- Increased `NCCL_FASTRAK_PLUGIN_ACCEPT_TIMEOUT_MS` from 10 minutes to 30 minutes.
- `SlackNotifierCallback` will now notify on checkpoint saved and post epoch events.
- `BeakerLaunchConfig.launch()` will now send Slack notifications by default when `follow=True` if the env var `SLACK_WEBHOOK_URL` is set.
- `src/examples/llama/` has been renamed to `src/examples/llm/`.
- Refactored eval task groups into `task_groups.py`
- The `use_flash` argument to the `Attention` classes is deprecated. Use `backend="flash_2"` instead.
- Refactored `NumpyDatasetConfig` by splitting it into a separate config per underlying dataset class.
- Refactored `internal/experiment` module to facilitate modifying datasets or supplying a fully custom `ExperimentConfig`.
- Simplified `SourceMixtureDatasetConfig` by removing redundant `sequence_length` and `dtype` fields.
- The `model_id` argument to `convert_state_from_hf` is deprecated. Conversion information is deduced from the model type.
- Refactored the example conversion scripts to/from HF, including decreasing false failures in validation.
- Small refactor to `source_mixture.py` to make it easier to define data mixes in yaml.

### Added

- Added CLI script `src/scripts/unshard.py` for converting distributed checkpoints to regular PyTorch or safetensors format.
- Added a custom block that does LayerNorm scaling.
- Added `OLMo-mix-0625-150Bsample` data mix.
- Added alias support to `DataMix` enum.
- Added the `HalfCos` learning rate scheduler.
- Added `CONTRIBUTING.md` guidelines.
- Added a lightweight, gantry-like Beaker launch CLI: `python -m olmo_core.launch.beaker`.
- Added [Beaker images with torch 2.8](https://beaker.allen.ai/orgs/ai2/workspaces/OLMo-core/images?searchQuery=tch280). There is `olmo-core-tch280cu128-2025-09-18` and `olmo-core-tch280cu129-2025-09-18` for CUDA 12.8 and 12.9, respectively.
- Added TransformerEngine to Docker images and a TransformerEngine attention backend.
- Added `Callback.close()` method, which is always called when exiting `Trainer.fit()`.
- Added flash-attention 3 to Docker images, added `flash_3` attention backend.
- Added support for sliding window attention to the Torch attention backend. Performance is not optimized, so other backends should be preferred.
- Added `RoPEScalingConfig.to_hf_config()` for each RoPE scaling method to support automatic conversion to HuggingFace format.
- Guide to dataset mixing in `docs/source/guides/data_mixing.rst`.
- Added support for converting FlexOlmo models (with both dropless and default MoEs) between OLMo Core and HF formats.
- Added `olmo3_7B` model config.
- Added additional internal configuration tools.
- Added a new named data mix that we used for the 32B run
<<<<<<< HEAD
- Added the ability for `GenerationModule` to load multiple checkpoints at once and average them.
=======
- Added internal OLMo3 7B midtraining config.
- Added ability to convert OLMo3 models to/from HF format with support for rope scaling configs.
>>>>>>> b5ba7bef


## [v2.2.0](https://github.com/allenai/OLMo-core/releases/tag/v2.2.0) - 2025-08-26

### Added

- Added option to set LR scheduler based on tokens instead of steps (e.g. `--train_module.scheduler.units=tokens`).
- Added a "packed" numpy FSL variant that packs documents into sequences using the best-fit-decreasing bin packing algorithm following the work from [Fewer Truncates Improve Language Modeling](https://arxiv.org/pdf/2404.10830).
- Added module `olmo_core.testing`.
- Added a "interleaved" numpy FSL variant that interleaves several documents into sequences following the work from [LongSkywork: A Training Recipe for Efficiently Extending Context Length in Large Language Models](https://arxiv.org/pdf/2406.00605).
- Added sliding window attention as a feature
- Added `BatchSizeSchedulerCallback` for setting a batch size schedule over the course of a training run.
- Added optional `TrainModule` method, `.pre_train()`, which runs right after `Callback.pre_train()`.
- The `BeakerCallback` will save the config and Python requirements to the results dataset.
- Added `from_file` method to `Config` class.
- Added in-loop evals for OLMES basic skills eval
- Added in-loop fast MCQA for in-loop evals and translated MBPP tasks
- Added in-loop few-shot HumanEval BPB
- Added `fast` and `full` in-loop recommendations, where `fast` is a roughly 2-3x faster subset of `full`
- Added support for converting to HF models in lower precisions.
- Added support for headwise QK norm.
- Add BOS token in in-loop evals, when specified by the tokenizer (`ai2-olmo-eval==0.8.4`)
- Add support for BOS token matching EOS token for intra-document masking in FSL numpy datasets.
- Added option to allow profiler to record on multiple ranks.
- Added support for accessing Google on non-Google clusters via auth with service account keys.
- Added support for revisions in `convert_checkpoint_from_hf.py` and the `load_hf_model` method of `olmo_core.nn.hf.checkpoint`.
- `foreach` support in `SkipStepAdamW`.
- Added `budget` mode for activation checkpointing configuration.
- Added `io.remove_file()` and `io.glob_directory` functions.
- Added ABF, PI, and YaRN rope scaling strategies.
- Added a script to compare two WandB runs
- Added `namespace` option to `nn.buffer_cache.BufferCache`.
- Added the option to configure `head_stride` for context parallelism with ring-flash-attn.
- Added the option to group multiple npy source files together for packing with the packed FSL dataset by setting `source_group_size` to an integer greater than 1.
- Added `load_optim_state: Optional[bool]` option to `Trainer.load_checkpoint()`.
- Added `GenerationModule` for OLMo-core native autoregressive generation with support for kv caching.
- Added optional hostname constraints for beaker experiments on Google clusters.

### Changed

- Output of `LMHead` when `labels` is passed as input is now a 4-tuple instead of a 3-tuple, with `(logits, loss, ce_loss, z_loss)`, where `loss` is the combined loss (`ce_loss + z_loss`).
- The `ConfigSaver` callback will automatically set the config to save for other callbacks (`WandBCallback`, `CometCallback`, and `BeakerCallback` as of now).
- Fixed bug causing slow evals in BPB/RC in-loop evals due to fast MC
- Changed default precision of converted HF models in `src/examples/huggingface/convert_checkpoint_to_hf.py` to bfloat16.
- Changed default cluster to `saturn` in `src/examples/llama/train_launch.py`.
- Made some beaker secrets optional for internal experiments.
- Changed `SlidingWindowAttentionConfig` to improve clarity.
- Changed the default Beaker budget

### Fixed

- Modify `TokenizerConfig.from_hf()` to fallback to tokenizer_config.json if config.json is not found.
- Fixed loading checkpoints with missing keys from transformer train modules using torch 2.7.
- Made MoE load balancing loss more robust.
- Fixed a bug with `ReorderedNormTransformerBlock` when using fine-grained FSDP wrapping and activation checkpointing together.
- Fixed an issue preventing tensor parallelism from working with `LMHead` when using the "fused_linear" loss implementation.
- Fixed a bug with `LMHead` when using "fused_linear" loss implementation where the `ce_loss` output included the `z_loss` added to it.
- Fixed training on single GPU when using a `SkipStepOptimizer`.
- Fixed the initialization of the `CosWithWarmupAndLinearDecay` learning rate scheduler
- Ensured eval tasks are sorted to maintain the same order across ranks (the cookbook was configuring these in an unsorted way).
- W&B callback uses working directory instead of save folder for local cache.
- Reset speed monitor callback after changing batch size.
- Fixed parallelism compatiblity between cp + tp and cp + pp and added test to catch regressions.
- Ensure sharded parameters are initialized differently on separate ranks.
- Fixed fingerprinting for FSL datasets
- Fixed bug where `step` state in `SkipStepAdamW` was not incremented, biasing the optimizer steps. Added option to restore the bug for backwards compatibility.
- Removed `sklearn` from upstream dependency `ai2-olmo-eval`.
- Made removing ephemeral checkpoints more robust.
- Made running bookkeeping operations more robust.
- Ensure RoPE modules with different settings use a unique sub-cache for their buffers.
- Fixed bug with context parallelism where every transformer block would use the same RoPE buffers even if their RoPE was configured differently.
- Fixed MFU computation to work with FSDP, corrected some device specs.
- Optimization: avoid redundant calls to `model.train()` in `TransformerTrainModule`.
- `NumpyDatasetConfig.expand_glob` now works with remote directories.
- Fixed Attention block sharding when TP and head-wise QK norm are both applied.
- Added RoPE scaling configs to `rope` module's exports.


## [v2.1.0](https://github.com/allenai/OLMo-core/releases/tag/v2.1.0) - 2025-04-14

### Added

- Added 50B Dolmino 11/24 mix.
- Added support for auxiliary-loss-free MoE load-balancing, similar to DeepSeek-v3. You can activate this by setting `bias_gamma` to a non-zero float in your `MoERouter` config.
- Added support for sequence-level MoE load balancing loss.
- Compatibility with B200s.
- Added support for `warmup_fraction` as an alternative to `warmup_steps` in all schedulers, allowing warmup to be specified as a fraction of total training steps.
- A better config for the 1B model, ported from the old OLMo trainer.
- Added `auto_resume` option to `CometCallback` for resume an existing run.
- (BETA) Added methods `load_hf_model` and `save_hf_model` for saving supported OLMo Core models to HF transformers format.
Also added lower-level methods for converting state between the formats.
- Added the ability to run the evaluator callback on `.pre_train()` by setting `eval_on_startup=True`, and to cancel the run after the first time evals run by setting `cancel_after_first_eval=True`.
- Added support for label mask files with numpy FSL datasets.
- Added a `git` configuration to `BeakerLaunchConfig`.

### Changed

- `TransformerTrainModuleConfig` can now be used to build a `TransformerPipelineTrainModule` by adding a `pp_config` spec. This makes the `TransformerPipelineTrainModuleConfig` redundant, but it will be kept around for backwards compatibility until the next major release.
- Several state dict methods in `TrainModule` now take an `optim` option, which can disable the use of optimizer state.
- Updated `Float8Config` for latest version of `torchao`.
- Undo a fix applied to `olmo_core.data.numpy_dataset.NumpyFSLDatasetMixture` that was generating a mismatch between the shape of instances in the dataset and the shape of instances in the data loader.
- Made the 1B and 7B scripts more similar to each other.
- Changed underlying logic and top-level arguments of `convert_checkpoint_from_hf.py` and `convert_checkpoint_to_hf.py`.
- Beaker experiments launched with the `BeakerLaunchConfig` will now log with ANSI colors enabled.

### Fixed

- Fixed calculation of total steps based on epochs at the end of a training job.
- Fixed a bug where the trainer might try to save a duplicate final checkpoint if the run that already completed was restarted.
- When submitting a Beaker job from a branch that's tracking a GitHub fork, OLMo-core now instructs Beaker to pull from the fork instead of from the main repo.
- Made Beaker image resolution more robust.
- Having `t_max` overrides in the default model configs is confusing and error prone, so we removed them.
- Beaker launcher will only clone a single branch at runtime when possible, which can be much faster.


## [v2.0.1](https://github.com/allenai/OLMo-core/releases/tag/v2.0.1) - 2025-03-18

### Added

- Added information about the official 32B training run.
- Added information about the official 32B anneal training run.
- Added automatic support for LL128 when running on Augusta.
- Added information about 32B training logs.

### Fixed

- The official config for the 32B had unrealistic batch size settings.
- Ignore `group_overrides` for frozen parameters instead of throwing an error.
- Bump `ai2-olmo-eval==0.7.1`, which fixes makes the in-loop evaluation consistent with OLMES by removing [a bias](https://github.com/allenai/OLMo-in-loop-evals/pull/6)

### Removed

- Removed the "fused" cross-entropy loss variant. It had a bug and consistently under-performed the native PyTorch version when compiled. See [Post Incident Report: bug with fused CE loss](https://docs.google.com/document/d/1IK6q2gX6mH7eQO_IItCZAYYlm4g4htL4mNWbTQuPKf4/edit?usp=sharing) for more information.

## [v2.0.0](https://github.com/allenai/OLMo-core/releases/tag/v2.0.0) - 2025-03-12

This major release introduces a few breaking changes. We've provided more information here: [OLMo-core v2 design and upgrade guide](https://docs.google.com/document/d/1LvANhNzA-MdtiD2pLniLTqB9wxSSuqY435WuJIADeFM/edit?usp=sharing).

### Added

- Added `TrainModule` abstraction with `TransformerTrainModule` implementation, which encapsulates both a model and optimizer.
- Added `namespace` argument to `Trainer.record_metric()`.
- Added support for context parallelism.
- Added support for expert parallelism with MoE models.
- Added in-loop evals for Minerva, GSM, HumanEval, MBPP (`ai2-olmo-eval==0.7.0`)
- Added `CosWithWarmupAndLinearDecay` learning rate scheduler
- Added `WSD` learning rate scheduler
- Added `RunDuration` in `model_ladder` to configure training durations in terms of Chinchilla multipliers.

### Changed

- The `Trainer` now takes a `TrainModule` instead of a model and optimizer, and several configuration options have been moved to `TransformerTrainModule`, including `rank_microbatch_size`, `fused_loss`, `compile_loss`, `z_loss_multiplier`, and `autocast_precision`.
- Several `TransformerModelConfig` options have been to `TransformerTrainModule` / `TransformerTrainModuleConfig`, including `dp_config`, `tp_config`, `float8_config`, and `compile`.

### Removed

- Removed the following callbacks: `MoEHandlerCallback`, `SchedulerCallback`, `MatrixNormalizerCallback`, `GradClipperCallback`, and `Float8HandlerCallback`.
  The functionality from all of those callbacks has been moved to the `TransformerTrainModule` class.
- Removed the callback methods `.pre_eval_batch()` and `.post_eval_batch()`.

### Fixed

- Fixed the model ladder code when training on mps or cpu device

## [v1.9.0](https://github.com/allenai/OLMo-core/releases/tag/v1.9.0) - 2025-03-10

### Fixed

- Ensure certain optimizer param group fields are not overridden by the values in a checkpoint.

### Added

- Added `instance_filter_config` field to `NumpyDatasetConfig`.
- Added conversion script for OLMo 2 checkpoints to Huggingface format.
- Added `BeakerCallback`.
- Added logging for in-loop eval throughput

### Fixed

- Ensure certain optimizer param group fields are not overridden by the values in a checkpoint.
- Fixed issue where non-zero ranks would report partially-reduced values for training metrics.

## [v1.8.0](https://github.com/allenai/OLMo-core/releases/tag/v1.8.0) - 2025-01-29

### Added

- Added support for tensor parallelism. See the `TransformerConfig` class for usage.
- Added more downstream tasks from the model ladder.
- Added `io.copy_dir()` function.
- Added new LR schedulers: `LinearWithWarmup`, `InvSqrtWithWarmup`, `ConstantWithWarmup`, `SequentialScheduler`.
- Added option to pre-download checkpoint files from remote storage before trying to load a checkpoint.
- Added a callback for sending Slack notifications.
- Makes the MPS device work on Apple Silicon
- Added `SkipStepAdamW` optimizer.
- The trainer can load model-only checkpoints now.
- Added the option to throttle checkpoint uploads to one rank from each node at a time.
- Added support for logging rich Table objects as text in source mixture datasets.
- Added `unshard_strategy` parameter to `unshard_checkpoint()` function in `olmo_core.distributed.checkpoint`.
- Added function `load_keys()` to `olmo_core.distributed.checkpoint`.
- Added support for low precision optim state in `SkipStepAdamW`.

### Changed

- Changed storage of shared shard state in sharded checkpoints from smallest shard to lowest rank (normally 0).
- Changed how the trainer handles loading a checkpoint when `load_path` is provided. Now `load_path` is only used if no checkpoint is found in the `save_folder`.

### Fixed

- Added missing `weights_only=False` argument to fix loading train checkpoints with newer versions of PyTorch.
- Fixed bug where GCS upload does not retry on transient failures.
- Fixed bug where source mixture datasets were truncating source files instead of randomly sampling.
- Fixed bug in source mixture datsets where sampling from small npy files raised an mmap exception due to 0 instances in the sampled index.

## [v1.7.0](https://github.com/allenai/OLMo-core/releases/tag/v1.7.0) - 2024-11-27

### Added

- Added `key_mapping` argument to `olmo_core.distributed.checkpoint.load_model_and_optim_state()`
  for loading checkpoints with different key names.
- Added `load_key_mapping` field to the trainer, same idea as the new `key_mapping` argument above.
- Added an implementation of nGPT called `NormalizedTransformer`.
- Added an example showing how to convert a HuggingFace Llama 3.2 checkpoint into the right format for OLMo-core.
- Added an API for scaling RoPE embeddings.
- Added a `ModelLadder` API.

### Changed

- The `w_out` and `norm` top-level children of the `Transformer` model are now wrapped together in an `lm_head` module. Training scripts will have backwards compatibility with older checkpoints due to the `load_key_mapping` explained above.

### Fixed

- (Optimization) Mark model input sizes as dynamic for `torch.compile()` to avoid recompile during evals or variable-sequence / batch size training. This doesn't seem to hurt throughput.
- Made HTTPS and GCS IO functions more robust.
- Fixed a bug where we were always getting dolma2 tokenized validation data when generating config with DataMix.v3_small_ppl_validation.

## [v1.6.3](https://github.com/allenai/OLMo-core/releases/tag/v1.6.3) - 2024-11-15

### Added

- Added `olmo_core.distributed.checkpoint.get_checkpoint_metadata()` function.
- (BETA) Added flag to compile the optimizer step. So far only tested with AdamW. May not work with other optimizers.

### Fixed

- Old ephemeral checkpoints won't be removed until after the latest ephemeral checkpoint is saved successfully.
- Made GCS uploads more robust.
- Fixed single-node training on Google Augusta cluster.
- `numpy.random.dirichlet()` does not always sum to 1.0, so allow for a small tolerance in validating domain weights.

## [v1.6.2](https://github.com/allenai/OLMo-core/releases/tag/v1.6.2) - 2024-11-08

### Added

- Added option to disable `GarbageCollectorCallback`, not that you'd want to do this usually, but I needed to run an experiment to show how important that callback is.

### Fixed

- Fixed a bug where some default callbacks could be added twice if given a different name by the user.
- Fixed a bug where some `Trainer` bookkeeping tasks may not complete before `.fit()` returns.

## [v1.6.1](https://github.com/allenai/OLMo-core/releases/tag/v1.6.1) - 2024-11-06

### Added

- Added `retries` field to `BeakerLaunchConfig`.
- Allow running on Augusta cluster with existing train scripts.
- Added `olmo_core.utils.logging_configured()` function to check if logging has been configured.

### Fixed

- Fixed a potential distributed deadlock bug when training without a separate CPU-only bookkeeping backend.
- Removed some unnecessary host-device syncs in `olmo_core.distributed.utils`.
- Added `Trainer(Config).async_bookkeeping` field to toggle async bookkeeping.

## [v1.6.0](https://github.com/allenai/OLMo-core/releases/tag/v1.6.0) - 2024-11-01

### Added

- Added option to compile the trainer's loss function (`Trainer.compile_loss`).
- Added `SourceMixtureDataset` for composing a training mixture based on ratios of source datasets.
- Added `NumpyFSLDatasetMixture` for constructing a `NumpyDatasetBase` from a `SourceMixtureDataset`. Note this is only supported for FSL datasets.
- Added tests for `SourceMixture*` and `NumpyFSLDatasetMixture`.
- Added `DownstreamEvaluatorCallbackConfig` class for running in-loop downstream eval via [OLMo-in-loop-evals](https://github.com/allenai/OLMo-in-loop-evals).

### Changed

- Moved some types into `olmo_core.data.types` to avoid some circular dependencies.

### Fixed

- Made GCS client more robust by automatically retrying timeout errors for most operations.

## [v1.5.0](https://github.com/allenai/OLMo-core/releases/tag/v1.5.0) - 2024-10-23

### Added

- Added Google Cloud support for `list_directory()` and `clear_directory()`.
- Added `CometCallback` for logging training runs to Comet.ml.
- Added `DataMixBase` class, to allow extending to new data mix groups.
- Added support for MoE-based models.
- Added method `DataLoaderBase.get_mock_batch()`.
- Trainer now starts with a dry-run of a fake batch created by `DataLoaderBase.get_mock_batch()`.
- Added `Callback.pre_backward()`, `.pre_eval_batch()`, and `.post_eval_batch()` methods.
- Added `Trainer.model_forward()`, `.get_losses()`, and `.eval_batch()` methods.
- Added a new `TransformerActivationCheckpointingMode`, "selected_ops" (requires torch 2.5 or newer).

### Changed

- `BeakerLaunchConfig.setup_steps` should now include steps to clone your repo (which it will by default). This change allows support for private repos.

### Fixed

- `prepare_cli_environment()` now calls `add_cached_path_clients()`.
- Removed an unnecessary host-device sync.

## [v1.4.0](https://github.com/allenai/OLMo-core/releases/tag/v1.4.0) - 2024-10-02

### Changed

- Updated default layer norm epsilon for OLMo models from `1e-5` to `1e-6` to match latest model.
- Renamed `FSLDataLoader` to `NumpyFSLDataLoader`.
- Renamed `VSLDataLoader` to `NumpyVSLDataLoader`.
- The trainer now takes a `data_loader: DataLoaderBase` instead of a `dataset: NumpyDatasetBase`.

## [v1.3.2](https://github.com/allenai/OLMo-core/releases/tag/v1.3.2) - 2024-09-27

### Added

- Added `Config.validate()`, `Config.replace()`, and `Config.apply()` methods.
- Trainer now records sequence length as a metric.

### Fixed

- Ensure additional cached-path clients are added in the process pool workers from some dataset preparation methods.
- Fixed `label_mask` tensor created by `NumpyPaddedFSLDataset`.
- Removed redundant warning messages about CUDA alloc retries.
- Fixed non-deterministic deadlock bug with async checkpointing.

## [v1.3.1](https://github.com/allenai/OLMo-core/releases/tag/v1.3.1) - 2024-09-26

### Fixed

- Fixed the name given to evaluator metrics logged.

## [v1.3.0](https://github.com/allenai/OLMo-core/releases/tag/v1.3.0) - 2024-09-26

### Added

- Added `torchao` to the Docker/Beaker images.
- Added support for `torchao` `float8` training via the `Float8HandlerCallback`.
- Added `Callback.post_attach()` method.

## [v1.2.0](https://github.com/allenai/OLMo-core/releases/tag/v1.2.0) - 2024-09-25

### Added

- Added support for wildcards in `OptimGroupOverride.params`.
- Added `NumpyPaddedFSLDataset` variant.
- Added `Evaluator` class and `EvaluatorCallback` for in-loop evals.
- Added `v3-small-ppl-validation` data mix.

### Fixed

- Fixed bug with data loader when using threading.

## [v1.1.0](https://github.com/allenai/OLMo-core/releases/tag/v1.1.0) - 2024-09-18

### Added

- Added support for changing train sequence length when loading a checkpoint.
- Added support for sequence length warm-up during training via the callback `SequenceLengthSchedulerCallback`.
- Added support for variable sequence length (VSL) datasets and VSL curriculums as introduced in ["Dataset Decomposition: Faster LLM Training with Variable Sequence Length Curriculum"](https://arxiv.org/pdf/2405.13226).
- Added `Lion` and `SkipStepLion` optimizers.
- Added `init_seed` argument to `Transformer` and `TransformerConfig`.

### Changed

- Renamed `MemMapDataset` to `NumpyFSLDataset`.
- Batch size is now specified in tokens, not instances.

## [v1.0.6](https://github.com/allenai/OLMo-core/releases/tag/v1.0.6) - 2024-09-05

### Added

- Added "selected_modules" transformer activation checkpointing mode.
- Added `OLMo-1B.py` official training script.
- Added `OLMo-13B.py` official training script.
- Added `Trainer.get_metric()`, `.get_loss()`, and `.get_zloss()` methods.
- Added `io.copy_file()` function.
- Added `ProfilerCallback` for profiling/tracing the training loop with PyTorch `profiler` module.
- Added an "L2 norm" metric reduce type.

### Fixed

- Made reducing metrics more numerically stable with large world sizes.

## [v1.0.5](https://github.com/allenai/OLMo-core/releases/tag/v1.0.5) - 2024-09-03

### Fixed

- Fixed bug with checkpointer callback searching for existing ephemeral checkpoints when the checkpoint folder doesn't exist.
- Checkpointer callback won't collect existing ephemeral checkpoints that were saved after the checkpoint that was loaded from.

## [v1.0.4](https://github.com/allenai/OLMo-core/releases/tag/v1.0.4) - 2024-09-01

### Added

- Added `Trainer.save_checkpoint()` and `Trainer.save_checkpoint_async()` methods.
- Added `Callback.post_checkpoint_saved()` and `Callback.post_checkpoint_loaded()` methods.
- Added `ConfigSaverCallback`.
- Added `MemMapDataset.fingerprint` property.

### Changed

- The `work_dir` argument to `TrainerConfig` now defaults to `save_folder` is `save_folder` is a local path, otherwise a temporary directory with the same name as the basename of the `save_folder`.
- The `seed` argument to `prepare_training_environment()` is now optional.

### Fixed

- Fixed setting the right env vars for single node training on Jupiter.

## [v1.0.3](https://github.com/allenai/OLMo-core/releases/tag/v1.0.3) - 2024-08-30

### Added

- Add `Trainer.hard_stop` field.
- The trainer now catches `SIGTERM` and marks the run as canceled.
- Added `CheckpointerCallback.remove` strategy for configuring which old checkpoints found in the save folder are removed.
- Added `ReorderedNormTransformerBlock` implementation.
- Added `WandBCallback.notes` field.

### Fixed

- Fixed bug with how command arguments were expanded by `BeakerLaunchConfig`.

## [v1.0.2](https://github.com/allenai/OLMo-core/releases/tag/v1.0.2) - 2024-08-29

### Added

- Added support for unsharding model state into `safetensors` format with `olmo_core.distributed.checkpoint.unshard_checkpoint(..., use_safetensors=True)`.
- Added `data.TokenizerConfig` config class and `data.TokenizerName` enumeration.
- Added data mixes with `data.DataMix` API.
- Added `block_idx` attribute to the `TransformerBlock` class.
- Added `init_method` option to `Transformer` for controlling how the weights are initialized.

### Fixed

- Fixed `list_directory` for remote folders.

### Changed

- Callbacks now have to have a name assigned.

## [v1.0.1](https://github.com/allenai/OLMo-core/releases/tag/v1.0.1) - 2024-08-26

### Fixed

- Fixed a bug with resetting the initial LR in optimizers after a loading a checkpoint.

## [v1.0.0](https://github.com/allenai/OLMo-core/releases/tag/v1.0.0) - 2024-08-26

### Added

- Ported, refactored, and optimized the modeling and training from the OLMo repo while fixing several bugs. Introduces a new highly efficient yet customizable trainer and a standard API for launching jobs directly to Beaker from a Python script.

## [v0.1.0](https://github.com/allenai/OLMo-core/releases/tag/v0.1.0) - 2024-06-11

### Added

- Initial release.<|MERGE_RESOLUTION|>--- conflicted
+++ resolved
@@ -66,12 +66,9 @@
 - Added `olmo3_7B` model config.
 - Added additional internal configuration tools.
 - Added a new named data mix that we used for the 32B run
-<<<<<<< HEAD
 - Added the ability for `GenerationModule` to load multiple checkpoints at once and average them.
-=======
 - Added internal OLMo3 7B midtraining config.
 - Added ability to convert OLMo3 models to/from HF format with support for rope scaling configs.
->>>>>>> b5ba7bef
 
 
 ## [v2.2.0](https://github.com/allenai/OLMo-core/releases/tag/v2.2.0) - 2025-08-26
