# Changelog

All notable changes to this project will be documented in this file.

The format is based on [Keep a Changelog](https://keepachangelog.com/en/1.0.0/),
and this project adheres to [Semantic Versioning](https://semver.org/spec/v2.0.0.html).

## Unreleased

### Added

- Added option to set LR scheduler based on tokens instead of steps (e.g. `--train_module.scheduler.units=tokens`).
- Added a "packed" numpy FSL variant that packs documents into sequences using the best-fit-decreasing bin packing algorithm following the work from [Fewer Truncates Improve Language Modeling](https://arxiv.org/pdf/2404.10830).
- Added module `olmo_core.testing`.
- Added a "interleaved" numpy FSL variant that interleaves several documents into sequences following the work from [LongSkywork: A Training Recipe for Efficiently Extending Context Length in Large Language Models](https://arxiv.org/pdf/2406.00605).
- Added sliding window attention as a feature
- Added `BatchSizeSchedulerCallback` for setting a batch size schedule over the course of a training run.
- The `BeakerCallback` will save the config and Python requirements to the results dataset.
- Added `from_file` method to `Config` class.
- Added in-loop evals for OLMES basic skills eval
- Added in-loop fast MCQA for in-loop evals and translated MBPP tasks
- Added in-loop few-shot HumanEval BPB
- Added `fast` and `full` in-loop recommendations, where `fast` is a roughly 2-3x faster subset of `full`
- Added support for converting to HF models in lower precisions.
- Added support for headwise QK norm.
- Add BOS token in in-loop evals, when specified by the tokenizer (`ai2-olmo-eval==0.8.4`)
- Add support for BOS token matching EOS token for intra-document masking in FSL numpy datasets.
- Added option to allow profiler to record on multiple ranks.
- Added support for accessing Google on non-Google clusters via auth with service account keys.
- Added support for revisions in `convert_checkpoint_from_hf.py` and the `load_hf_model` method of `olmo_core.nn.hf.checkpoint`.
- `foreach` support in `SkipStepAdamW`.

### Changed

- Output of `LMHead` when `labels` is passed as input is now a 4-tuple instead of a 3-tuple, with `(logits, loss, ce_loss, z_loss)`, where `loss` is the combined loss (`ce_loss + z_loss`).
- The `ConfigSaver` callback will automatically set the config to save for other callbacks (`WandBCallback`, `CometCallback`, and `BeakerCallback` as of now).
- Fixed bug causing slow evals in BPB/RC in-loop evals due to fast MC
- Changed default precision of converted HF models in `src/examples/huggingface/convert_checkpoint_to_hf.py` to bfloat16.
- Changed default cluster to `saturn` in `src/examples/llama/train_launch.py`.
- Made some beaker secrets optional for internal experiments.
- Changed `SlidingWindowAttentionConfig` to improve clarity.

### Fixed

- Modify `TokenizerConfig.from_hf()` to fallback to tokenizer_config.json if config.json is not found.
- Fixed loading checkpoints with missing keys from transformer train modules using torch 2.7.
- Made MoE load balancing loss more robust.
- Fixed a bug with `ReorderedNormTransformerBlock` when using fine-grained FSDP wrapping and activation checkpointing together.
- Fixed an issue preventing tensor parallelism from working with `LMHead` when using the "fused_linear" loss implementation.
- Fixed a bug with `LMHead` when using "fused_linear" loss implementation where the `ce_loss` output included the `z_loss` added to it.
- Fixed training on single GPU when using a `SkipStepOptimizer`.
- Fixed the initialization of the `CosWithWarmupAndLinearDecay` learning rate scheduler
- Ensured eval tasks are sorted to maintain the same order across ranks (the cookbook was configuring these in an unsorted way).
<<<<<<< HEAD
- Fixed mixture rounding error with `SourceMixtureDataset`, which was previously causing samples to be repeated at the end of training.
=======
- W&B callback uses working directory instead of save folder for local cache.
- Reset speed monitor callback after changing batch size.
- Fixed parallelism compatiblity between cp + tp and cp + pp and added test to catch regressions.
- Ensure sharded parameters are initialized differently on separate ranks.
- Fixed fingerprinting for FSL datasets
- Fixed bug where `step` state in `SkipStepAdamW` was not incremented, biasing the optimizer steps. Added option to restore the bug for backwards compatibility.
>>>>>>> 26998de5

## [v2.1.0](https://github.com/allenai/OLMo-core/releases/tag/v2.1.0) - 2025-04-14

### Added

- Added 50B Dolmino 11/24 mix.
- Added support for auxiliary-loss-free MoE load-balancing, similar to DeepSeek-v3. You can activate this by setting `bias_gamma` to a non-zero float in your `MoERouter` config.
- Added support for sequence-level MoE load balancing loss.
- Compatibility with B200s.
- Added support for `warmup_fraction` as an alternative to `warmup_steps` in all schedulers, allowing warmup to be specified as a fraction of total training steps.
- A better config for the 1B model, ported from the old OLMo trainer.
- Added `auto_resume` option to `CometCallback` for resume an existing run.
- (BETA) Added methods `load_hf_model` and `save_hf_model` for saving supported OLMo Core models to HF transformers format.
Also added lower-level methods for converting state between the formats.
- Added the ability to run the evaluator callback on `.pre_train()` by setting `eval_on_startup=True`, and to cancel the run after the first time evals run by setting `cancel_after_first_eval=True`.
- Added support for label mask files with numpy FSL datasets.
- Added a `git` configuration to `BeakerLaunchConfig`.

### Changed

- `TransformerTrainModuleConfig` can now be used to build a `TransformerPipelineTrainModule` by adding a `pp_config` spec. This makes the `TransformerPipelineTrainModuleConfig` redundant, but it will be kept around for backwards compatibility until the next major release.
- Several state dict methods in `TrainModule` now take an `optim` option, which can disable the use of optimizer state.
- Updated `Float8Config` for latest version of `torchao`.
- Undo a fix applied to `olmo_core.data.numpy_dataset.NumpyFSLDatasetMixture` that was generating a mismatch between the shape of instances in the dataset and the shape of instances in the data loader.
- Made the 1B and 7B scripts more similar to each other.
- Changed underlying logic and top-level arguments of `convert_checkpoint_from_hf.py` and `convert_checkpoint_to_hf.py`.
- Beaker experiments launched with the `BeakerLaunchConfig` will now log with ANSI colors enabled.

### Fixed

- Fixed calculation of total steps based on epochs at the end of a training job.
- Fixed a bug where the trainer might try to save a duplicate final checkpoint if the run that already completed was restarted.
- When submitting a Beaker job from a branch that's tracking a GitHub fork, OLMo-core now instructs Beaker to pull from the fork instead of from the main repo.
- Made Beaker image resolution more robust.
- Having `t_max` overrides in the default model configs is confusing and error prone, so we removed them.
- Beaker launcher will only clone a single branch at runtime when possible, which can be much faster.


## [v2.0.1](https://github.com/allenai/OLMo-core/releases/tag/v2.0.1) - 2025-03-18

### Added

- Added information about the official 32B training run.
- Added information about the official 32B anneal training run.
- Added automatic support for LL128 when running on Augusta.
- Added information about 32B training logs.

### Fixed

- The official config for the 32B had unrealistic batch size settings.
- Ignore `group_overrides` for frozen parameters instead of throwing an error.
- Bump `ai2-olmo-eval==0.7.1`, which fixes makes the in-loop evaluation consistent with OLMES by removing [a bias](https://github.com/allenai/OLMo-in-loop-evals/pull/6)

### Removed

- Removed the "fused" cross-entropy loss variant. It had a bug and consistently under-performed the native PyTorch version when compiled. See [Post Incident Report: bug with fused CE loss](https://docs.google.com/document/d/1IK6q2gX6mH7eQO_IItCZAYYlm4g4htL4mNWbTQuPKf4/edit?usp=sharing) for more information.

## [v2.0.0](https://github.com/allenai/OLMo-core/releases/tag/v2.0.0) - 2025-03-12

This major release introduces a few breaking changes. We've provided more information here: [OLMo-core v2 design and upgrade guide](https://docs.google.com/document/d/1LvANhNzA-MdtiD2pLniLTqB9wxSSuqY435WuJIADeFM/edit?usp=sharing).

### Added

- Added `TrainModule` abstraction with `TransformerTrainModule` implementation, which encapsulates both a model and optimizer.
- Added `namespace` argument to `Trainer.record_metric()`.
- Added support for context parallelism.
- Added support for expert parallelism with MoE models.
- Added in-loop evals for Minerva, GSM, HumanEval, MBPP (`ai2-olmo-eval==0.7.0`)
- Added `CosWithWarmupAndLinearDecay` learning rate scheduler
- Added `WSD` learning rate scheduler
- Added `RunDuration` in `model_ladder` to configure training durations in terms of Chinchilla multipliers.

### Changed

- The `Trainer` now takes a `TrainModule` instead of a model and optimizer, and several configuration options have been moved to `TransformerTrainModule`, including `rank_microbatch_size`, `fused_loss`, `compile_loss`, `z_loss_multiplier`, and `autocast_precision`.
- Several `TransformerModelConfig` options have been to `TransformerTrainModule` / `TransformerTrainModuleConfig`, including `dp_config`, `tp_config`, `float8_config`, and `compile`.

### Removed

- Removed the following callbacks: `MoEHandlerCallback`, `SchedulerCallback`, `MatrixNormalizerCallback`, `GradClipperCallback`, and `Float8HandlerCallback`.
  The functionality from all of those callbacks has been moved to the `TransformerTrainModule` class.
- Removed the callback methods `.pre_eval_batch()` and `.post_eval_batch()`.

### Fixed

- Fixed the model ladder code when training on mps or cpu device

## [v1.9.0](https://github.com/allenai/OLMo-core/releases/tag/v1.9.0) - 2025-03-10

### Fixed

- Ensure certain optimizer param group fields are not overridden by the values in a checkpoint.

### Added

- Added `instance_filter_config` field to `NumpyDatasetConfig`.
- Added conversion script for OLMo 2 checkpoints to Huggingface format.
- Added `BeakerCallback`.
- Added logging for in-loop eval throughput

### Fixed

- Ensure certain optimizer param group fields are not overridden by the values in a checkpoint.
- Fixed issue where non-zero ranks would report partially-reduced values for training metrics.

## [v1.8.0](https://github.com/allenai/OLMo-core/releases/tag/v1.8.0) - 2025-01-29

### Added

- Added support for tensor parallelism. See the `TransformerConfig` class for usage.
- Added more downstream tasks from the model ladder.
- Added `io.copy_dir()` function.
- Added new LR schedulers: `LinearWithWarmup`, `InvSqrtWithWarmup`, `ConstantWithWarmup`, `SequentialScheduler`.
- Added option to pre-download checkpoint files from remote storage before trying to load a checkpoint.
- Added a callback for sending Slack notifications.
- Makes the MPS device work on Apple Silicon
- Added `SkipStepAdamW` optimizer.
- The trainer can load model-only checkpoints now.
- Added the option to throttle checkpoint uploads to one rank from each node at a time.
- Added support for logging rich Table objects as text in source mixture datasets.
- Added `unshard_strategy` parameter to `unshard_checkpoint()` function in `olmo_core.distributed.checkpoint`.
- Added function `load_keys()` to `olmo_core.distributed.checkpoint`.
- Added support for low precision optim state in `SkipStepAdamW`.

### Changed

- Changed storage of shared shard state in sharded checkpoints from smallest shard to lowest rank (normally 0).
- Changed how the trainer handles loading a checkpoint when `load_path` is provided. Now `load_path` is only used if no checkpoint is found in the `save_folder`.

### Fixed

- Added missing `weights_only=False` argument to fix loading train checkpoints with newer versions of PyTorch.
- Fixed bug where GCS upload does not retry on transient failures.
- Fixed bug where source mixture datasets were truncating source files instead of randomly sampling.
- Fixed bug in source mixture datsets where sampling from small npy files raised an mmap exception due to 0 instances in the sampled index.

## [v1.7.0](https://github.com/allenai/OLMo-core/releases/tag/v1.7.0) - 2024-11-27

### Added

- Added `key_mapping` argument to `olmo_core.distributed.checkpoint.load_model_and_optim_state()`
  for loading checkpoints with different key names.
- Added `load_key_mapping` field to the trainer, same idea as the new `key_mapping` argument above.
- Added an implementation of nGPT called `NormalizedTransformer`.
- Added an example showing how to convert a HuggingFace Llama 3.2 checkpoint into the right format for OLMo-core.
- Added an API for scaling RoPE embeddings.
- Added a `ModelLadder` API.

### Changed

- The `w_out` and `norm` top-level children of the `Transformer` model are now wrapped together in an `lm_head` module. Training scripts will have backwards compatibility with older checkpoints due to the `load_key_mapping` explained above.

### Fixed

- (Optimization) Mark model input sizes as dynamic for `torch.compile()` to avoid recompile during evals or variable-sequence / batch size training. This doesn't seem to hurt throughput.
- Made HTTPS and GCS IO functions more robust.
- Fixed a bug where we were always getting dolma2 tokenized validation data when generating config with DataMix.v3_small_ppl_validation.

## [v1.6.3](https://github.com/allenai/OLMo-core/releases/tag/v1.6.3) - 2024-11-15

### Added

- Added `olmo_core.distributed.checkpoint.get_checkpoint_metadata()` function.
- (BETA) Added flag to compile the optimizer step. So far only tested with AdamW. May not work with other optimizers.

### Fixed

- Old ephemeral checkpoints won't be removed until after the latest ephemeral checkpoint is saved successfully.
- Made GCS uploads more robust.
- Fixed single-node training on Google Augusta cluster.
- `numpy.random.dirichlet()` does not always sum to 1.0, so allow for a small tolerance in validating domain weights.

## [v1.6.2](https://github.com/allenai/OLMo-core/releases/tag/v1.6.2) - 2024-11-08

### Added

- Added option to disable `GarbageCollectorCallback`, not that you'd want to do this usually, but I needed to run an experiment to show how important that callback is.

### Fixed

- Fixed a bug where some default callbacks could be added twice if given a different name by the user.
- Fixed a bug where some `Trainer` bookkeeping tasks may not complete before `.fit()` returns.

## [v1.6.1](https://github.com/allenai/OLMo-core/releases/tag/v1.6.1) - 2024-11-06

### Added

- Added `retries` field to `BeakerLaunchConfig`.
- Allow running on Augusta cluster with existing train scripts.
- Added `olmo_core.utils.logging_configured()` function to check if logging has been configured.

### Fixed

- Fixed a potential distributed deadlock bug when training without a separate CPU-only bookkeeping backend.
- Removed some unnecessary host-device syncs in `olmo_core.distributed.utils`.
- Added `Trainer(Config).async_bookkeeping` field to toggle async bookkeeping.

## [v1.6.0](https://github.com/allenai/OLMo-core/releases/tag/v1.6.0) - 2024-11-01

### Added

- Added option to compile the trainer's loss function (`Trainer.compile_loss`).
- Added `SourceMixtureDataset` for composing a training mixture based on ratios of source datasets.
- Added `NumpyFSLDatasetMixture` for constructing a `NumpyDatasetBase` from a `SourceMixtureDataset`. Note this is only supported for FSL datasets.
- Added tests for `SourceMixture*` and `NumpyFSLDatasetMixture`.
- Added `DownstreamEvaluatorCallbackConfig` class for running in-loop downstream eval via [OLMo-in-loop-evals](https://github.com/allenai/OLMo-in-loop-evals).

### Changed

- Moved some types into `olmo_core.data.types` to avoid some circular dependencies.

### Fixed

- Made GCS client more robust by automatically retrying timeout errors for most operations.

## [v1.5.0](https://github.com/allenai/OLMo-core/releases/tag/v1.5.0) - 2024-10-23

### Added

- Added Google Cloud support for `list_directory()` and `clear_directory()`.
- Added `CometCallback` for logging training runs to Comet.ml.
- Added `DataMixBase` class, to allow extending to new data mix groups.
- Added support for MoE-based models.
- Added method `DataLoaderBase.get_mock_batch()`.
- Trainer now starts with a dry-run of a fake batch created by `DataLoaderBase.get_mock_batch()`.
- Added `Callback.pre_backward()`, `.pre_eval_batch()`, and `.post_eval_batch()` methods.
- Added `Trainer.model_forward()`, `.get_losses()`, and `.eval_batch()` methods.
- Added a new `TransformerActivationCheckpointingMode`, "selected_ops" (requires torch 2.5 or newer).

### Changed

- `BeakerLaunchConfig.setup_steps` should now include steps to clone your repo (which it will by default). This change allows support for private repos.

### Fixed

- `prepare_cli_environment()` now calls `add_cached_path_clients()`.
- Removed an unnecessary host-device sync.

## [v1.4.0](https://github.com/allenai/OLMo-core/releases/tag/v1.4.0) - 2024-10-02

### Changed

- Updated default layer norm epsilon for OLMo models from `1e-5` to `1e-6` to match latest model.
- Renamed `FSLDataLoader` to `NumpyFSLDataLoader`.
- Renamed `VSLDataLoader` to `NumpyVSLDataLoader`.
- The trainer now takes a `data_loader: DataLoaderBase` instead of a `dataset: NumpyDatasetBase`.

## [v1.3.2](https://github.com/allenai/OLMo-core/releases/tag/v1.3.2) - 2024-09-27

### Added

- Added `Config.validate()`, `Config.replace()`, and `Config.apply()` methods.
- Trainer now records sequence length as a metric.

### Fixed

- Ensure additional cached-path clients are added in the process pool workers from some dataset preparation methods.
- Fixed `label_mask` tensor created by `NumpyPaddedFSLDataset`.
- Removed redundant warning messages about CUDA alloc retries.
- Fixed non-deterministic deadlock bug with async checkpointing.

## [v1.3.1](https://github.com/allenai/OLMo-core/releases/tag/v1.3.1) - 2024-09-26

### Fixed

- Fixed the name given to evaluator metrics logged.

## [v1.3.0](https://github.com/allenai/OLMo-core/releases/tag/v1.3.0) - 2024-09-26

### Added

- Added `torchao` to the Docker/Beaker images.
- Added support for `torchao` `float8` training via the `Float8HandlerCallback`.
- Added `Callback.post_attach()` method.

## [v1.2.0](https://github.com/allenai/OLMo-core/releases/tag/v1.2.0) - 2024-09-25

### Added

- Added support for wildcards in `OptimGroupOverride.params`.
- Added `NumpyPaddedFSLDataset` variant.
- Added `Evaluator` class and `EvaluatorCallback` for in-loop evals.
- Added `v3-small-ppl-validation` data mix.

### Fixed

- Fixed bug with data loader when using threading.

## [v1.1.0](https://github.com/allenai/OLMo-core/releases/tag/v1.1.0) - 2024-09-18

### Added

- Added support for changing train sequence length when loading a checkpoint.
- Added support for sequence length warm-up during training via the callback `SequenceLengthSchedulerCallback`.
- Added support for variable sequence length (VSL) datasets and VSL curriculums as introduced in ["Dataset Decomposition: Faster LLM Training with Variable Sequence Length Curriculum"](https://arxiv.org/pdf/2405.13226).
- Added `Lion` and `SkipStepLion` optimizers.
- Added `init_seed` argument to `Transformer` and `TransformerConfig`.

### Changed

- Renamed `MemMapDataset` to `NumpyFSLDataset`.
- Batch size is now specified in tokens, not instances.

## [v1.0.6](https://github.com/allenai/OLMo-core/releases/tag/v1.0.6) - 2024-09-05

### Added

- Added "selected_modules" transformer activation checkpointing mode.
- Added `OLMo-1B.py` official training script.
- Added `OLMo-13B.py` official training script.
- Added `Trainer.get_metric()`, `.get_loss()`, and `.get_zloss()` methods.
- Added `io.copy_file()` function.
- Added `ProfilerCallback` for profiling/tracing the training loop with PyTorch `profiler` module.
- Added an "L2 norm" metric reduce type.

### Fixed

- Made reducing metrics more numerically stable with large world sizes.

## [v1.0.5](https://github.com/allenai/OLMo-core/releases/tag/v1.0.5) - 2024-09-03

### Fixed

- Fixed bug with checkpointer callback searching for existing ephemeral checkpoints when the checkpoint folder doesn't exist.
- Checkpointer callback won't collect existing ephemeral checkpoints that were saved after the checkpoint that was loaded from.

## [v1.0.4](https://github.com/allenai/OLMo-core/releases/tag/v1.0.4) - 2024-09-01

### Added

- Added `Trainer.save_checkpoint()` and `Trainer.save_checkpoint_async()` methods.
- Added `Callback.post_checkpoint_saved()` and `Callback.post_checkpoint_loaded()` methods.
- Added `ConfigSaverCallback`.
- Added `MemMapDataset.fingerprint` property.

### Changed

- The `work_dir` argument to `TrainerConfig` now defaults to `save_folder` is `save_folder` is a local path, otherwise a temporary directory with the same name as the basename of the `save_folder`.
- The `seed` argument to `prepare_training_environment()` is now optional.

### Fixed

- Fixed setting the right env vars for single node training on Jupiter.

## [v1.0.3](https://github.com/allenai/OLMo-core/releases/tag/v1.0.3) - 2024-08-30

### Added

- Add `Trainer.hard_stop` field.
- The trainer now catches `SIGTERM` and marks the run as canceled.
- Added `CheckpointerCallback.remove` strategy for configuring which old checkpoints found in the save folder are removed.
- Added `ReorderedNormTransformerBlock` implementation.
- Added `WandBCallback.notes` field.

### Fixed

- Fixed bug with how command arguments were expanded by `BeakerLaunchConfig`.

## [v1.0.2](https://github.com/allenai/OLMo-core/releases/tag/v1.0.2) - 2024-08-29

### Added

- Added support for unsharding model state into `safetensors` format with `olmo_core.distributed.checkpoint.unshard_checkpoint(..., use_safetensors=True)`.
- Added `data.TokenizerConfig` config class and `data.TokenizerName` enumeration.
- Added data mixes with `data.DataMix` API.
- Added `block_idx` attribute to the `TransformerBlock` class.
- Added `init_method` option to `Transformer` for controlling how the weights are initialized.

### Fixed

- Fixed `list_directory` for remote folders.

### Changed

- Callbacks now have to have a name assigned.

## [v1.0.1](https://github.com/allenai/OLMo-core/releases/tag/v1.0.1) - 2024-08-26

### Fixed

- Fixed a bug with resetting the initial LR in optimizers after a loading a checkpoint.

## [v1.0.0](https://github.com/allenai/OLMo-core/releases/tag/v1.0.0) - 2024-08-26

### Added

- Ported, refactored, and optimized the modeling and training from the OLMo repo while fixing several bugs. Introduces a new highly efficient yet customizable trainer and a standard API for launching jobs directly to Beaker from a Python script.

## [v0.1.0](https://github.com/allenai/OLMo-core/releases/tag/v0.1.0) - 2024-06-11

### Added

- Initial release.<|MERGE_RESOLUTION|>--- conflicted
+++ resolved
@@ -51,16 +51,14 @@
 - Fixed training on single GPU when using a `SkipStepOptimizer`.
 - Fixed the initialization of the `CosWithWarmupAndLinearDecay` learning rate scheduler
 - Ensured eval tasks are sorted to maintain the same order across ranks (the cookbook was configuring these in an unsorted way).
-<<<<<<< HEAD
-- Fixed mixture rounding error with `SourceMixtureDataset`, which was previously causing samples to be repeated at the end of training.
-=======
 - W&B callback uses working directory instead of save folder for local cache.
 - Reset speed monitor callback after changing batch size.
 - Fixed parallelism compatiblity between cp + tp and cp + pp and added test to catch regressions.
 - Ensure sharded parameters are initialized differently on separate ranks.
 - Fixed fingerprinting for FSL datasets
 - Fixed bug where `step` state in `SkipStepAdamW` was not incremented, biasing the optimizer steps. Added option to restore the bug for backwards compatibility.
->>>>>>> 26998de5
+- Fixed mixture rounding error with `SourceMixtureDataset`, which was previously causing samples to be repeated at the end of training.
+
 
 ## [v2.1.0](https://github.com/allenai/OLMo-core/releases/tag/v2.1.0) - 2025-04-14
 
