# Changelog

All notable changes to this project will be documented in this file.

The format is based on [Keep a Changelog](https://keepachangelog.com/en/1.0.0/),
and this project adheres to [Semantic Versioning](https://semver.org/spec/v2.0.0.html).

## Unreleased

### Fixed

- Fixed parsing username+password git remote URLs in `launch.beaker` module.
- Fixed bug with default setup steps in `launch.beaker.BeakerLaunchConfig` when a branch can't be resolved.
- Cluster names in Beaker have changed.
- Fixed mixture rounding error with `SourceMixtureDataset`, which was previously causing samples to be repeated at the end of training.
- Don't DDOS Beaker from big jobs.
- A configuration error is now raised if you pass in a URL for the trainer or dataset's working directory.
  Previously the URL would just get mangled into a local path, leading to unexpected behavior.
- Fixed an issue where the `ConsoleLoggerCallback` would attempt to log before the first step.
- Only call `teardown_distributed_environment()` when training ends cleanly to avoid a hang for the duration of the distributed backend's timeout when there's an error from one rank.
- Fixed tensor parallelism issue with torch 2.8.
- More fixes for Beaker cluster names.
- `Callback.post_train()` will still be called even if the run is canceled before the dry-run batch.
- `GarbageCollectorCallback` will restore `gc` settings even when `Trainer.fit()` exits on an error.
- Make `move_to_device` blocking for MPS device to fix possible incorrect transfer of data from CPU to MPS.
- Fixed bug where `glob_directory()` would fail to match certain glob patterns.
- Added one more type of error to retry on when the Google Storage API throws it.
- Perform a garbage collection after checkpointing to avoid running out of CPU memory.

### Changed

- The `dir` option to `Trainer.maybe_load_checkpoint()` is now optional and defaults to the `save_folder`.
- Set `fused_linear_cross_entropy_loss accum_dtype` to fp32 in `LMHead`.
- Increased `NCCL_FASTRAK_PLUGIN_ACCEPT_TIMEOUT_MS` from 10 minutes to 30 minutes.
- `SlackNotifierCallback` will now notify on checkpoint saved and post epoch events.
- `BeakerLaunchConfig.launch()` will now send Slack notifications by default when `follow=True` if the env var `SLACK_WEBHOOK_URL` is set.
- `src/examples/llama/` has been renamed to `src/examples/llm/`.
- Refactored eval task groups into `task_groups.py`
- The `use_flash` argument to the `Attention` classes is deprecated. Use `backend="flash_2"` instead.
- Refactored `NumpyDatasetConfig` by splitting it into a separate config per underlying dataset class.
- Refactored `internal/experiment` module to facilitate modifying datasets or supplying a fully custom `ExperimentConfig`.
- Simplified `SourceMixtureDatasetConfig` by removing redundant `sequence_length` and `dtype` fields.
- The `model_id` argument to `convert_state_from_hf` is deprecated. Conversion information is deduced from the model type.
- Refactored the example conversion scripts to/from HF, including decreasing false failures in validation.
- Small refactor to `source_mixture.py` to make it easier to define data mixes in yaml.

### Added

- Added a custom block that does LayerNorm scaling.
- Added the `HalfCos` learning rate scheduler.
- Added `CONTRIBUTING.md` guidelines.
- Added a lightweight, gantry-like Beaker launch CLI: `python -m olmo_core.launch.beaker`.
- Added [Beaker images with torch 2.8](https://beaker.allen.ai/orgs/ai2/workspaces/OLMo-core/images?searchQuery=tch280). There is `olmo-core-tch280cu128-2025-09-18` and `olmo-core-tch280cu129-2025-09-18` for CUDA 12.8 and 12.9, respectively.
- Added TransformerEngine to Docker images and a TransformerEngine attention backend.
- Added `Callback.close()` method, which is always called when exiting `Trainer.fit()`.
- Added flash-attention 3 to Docker images, added `flash_3` attention backend.
- Added support for sliding window attention to the Torch attention backend. Performance is not optimized, so other backends should be preferred.
- Added `RoPEScalingConfig.to_hf_config()` for each RoPE scaling method to support automatic conversion to HuggingFace format.
- Guide to dataset mixing in `docs/source/guides/data_mixing.rst`.
- Added support for converting FlexOlmo models (with both dropless and default MoEs) between OLMo Core and HF formats.
<<<<<<< HEAD
- Added `olmo3_7B` model config.
- Added additional internal configuration tools.
=======
- Added a new named data mix that we used for the 32B run
>>>>>>> 8eef6f36


## [v2.2.0](https://github.com/allenai/OLMo-core/releases/tag/v2.2.0) - 2025-08-26

### Added

- Added option to set LR scheduler based on tokens instead of steps (e.g. `--train_module.scheduler.units=tokens`).
- Added a "packed" numpy FSL variant that packs documents into sequences using the best-fit-decreasing bin packing algorithm following the work from [Fewer Truncates Improve Language Modeling](https://arxiv.org/pdf/2404.10830).
- Added module `olmo_core.testing`.
- Added a "interleaved" numpy FSL variant that interleaves several documents into sequences following the work from [LongSkywork: A Training Recipe for Efficiently Extending Context Length in Large Language Models](https://arxiv.org/pdf/2406.00605).
- Added sliding window attention as a feature
- Added `BatchSizeSchedulerCallback` for setting a batch size schedule over the course of a training run.
- Added optional `TrainModule` method, `.pre_train()`, which runs right after `Callback.pre_train()`.
- The `BeakerCallback` will save the config and Python requirements to the results dataset.
- Added `from_file` method to `Config` class.
- Added in-loop evals for OLMES basic skills eval
- Added in-loop fast MCQA for in-loop evals and translated MBPP tasks
- Added in-loop few-shot HumanEval BPB
- Added `fast` and `full` in-loop recommendations, where `fast` is a roughly 2-3x faster subset of `full`
- Added support for converting to HF models in lower precisions.
- Added support for headwise QK norm.
- Add BOS token in in-loop evals, when specified by the tokenizer (`ai2-olmo-eval==0.8.4`)
- Add support for BOS token matching EOS token for intra-document masking in FSL numpy datasets.
- Added option to allow profiler to record on multiple ranks.
- Added support for accessing Google on non-Google clusters via auth with service account keys.
- Added support for revisions in `convert_checkpoint_from_hf.py` and the `load_hf_model` method of `olmo_core.nn.hf.checkpoint`.
- `foreach` support in `SkipStepAdamW`.
- Added `budget` mode for activation checkpointing configuration.
- Added `io.remove_file()` and `io.glob_directory` functions.
- Added ABF, PI, and YaRN rope scaling strategies.
- Added a script to compare two WandB runs
- Added `namespace` option to `nn.buffer_cache.BufferCache`.
- Added the option to configure `head_stride` for context parallelism with ring-flash-attn.
- Added the option to group multiple npy source files together for packing with the packed FSL dataset by setting `source_group_size` to an integer greater than 1.
- Added `load_optim_state: Optional[bool]` option to `Trainer.load_checkpoint()`.
- Added `GenerationModule` for OLMo-core native autoregressive generation with support for kv caching.
- Added optional hostname constraints for beaker experiments on Google clusters.

### Changed

- Output of `LMHead` when `labels` is passed as input is now a 4-tuple instead of a 3-tuple, with `(logits, loss, ce_loss, z_loss)`, where `loss` is the combined loss (`ce_loss + z_loss`).
- The `ConfigSaver` callback will automatically set the config to save for other callbacks (`WandBCallback`, `CometCallback`, and `BeakerCallback` as of now).
- Fixed bug causing slow evals in BPB/RC in-loop evals due to fast MC
- Changed default precision of converted HF models in `src/examples/huggingface/convert_checkpoint_to_hf.py` to bfloat16.
- Changed default cluster to `saturn` in `src/examples/llama/train_launch.py`.
- Made some beaker secrets optional for internal experiments.
- Changed `SlidingWindowAttentionConfig` to improve clarity.
- Changed the default Beaker budget

### Fixed

- Modify `TokenizerConfig.from_hf()` to fallback to tokenizer_config.json if config.json is not found.
- Fixed loading checkpoints with missing keys from transformer train modules using torch 2.7.
- Made MoE load balancing loss more robust.
- Fixed a bug with `ReorderedNormTransformerBlock` when using fine-grained FSDP wrapping and activation checkpointing together.
- Fixed an issue preventing tensor parallelism from working with `LMHead` when using the "fused_linear" loss implementation.
- Fixed a bug with `LMHead` when using "fused_linear" loss implementation where the `ce_loss` output included the `z_loss` added to it.
- Fixed training on single GPU when using a `SkipStepOptimizer`.
- Fixed the initialization of the `CosWithWarmupAndLinearDecay` learning rate scheduler
- Ensured eval tasks are sorted to maintain the same order across ranks (the cookbook was configuring these in an unsorted way).
- W&B callback uses working directory instead of save folder for local cache.
- Reset speed monitor callback after changing batch size.
- Fixed parallelism compatiblity between cp + tp and cp + pp and added test to catch regressions.
- Ensure sharded parameters are initialized differently on separate ranks.
- Fixed fingerprinting for FSL datasets
- Fixed bug where `step` state in `SkipStepAdamW` was not incremented, biasing the optimizer steps. Added option to restore the bug for backwards compatibility.
- Removed `sklearn` from upstream dependency `ai2-olmo-eval`.
- Made removing ephemeral checkpoints more robust.
- Made running bookkeeping operations more robust.
- Ensure RoPE modules with different settings use a unique sub-cache for their buffers.
- Fixed bug with context parallelism where every transformer block would use the same RoPE buffers even if their RoPE was configured differently.
- Fixed MFU computation to work with FSDP, corrected some device specs.
- Optimization: avoid redundant calls to `model.train()` in `TransformerTrainModule`.
- `NumpyDatasetConfig.expand_glob` now works with remote directories.
- Fixed Attention block sharding when TP and head-wise QK norm are both applied.


## [v2.1.0](https://github.com/allenai/OLMo-core/releases/tag/v2.1.0) - 2025-04-14

### Added

- Added 50B Dolmino 11/24 mix.
- Added support for auxiliary-loss-free MoE load-balancing, similar to DeepSeek-v3. You can activate this by setting `bias_gamma` to a non-zero float in your `MoERouter` config.
- Added support for sequence-level MoE load balancing loss.
- Compatibility with B200s.
- Added support for `warmup_fraction` as an alternative to `warmup_steps` in all schedulers, allowing warmup to be specified as a fraction of total training steps.
- A better config for the 1B model, ported from the old OLMo trainer.
- Added `auto_resume` option to `CometCallback` for resume an existing run.
- (BETA) Added methods `load_hf_model` and `save_hf_model` for saving supported OLMo Core models to HF transformers format.
Also added lower-level methods for converting state between the formats.
- Added the ability to run the evaluator callback on `.pre_train()` by setting `eval_on_startup=True`, and to cancel the run after the first time evals run by setting `cancel_after_first_eval=True`.
- Added support for label mask files with numpy FSL datasets.
- Added a `git` configuration to `BeakerLaunchConfig`.

### Changed

- `TransformerTrainModuleConfig` can now be used to build a `TransformerPipelineTrainModule` by adding a `pp_config` spec. This makes the `TransformerPipelineTrainModuleConfig` redundant, but it will be kept around for backwards compatibility until the next major release.
- Several state dict methods in `TrainModule` now take an `optim` option, which can disable the use of optimizer state.
- Updated `Float8Config` for latest version of `torchao`.
- Undo a fix applied to `olmo_core.data.numpy_dataset.NumpyFSLDatasetMixture` that was generating a mismatch between the shape of instances in the dataset and the shape of instances in the data loader.
- Made the 1B and 7B scripts more similar to each other.
- Changed underlying logic and top-level arguments of `convert_checkpoint_from_hf.py` and `convert_checkpoint_to_hf.py`.
- Beaker experiments launched with the `BeakerLaunchConfig` will now log with ANSI colors enabled.

### Fixed

- Fixed calculation of total steps based on epochs at the end of a training job.
- Fixed a bug where the trainer might try to save a duplicate final checkpoint if the run that already completed was restarted.
- When submitting a Beaker job from a branch that's tracking a GitHub fork, OLMo-core now instructs Beaker to pull from the fork instead of from the main repo.
- Made Beaker image resolution more robust.
- Having `t_max` overrides in the default model configs is confusing and error prone, so we removed them.
- Beaker launcher will only clone a single branch at runtime when possible, which can be much faster.


## [v2.0.1](https://github.com/allenai/OLMo-core/releases/tag/v2.0.1) - 2025-03-18

### Added

- Added information about the official 32B training run.
- Added information about the official 32B anneal training run.
- Added automatic support for LL128 when running on Augusta.
- Added information about 32B training logs.

### Fixed

- The official config for the 32B had unrealistic batch size settings.
- Ignore `group_overrides` for frozen parameters instead of throwing an error.
- Bump `ai2-olmo-eval==0.7.1`, which fixes makes the in-loop evaluation consistent with OLMES by removing [a bias](https://github.com/allenai/OLMo-in-loop-evals/pull/6)

### Removed

- Removed the "fused" cross-entropy loss variant. It had a bug and consistently under-performed the native PyTorch version when compiled. See [Post Incident Report: bug with fused CE loss](https://docs.google.com/document/d/1IK6q2gX6mH7eQO_IItCZAYYlm4g4htL4mNWbTQuPKf4/edit?usp=sharing) for more information.

## [v2.0.0](https://github.com/allenai/OLMo-core/releases/tag/v2.0.0) - 2025-03-12

This major release introduces a few breaking changes. We've provided more information here: [OLMo-core v2 design and upgrade guide](https://docs.google.com/document/d/1LvANhNzA-MdtiD2pLniLTqB9wxSSuqY435WuJIADeFM/edit?usp=sharing).

### Added

- Added `TrainModule` abstraction with `TransformerTrainModule` implementation, which encapsulates both a model and optimizer.
- Added `namespace` argument to `Trainer.record_metric()`.
- Added support for context parallelism.
- Added support for expert parallelism with MoE models.
- Added in-loop evals for Minerva, GSM, HumanEval, MBPP (`ai2-olmo-eval==0.7.0`)
- Added `CosWithWarmupAndLinearDecay` learning rate scheduler
- Added `WSD` learning rate scheduler
- Added `RunDuration` in `model_ladder` to configure training durations in terms of Chinchilla multipliers.

### Changed

- The `Trainer` now takes a `TrainModule` instead of a model and optimizer, and several configuration options have been moved to `TransformerTrainModule`, including `rank_microbatch_size`, `fused_loss`, `compile_loss`, `z_loss_multiplier`, and `autocast_precision`.
- Several `TransformerModelConfig` options have been to `TransformerTrainModule` / `TransformerTrainModuleConfig`, including `dp_config`, `tp_config`, `float8_config`, and `compile`.

### Removed

- Removed the following callbacks: `MoEHandlerCallback`, `SchedulerCallback`, `MatrixNormalizerCallback`, `GradClipperCallback`, and `Float8HandlerCallback`.
  The functionality from all of those callbacks has been moved to the `TransformerTrainModule` class.
- Removed the callback methods `.pre_eval_batch()` and `.post_eval_batch()`.

### Fixed

- Fixed the model ladder code when training on mps or cpu device

## [v1.9.0](https://github.com/allenai/OLMo-core/releases/tag/v1.9.0) - 2025-03-10

### Fixed

- Ensure certain optimizer param group fields are not overridden by the values in a checkpoint.

### Added

- Added `instance_filter_config` field to `NumpyDatasetConfig`.
- Added conversion script for OLMo 2 checkpoints to Huggingface format.
- Added `BeakerCallback`.
- Added logging for in-loop eval throughput

### Fixed

- Ensure certain optimizer param group fields are not overridden by the values in a checkpoint.
- Fixed issue where non-zero ranks would report partially-reduced values for training metrics.

## [v1.8.0](https://github.com/allenai/OLMo-core/releases/tag/v1.8.0) - 2025-01-29

### Added

- Added support for tensor parallelism. See the `TransformerConfig` class for usage.
- Added more downstream tasks from the model ladder.
- Added `io.copy_dir()` function.
- Added new LR schedulers: `LinearWithWarmup`, `InvSqrtWithWarmup`, `ConstantWithWarmup`, `SequentialScheduler`.
- Added option to pre-download checkpoint files from remote storage before trying to load a checkpoint.
- Added a callback for sending Slack notifications.
- Makes the MPS device work on Apple Silicon
- Added `SkipStepAdamW` optimizer.
- The trainer can load model-only checkpoints now.
- Added the option to throttle checkpoint uploads to one rank from each node at a time.
- Added support for logging rich Table objects as text in source mixture datasets.
- Added `unshard_strategy` parameter to `unshard_checkpoint()` function in `olmo_core.distributed.checkpoint`.
- Added function `load_keys()` to `olmo_core.distributed.checkpoint`.
- Added support for low precision optim state in `SkipStepAdamW`.

### Changed

- Changed storage of shared shard state in sharded checkpoints from smallest shard to lowest rank (normally 0).
- Changed how the trainer handles loading a checkpoint when `load_path` is provided. Now `load_path` is only used if no checkpoint is found in the `save_folder`.

### Fixed

- Added missing `weights_only=False` argument to fix loading train checkpoints with newer versions of PyTorch.
- Fixed bug where GCS upload does not retry on transient failures.
- Fixed bug where source mixture datasets were truncating source files instead of randomly sampling.
- Fixed bug in source mixture datsets where sampling from small npy files raised an mmap exception due to 0 instances in the sampled index.

## [v1.7.0](https://github.com/allenai/OLMo-core/releases/tag/v1.7.0) - 2024-11-27

### Added

- Added `key_mapping` argument to `olmo_core.distributed.checkpoint.load_model_and_optim_state()`
  for loading checkpoints with different key names.
- Added `load_key_mapping` field to the trainer, same idea as the new `key_mapping` argument above.
- Added an implementation of nGPT called `NormalizedTransformer`.
- Added an example showing how to convert a HuggingFace Llama 3.2 checkpoint into the right format for OLMo-core.
- Added an API for scaling RoPE embeddings.
- Added a `ModelLadder` API.

### Changed

- The `w_out` and `norm` top-level children of the `Transformer` model are now wrapped together in an `lm_head` module. Training scripts will have backwards compatibility with older checkpoints due to the `load_key_mapping` explained above.

### Fixed

- (Optimization) Mark model input sizes as dynamic for `torch.compile()` to avoid recompile during evals or variable-sequence / batch size training. This doesn't seem to hurt throughput.
- Made HTTPS and GCS IO functions more robust.
- Fixed a bug where we were always getting dolma2 tokenized validation data when generating config with DataMix.v3_small_ppl_validation.

## [v1.6.3](https://github.com/allenai/OLMo-core/releases/tag/v1.6.3) - 2024-11-15

### Added

- Added `olmo_core.distributed.checkpoint.get_checkpoint_metadata()` function.
- (BETA) Added flag to compile the optimizer step. So far only tested with AdamW. May not work with other optimizers.

### Fixed

- Old ephemeral checkpoints won't be removed until after the latest ephemeral checkpoint is saved successfully.
- Made GCS uploads more robust.
- Fixed single-node training on Google Augusta cluster.
- `numpy.random.dirichlet()` does not always sum to 1.0, so allow for a small tolerance in validating domain weights.

## [v1.6.2](https://github.com/allenai/OLMo-core/releases/tag/v1.6.2) - 2024-11-08

### Added

- Added option to disable `GarbageCollectorCallback`, not that you'd want to do this usually, but I needed to run an experiment to show how important that callback is.

### Fixed

- Fixed a bug where some default callbacks could be added twice if given a different name by the user.
- Fixed a bug where some `Trainer` bookkeeping tasks may not complete before `.fit()` returns.

## [v1.6.1](https://github.com/allenai/OLMo-core/releases/tag/v1.6.1) - 2024-11-06

### Added

- Added `retries` field to `BeakerLaunchConfig`.
- Allow running on Augusta cluster with existing train scripts.
- Added `olmo_core.utils.logging_configured()` function to check if logging has been configured.

### Fixed

- Fixed a potential distributed deadlock bug when training without a separate CPU-only bookkeeping backend.
- Removed some unnecessary host-device syncs in `olmo_core.distributed.utils`.
- Added `Trainer(Config).async_bookkeeping` field to toggle async bookkeeping.

## [v1.6.0](https://github.com/allenai/OLMo-core/releases/tag/v1.6.0) - 2024-11-01

### Added

- Added option to compile the trainer's loss function (`Trainer.compile_loss`).
- Added `SourceMixtureDataset` for composing a training mixture based on ratios of source datasets.
- Added `NumpyFSLDatasetMixture` for constructing a `NumpyDatasetBase` from a `SourceMixtureDataset`. Note this is only supported for FSL datasets.
- Added tests for `SourceMixture*` and `NumpyFSLDatasetMixture`.
- Added `DownstreamEvaluatorCallbackConfig` class for running in-loop downstream eval via [OLMo-in-loop-evals](https://github.com/allenai/OLMo-in-loop-evals).

### Changed

- Moved some types into `olmo_core.data.types` to avoid some circular dependencies.

### Fixed

- Made GCS client more robust by automatically retrying timeout errors for most operations.

## [v1.5.0](https://github.com/allenai/OLMo-core/releases/tag/v1.5.0) - 2024-10-23

### Added

- Added Google Cloud support for `list_directory()` and `clear_directory()`.
- Added `CometCallback` for logging training runs to Comet.ml.
- Added `DataMixBase` class, to allow extending to new data mix groups.
- Added support for MoE-based models.
- Added method `DataLoaderBase.get_mock_batch()`.
- Trainer now starts with a dry-run of a fake batch created by `DataLoaderBase.get_mock_batch()`.
- Added `Callback.pre_backward()`, `.pre_eval_batch()`, and `.post_eval_batch()` methods.
- Added `Trainer.model_forward()`, `.get_losses()`, and `.eval_batch()` methods.
- Added a new `TransformerActivationCheckpointingMode`, "selected_ops" (requires torch 2.5 or newer).

### Changed

- `BeakerLaunchConfig.setup_steps` should now include steps to clone your repo (which it will by default). This change allows support for private repos.

### Fixed

- `prepare_cli_environment()` now calls `add_cached_path_clients()`.
- Removed an unnecessary host-device sync.

## [v1.4.0](https://github.com/allenai/OLMo-core/releases/tag/v1.4.0) - 2024-10-02

### Changed

- Updated default layer norm epsilon for OLMo models from `1e-5` to `1e-6` to match latest model.
- Renamed `FSLDataLoader` to `NumpyFSLDataLoader`.
- Renamed `VSLDataLoader` to `NumpyVSLDataLoader`.
- The trainer now takes a `data_loader: DataLoaderBase` instead of a `dataset: NumpyDatasetBase`.

## [v1.3.2](https://github.com/allenai/OLMo-core/releases/tag/v1.3.2) - 2024-09-27

### Added

- Added `Config.validate()`, `Config.replace()`, and `Config.apply()` methods.
- Trainer now records sequence length as a metric.

### Fixed

- Ensure additional cached-path clients are added in the process pool workers from some dataset preparation methods.
- Fixed `label_mask` tensor created by `NumpyPaddedFSLDataset`.
- Removed redundant warning messages about CUDA alloc retries.
- Fixed non-deterministic deadlock bug with async checkpointing.

## [v1.3.1](https://github.com/allenai/OLMo-core/releases/tag/v1.3.1) - 2024-09-26

### Fixed

- Fixed the name given to evaluator metrics logged.

## [v1.3.0](https://github.com/allenai/OLMo-core/releases/tag/v1.3.0) - 2024-09-26

### Added

- Added `torchao` to the Docker/Beaker images.
- Added support for `torchao` `float8` training via the `Float8HandlerCallback`.
- Added `Callback.post_attach()` method.

## [v1.2.0](https://github.com/allenai/OLMo-core/releases/tag/v1.2.0) - 2024-09-25

### Added

- Added support for wildcards in `OptimGroupOverride.params`.
- Added `NumpyPaddedFSLDataset` variant.
- Added `Evaluator` class and `EvaluatorCallback` for in-loop evals.
- Added `v3-small-ppl-validation` data mix.

### Fixed

- Fixed bug with data loader when using threading.

## [v1.1.0](https://github.com/allenai/OLMo-core/releases/tag/v1.1.0) - 2024-09-18

### Added

- Added support for changing train sequence length when loading a checkpoint.
- Added support for sequence length warm-up during training via the callback `SequenceLengthSchedulerCallback`.
- Added support for variable sequence length (VSL) datasets and VSL curriculums as introduced in ["Dataset Decomposition: Faster LLM Training with Variable Sequence Length Curriculum"](https://arxiv.org/pdf/2405.13226).
- Added `Lion` and `SkipStepLion` optimizers.
- Added `init_seed` argument to `Transformer` and `TransformerConfig`.

### Changed

- Renamed `MemMapDataset` to `NumpyFSLDataset`.
- Batch size is now specified in tokens, not instances.

## [v1.0.6](https://github.com/allenai/OLMo-core/releases/tag/v1.0.6) - 2024-09-05

### Added

- Added "selected_modules" transformer activation checkpointing mode.
- Added `OLMo-1B.py` official training script.
- Added `OLMo-13B.py` official training script.
- Added `Trainer.get_metric()`, `.get_loss()`, and `.get_zloss()` methods.
- Added `io.copy_file()` function.
- Added `ProfilerCallback` for profiling/tracing the training loop with PyTorch `profiler` module.
- Added an "L2 norm" metric reduce type.

### Fixed

- Made reducing metrics more numerically stable with large world sizes.

## [v1.0.5](https://github.com/allenai/OLMo-core/releases/tag/v1.0.5) - 2024-09-03

### Fixed

- Fixed bug with checkpointer callback searching for existing ephemeral checkpoints when the checkpoint folder doesn't exist.
- Checkpointer callback won't collect existing ephemeral checkpoints that were saved after the checkpoint that was loaded from.

## [v1.0.4](https://github.com/allenai/OLMo-core/releases/tag/v1.0.4) - 2024-09-01

### Added

- Added `Trainer.save_checkpoint()` and `Trainer.save_checkpoint_async()` methods.
- Added `Callback.post_checkpoint_saved()` and `Callback.post_checkpoint_loaded()` methods.
- Added `ConfigSaverCallback`.
- Added `MemMapDataset.fingerprint` property.

### Changed

- The `work_dir` argument to `TrainerConfig` now defaults to `save_folder` is `save_folder` is a local path, otherwise a temporary directory with the same name as the basename of the `save_folder`.
- The `seed` argument to `prepare_training_environment()` is now optional.

### Fixed

- Fixed setting the right env vars for single node training on Jupiter.

## [v1.0.3](https://github.com/allenai/OLMo-core/releases/tag/v1.0.3) - 2024-08-30

### Added

- Add `Trainer.hard_stop` field.
- The trainer now catches `SIGTERM` and marks the run as canceled.
- Added `CheckpointerCallback.remove` strategy for configuring which old checkpoints found in the save folder are removed.
- Added `ReorderedNormTransformerBlock` implementation.
- Added `WandBCallback.notes` field.

### Fixed

- Fixed bug with how command arguments were expanded by `BeakerLaunchConfig`.

## [v1.0.2](https://github.com/allenai/OLMo-core/releases/tag/v1.0.2) - 2024-08-29

### Added

- Added support for unsharding model state into `safetensors` format with `olmo_core.distributed.checkpoint.unshard_checkpoint(..., use_safetensors=True)`.
- Added `data.TokenizerConfig` config class and `data.TokenizerName` enumeration.
- Added data mixes with `data.DataMix` API.
- Added `block_idx` attribute to the `TransformerBlock` class.
- Added `init_method` option to `Transformer` for controlling how the weights are initialized.

### Fixed

- Fixed `list_directory` for remote folders.

### Changed

- Callbacks now have to have a name assigned.

## [v1.0.1](https://github.com/allenai/OLMo-core/releases/tag/v1.0.1) - 2024-08-26

### Fixed

- Fixed a bug with resetting the initial LR in optimizers after a loading a checkpoint.

## [v1.0.0](https://github.com/allenai/OLMo-core/releases/tag/v1.0.0) - 2024-08-26

### Added

- Ported, refactored, and optimized the modeling and training from the OLMo repo while fixing several bugs. Introduces a new highly efficient yet customizable trainer and a standard API for launching jobs directly to Beaker from a Python script.

## [v0.1.0](https://github.com/allenai/OLMo-core/releases/tag/v0.1.0) - 2024-06-11

### Added

- Initial release.<|MERGE_RESOLUTION|>--- conflicted
+++ resolved
@@ -58,12 +58,9 @@
 - Added `RoPEScalingConfig.to_hf_config()` for each RoPE scaling method to support automatic conversion to HuggingFace format.
 - Guide to dataset mixing in `docs/source/guides/data_mixing.rst`.
 - Added support for converting FlexOlmo models (with both dropless and default MoEs) between OLMo Core and HF formats.
-<<<<<<< HEAD
 - Added `olmo3_7B` model config.
 - Added additional internal configuration tools.
-=======
 - Added a new named data mix that we used for the 32B run
->>>>>>> 8eef6f36
 
 
 ## [v2.2.0](https://github.com/allenai/OLMo-core/releases/tag/v2.2.0) - 2025-08-26
