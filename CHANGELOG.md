--- conflicted
+++ resolved
@@ -28,11 +28,8 @@
 - `BeakerLaunchConfig.launch()` will now send Slack notifications by default when `follow=True` if the env var `SLACK_WEBHOOK_URL` is set.
 - `src/examples/llama/` has been renamed to `src/examples/llm/`.
 - Refactored eval task groups into `task_groups.py`
-<<<<<<< HEAD
 - The `use_flash` argument to the `Attention` classes is deprecated. Use `backend="flash"` instead.
-=======
 - Refactored `NumpyDatasetConfig` by splitting it into a separate config per underlying dataset class.
->>>>>>> 0356c1b1
 
 ### Added
 
