--- conflicted
+++ resolved
@@ -12,11 +12,8 @@
 ### Added
 
 - Added information about the official 32B training run.
-<<<<<<< HEAD
 - Added information about the official 32B anneal training run.
-=======
 - Added automatic support for LL128 when running on Augusta.
->>>>>>> 27b1ae8d
 
 ### Fixed
 
