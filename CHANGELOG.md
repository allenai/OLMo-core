--- conflicted
+++ resolved
@@ -36,12 +36,9 @@
 - The `use_flash` argument to the `Attention` classes is deprecated. Use `backend="flash_2"` instead.
 - Refactored `NumpyDatasetConfig` by splitting it into a separate config per underlying dataset class.
 - Refactored `internal/experiment` module to facilitate modifying datasets or supplying a fully custom `ExperimentConfig`.
-<<<<<<< HEAD
+- Simplified `SourceMixtureDatasetConfig` by removing redundant `sequence_length` and `dtype` fields.
 - The `model_id` argument to `convert_state_from_hf` is deprecated. Conversion information is deduced from the model type.
 - Refactored the example conversion scripts to/from HF, including decreasing false failures in validation.
-=======
-- Simplified `SourceMixtureDatasetConfig` by removing redundant `sequence_length` and `dtype` fields.
->>>>>>> a53f8259
 
 ### Added
 
@@ -54,12 +51,9 @@
 - Added `Callback.close()` method, which is always called when exiting `Trainer.fit()`.
 - Added flash-attention 3 to Docker images, added `flash_3` attention backend.
 - Added support for sliding window attention to the Torch attention backend. Performance is not optimized, so other backends should be preferred.
-<<<<<<< HEAD
+- Guide to dataset mixing in `docs/source/guides/data_mixing.rst`.
 - Added support for converting FlexOlmo models from OLMo Core to HF format.
-=======
-- Guide to dataset mixing in `docs/source/guides/data_mixing.rst`.
-
->>>>>>> a53f8259
+
 
 ## [v2.2.0](https://github.com/allenai/OLMo-core/releases/tag/v2.2.0) - 2025-08-26
 
