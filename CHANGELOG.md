--- conflicted
+++ resolved
@@ -52,11 +52,8 @@
 - W&B callback uses working directory instead of save folder for local cache.
 - Reset speed monitor callback after changing batch size.
 - Fixed parallelism compatiblity between cp + tp and cp + pp and added test to catch regressions.
-<<<<<<< HEAD
 - Ensure sharded parameters are initialized differently on separate ranks.
-=======
 - Fixed fingerprinting for FSL datasets
->>>>>>> f7c394d4
 
 ## [v2.1.0](https://github.com/allenai/OLMo-core/releases/tag/v2.1.0) - 2025-04-14
 
