# Changelog

All notable changes to this project will be documented in this file.

The format is based on [Keep a Changelog](https://keepachangelog.com/en/1.0.0/),
and this project adheres to [Semantic Versioning](https://semver.org/spec/v2.0.0.html).

## Unreleased

## [v2.3.0](https://github.com/allenai/OLMo-core/releases/tag/v2.3.0) - 2025-10-17

### Fixed

- Fixed parsing username+password git remote URLs in `launch.beaker` module.
- Fixed bug with default setup steps in `launch.beaker.BeakerLaunchConfig` when a branch can't be resolved.
- Cluster names in Beaker have changed.
- Fixed mixture rounding error with `SourceMixtureDataset`, which was previously causing samples to be repeated at the end of training.
- Don't DDOS Beaker from big jobs.
- A configuration error is now raised if you pass in a URL for the trainer or dataset's working directory.
  Previously the URL would just get mangled into a local path, leading to unexpected behavior.
- Fixed an issue where the `ConsoleLoggerCallback` would attempt to log before the first step.
- Only call `teardown_distributed_environment()` when training ends cleanly to avoid a hang for the duration of the distributed backend's timeout when there's an error from one rank.
- Fixed tensor parallelism issue with torch 2.8.
- More fixes for Beaker cluster names.
- `Callback.post_train()` will still be called even if the run is canceled before the dry-run batch.
- `GarbageCollectorCallback` will restore `gc` settings even when `Trainer.fit()` exits on an error.
- Make `move_to_device` blocking for MPS device to fix possible incorrect transfer of data from CPU to MPS.
- Fixed bug where `glob_directory()` would fail to match certain glob patterns.
- Added one more type of error to retry on when the Google Storage API throws it.
- Perform a garbage collection after checkpointing to avoid running out of CPU memory.
- Avoidable overflow error when using NumpyPackedFSLDataset.
- Fixed issue with NumpyFSLDatasetMixture + SourceMixtureDataset where not all instances would have the same sequence length.
- Attention backend will no longer default to flash in non-CUDA environments.

### Changed

- The `dir` option to `Trainer.maybe_load_checkpoint()` is now optional and defaults to the `save_folder`.
- Set `fused_linear_cross_entropy_loss accum_dtype` to fp32 in `LMHead`.
- Increased `NCCL_FASTRAK_PLUGIN_ACCEPT_TIMEOUT_MS` from 10 minutes to 30 minutes.
- `SlackNotifierCallback` will now notify on checkpoint saved and post epoch events.
- `BeakerLaunchConfig.launch()` will now send Slack notifications by default when `follow=True` if the env var `SLACK_WEBHOOK_URL` is set.
- `src/examples/llama/` has been renamed to `src/examples/llm/`.
- Refactored eval task groups into `task_groups.py`
- The `use_flash` argument to the `Attention` classes is deprecated. Use `backend="flash_2"` instead.
- Refactored `NumpyDatasetConfig` by splitting it into a separate config per underlying dataset class.
- Refactored `internal/experiment` module to facilitate modifying datasets or supplying a fully custom `ExperimentConfig`.
- Simplified `SourceMixtureDatasetConfig` by removing redundant `sequence_length` and `dtype` fields.
- The `model_id` argument to `convert_state_from_hf` is deprecated. Conversion information is deduced from the model type.
- Refactored the example conversion scripts to/from HF, including decreasing false failures in validation.
- Small refactor to `source_mixture.py` to make it easier to define data mixes in yaml.
- Reorganized/cleaned up internal training scripts.

### Added

<<<<<<< HEAD
- Added `olmo_core.data.composable` module.
=======
- Added CLI script `src/scripts/unshard.py` for converting distributed checkpoints to regular PyTorch or safetensors format.
>>>>>>> 5b324594
- Added a custom block that does LayerNorm scaling.
- Added `OLMo-mix-0625-150Bsample` data mix.
- Added alias support to `DataMix` enum.
- Added the `HalfCos` learning rate scheduler.
- Added `CONTRIBUTING.md` guidelines.
- Added a lightweight, gantry-like Beaker launch CLI: `python -m olmo_core.launch.beaker`.
- Added [Beaker images with torch 2.8](https://beaker.allen.ai/orgs/ai2/workspaces/OLMo-core/images?searchQuery=tch280). There is `olmo-core-tch280cu128-2025-09-18` and `olmo-core-tch280cu129-2025-09-18` for CUDA 12.8 and 12.9, respectively.
- Added TransformerEngine to Docker images and a TransformerEngine attention backend.
- Added `Callback.close()` method, which is always called when exiting `Trainer.fit()`.
- Added flash-attention 3 to Docker images, added `flash_3` attention backend.
- Added support for sliding window attention to the Torch attention backend. Performance is not optimized, so other backends should be preferred.
- Added `RoPEScalingConfig.to_hf_config()` for each RoPE scaling method to support automatic conversion to HuggingFace format.
- Guide to dataset mixing in `docs/source/guides/data_mixing.rst`.
- Added support for converting FlexOlmo models (with both dropless and default MoEs) between OLMo Core and HF formats.
- Added `olmo3_7B` model config.
- Added additional internal configuration tools.
- Added a new named data mix that we used for the 32B run
- Added internal OLMo3 7B midtraining and long-context configs.
- Added ability to convert OLMo3 models to/from HF format with support for rope scaling configs.
- Added a script that can pull out a single training batch from a training job


## [v2.2.0](https://github.com/allenai/OLMo-core/releases/tag/v2.2.0) - 2025-08-26

### Added

- Added option to set LR scheduler based on tokens instead of steps (e.g. `--train_module.scheduler.units=tokens`).
- Added a "packed" numpy FSL variant that packs documents into sequences using the best-fit-decreasing bin packing algorithm following the work from [Fewer Truncates Improve Language Modeling](https://arxiv.org/pdf/2404.10830).
- Added module `olmo_core.testing`.
- Added a "interleaved" numpy FSL variant that interleaves several documents into sequences following the work from [LongSkywork: A Training Recipe for Efficiently Extending Context Length in Large Language Models](https://arxiv.org/pdf/2406.00605).
- Added sliding window attention as a feature
- Added `BatchSizeSchedulerCallback` for setting a batch size schedule over the course of a training run.
- Added optional `TrainModule` method, `.pre_train()`, which runs right after `Callback.pre_train()`.
- The `BeakerCallback` will save the config and Python requirements to the results dataset.
- Added `from_file` method to `Config` class.
- Added in-loop evals for OLMES basic skills eval
- Added in-loop fast MCQA for in-loop evals and translated MBPP tasks
- Added in-loop few-shot HumanEval BPB
- Added `fast` and `full` in-loop recommendations, where `fast` is a roughly 2-3x faster subset of `full`
- Added support for converting to HF models in lower precisions.
- Added support for headwise QK norm.
- Add BOS token in in-loop evals, when specified by the tokenizer (`ai2-olmo-eval==0.8.4`)
- Add support for BOS token matching EOS token for intra-document masking in FSL numpy datasets.
- Added option to allow profiler to record on multiple ranks.
- Added support for accessing Google on non-Google clusters via auth with service account keys.
- Added support for revisions in `convert_checkpoint_from_hf.py` and the `load_hf_model` method of `olmo_core.nn.hf.checkpoint`.
- `foreach` support in `SkipStepAdamW`.
- Added `budget` mode for activation checkpointing configuration.
- Added `io.remove_file()` and `io.glob_directory` functions.
- Added ABF, PI, and YaRN rope scaling strategies.
- Added a script to compare two WandB runs
- Added `namespace` option to `nn.buffer_cache.BufferCache`.
- Added the option to configure `head_stride` for context parallelism with ring-flash-attn.
- Added the option to group multiple npy source files together for packing with the packed FSL dataset by setting `source_group_size` to an integer greater than 1.
- Added `load_optim_state: Optional[bool]` option to `Trainer.load_checkpoint()`.
- Added `GenerationModule` for OLMo-core native autoregressive generation with support for kv caching.
- Added optional hostname constraints for beaker experiments on Google clusters.

### Changed

- Output of `LMHead` when `labels` is passed as input is now a 4-tuple instead of a 3-tuple, with `(logits, loss, ce_loss, z_loss)`, where `loss` is the combined loss (`ce_loss + z_loss`).
- The `ConfigSaver` callback will automatically set the config to save for other callbacks (`WandBCallback`, `CometCallback`, and `BeakerCallback` as of now).
- Fixed bug causing slow evals in BPB/RC in-loop evals due to fast MC
- Changed default precision of converted HF models in `src/examples/huggingface/convert_checkpoint_to_hf.py` to bfloat16.
- Changed default cluster to `saturn` in `src/examples/llama/train_launch.py`.
- Made some beaker secrets optional for internal experiments.
- Changed `SlidingWindowAttentionConfig` to improve clarity.
- Changed the default Beaker budget

### Fixed

- Modify `TokenizerConfig.from_hf()` to fallback to tokenizer_config.json if config.json is not found.
- Fixed loading checkpoints with missing keys from transformer train modules using torch 2.7.
- Made MoE load balancing loss more robust.
- Fixed a bug with `ReorderedNormTransformerBlock` when using fine-grained FSDP wrapping and activation checkpointing together.
- Fixed an issue preventing tensor parallelism from working with `LMHead` when using the "fused_linear" loss implementation.
- Fixed a bug with `LMHead` when using "fused_linear" loss implementation where the `ce_loss` output included the `z_loss` added to it.
- Fixed training on single GPU when using a `SkipStepOptimizer`.
- Fixed the initialization of the `CosWithWarmupAndLinearDecay` learning rate scheduler
- Ensured eval tasks are sorted to maintain the same order across ranks (the cookbook was configuring these in an unsorted way).
- W&B callback uses working directory instead of save folder for local cache.
- Reset speed monitor callback after changing batch size.
- Fixed parallelism compatiblity between cp + tp and cp + pp and added test to catch regressions.
- Ensure sharded parameters are initialized differently on separate ranks.
- Fixed fingerprinting for FSL datasets
- Fixed bug where `step` state in `SkipStepAdamW` was not incremented, biasing the optimizer steps. Added option to restore the bug for backwards compatibility.
- Removed `sklearn` from upstream dependency `ai2-olmo-eval`.
- Made removing ephemeral checkpoints more robust.
- Made running bookkeeping operations more robust.
- Ensure RoPE modules with different settings use a unique sub-cache for their buffers.
- Fixed bug with context parallelism where every transformer block would use the same RoPE buffers even if their RoPE was configured differently.
- Fixed MFU computation to work with FSDP, corrected some device specs.
- Optimization: avoid redundant calls to `model.train()` in `TransformerTrainModule`.
- `NumpyDatasetConfig.expand_glob` now works with remote directories.
- Fixed Attention block sharding when TP and head-wise QK norm are both applied.
- Added RoPE scaling configs to `rope` module's exports.


## [v2.1.0](https://github.com/allenai/OLMo-core/releases/tag/v2.1.0) - 2025-04-14

### Added

- Added 50B Dolmino 11/24 mix.
- Added support for auxiliary-loss-free MoE load-balancing, similar to DeepSeek-v3. You can activate this by setting `bias_gamma` to a non-zero float in your `MoERouter` config.
- Added support for sequence-level MoE load balancing loss.
- Compatibility with B200s.
- Added support for `warmup_fraction` as an alternative to `warmup_steps` in all schedulers, allowing warmup to be specified as a fraction of total training steps.
- A better config for the 1B model, ported from the old OLMo trainer.
- Added `auto_resume` option to `CometCallback` for resume an existing run.
- (BETA) Added methods `load_hf_model` and `save_hf_model` for saving supported OLMo Core models to HF transformers format.
Also added lower-level methods for converting state between the formats.
- Added the ability to run the evaluator callback on `.pre_train()` by setting `eval_on_startup=True`, and to cancel the run after the first time evals run by setting `cancel_after_first_eval=True`.
- Added support for label mask files with numpy FSL datasets.
- Added a `git` configuration to `BeakerLaunchConfig`.

### Changed

- `TransformerTrainModuleConfig` can now be used to build a `TransformerPipelineTrainModule` by adding a `pp_config` spec. This makes the `TransformerPipelineTrainModuleConfig` redundant, but it will be kept around for backwards compatibility until the next major release.
- Several state dict methods in `TrainModule` now take an `optim` option, which can disable the use of optimizer state.
- Updated `Float8Config` for latest version of `torchao`.
- Undo a fix applied to `olmo_core.data.numpy_dataset.NumpyFSLDatasetMixture` that was generating a mismatch between the shape of instances in the dataset and the shape of instances in the data loader.
- Made the 1B and 7B scripts more similar to each other.
- Changed underlying logic and top-level arguments of `convert_checkpoint_from_hf.py` and `convert_checkpoint_to_hf.py`.
- Beaker experiments launched with the `BeakerLaunchConfig` will now log with ANSI colors enabled.

### Fixed

- Fixed calculation of total steps based on epochs at the end of a training job.
- Fixed a bug where the trainer might try to save a duplicate final checkpoint if the run that already completed was restarted.
- When submitting a Beaker job from a branch that's tracking a GitHub fork, OLMo-core now instructs Beaker to pull from the fork instead of from the main repo.
- Made Beaker image resolution more robust.
- Having `t_max` overrides in the default model configs is confusing and error prone, so we removed them.
- Beaker launcher will only clone a single branch at runtime when possible, which can be much faster.


## [v2.0.1](https://github.com/allenai/OLMo-core/releases/tag/v2.0.1) - 2025-03-18

### Added

- Added information about the official 32B training run.
- Added information about the official 32B anneal training run.
- Added automatic support for LL128 when running on Augusta.
- Added information about 32B training logs.

### Fixed

- The official config for the 32B had unrealistic batch size settings.
- Ignore `group_overrides` for frozen parameters instead of throwing an error.
- Bump `ai2-olmo-eval==0.7.1`, which fixes makes the in-loop evaluation consistent with OLMES by removing [a bias](https://github.com/allenai/OLMo-in-loop-evals/pull/6)

### Removed

- Removed the "fused" cross-entropy loss variant. It had a bug and consistently under-performed the native PyTorch version when compiled. See [Post Incident Report: bug with fused CE loss](https://docs.google.com/document/d/1IK6q2gX6mH7eQO_IItCZAYYlm4g4htL4mNWbTQuPKf4/edit?usp=sharing) for more information.

## [v2.0.0](https://github.com/allenai/OLMo-core/releases/tag/v2.0.0) - 2025-03-12

This major release introduces a few breaking changes. We've provided more information here: [OLMo-core v2 design and upgrade guide](https://docs.google.com/document/d/1LvANhNzA-MdtiD2pLniLTqB9wxSSuqY435WuJIADeFM/edit?usp=sharing).

### Added

- Added `TrainModule` abstraction with `TransformerTrainModule` implementation, which encapsulates both a model and optimizer.
- Added `namespace` argument to `Trainer.record_metric()`.
- Added support for context parallelism.
- Added support for expert parallelism with MoE models.
- Added in-loop evals for Minerva, GSM, HumanEval, MBPP (`ai2-olmo-eval==0.7.0`)
- Added `CosWithWarmupAndLinearDecay` learning rate scheduler
- Added `WSD` learning rate scheduler
- Added `RunDuration` in `model_ladder` to configure training durations in terms of Chinchilla multipliers.

### Changed

- The `Trainer` now takes a `TrainModule` instead of a model and optimizer, and several configuration options have been moved to `TransformerTrainModule`, including `rank_microbatch_size`, `fused_loss`, `compile_loss`, `z_loss_multiplier`, and `autocast_precision`.
- Several `TransformerModelConfig` options have been to `TransformerTrainModule` / `TransformerTrainModuleConfig`, including `dp_config`, `tp_config`, `float8_config`, and `compile`.

### Removed

- Removed the following callbacks: `MoEHandlerCallback`, `SchedulerCallback`, `MatrixNormalizerCallback`, `GradClipperCallback`, and `Float8HandlerCallback`.
  The functionality from all of those callbacks has been moved to the `TransformerTrainModule` class.
- Removed the callback methods `.pre_eval_batch()` and `.post_eval_batch()`.

### Fixed

- Fixed the model ladder code when training on mps or cpu device

## [v1.9.0](https://github.com/allenai/OLMo-core/releases/tag/v1.9.0) - 2025-03-10

### Fixed

- Ensure certain optimizer param group fields are not overridden by the values in a checkpoint.

### Added

- Added `instance_filter_config` field to `NumpyDatasetConfig`.
- Added conversion script for OLMo 2 checkpoints to Huggingface format.
- Added `BeakerCallback`.
- Added logging for in-loop eval throughput

### Fixed

- Ensure certain optimizer param group fields are not overridden by the values in a checkpoint.
- Fixed issue where non-zero ranks would report partially-reduced values for training metrics.

## [v1.8.0](https://github.com/allenai/OLMo-core/releases/tag/v1.8.0) - 2025-01-29

### Added

- Added support for tensor parallelism. See the `TransformerConfig` class for usage.
- Added more downstream tasks from the model ladder.
- Added `io.copy_dir()` function.
- Added new LR schedulers: `LinearWithWarmup`, `InvSqrtWithWarmup`, `ConstantWithWarmup`, `SequentialScheduler`.
- Added option to pre-download checkpoint files from remote storage before trying to load a checkpoint.
- Added a callback for sending Slack notifications.
- Makes the MPS device work on Apple Silicon
- Added `SkipStepAdamW` optimizer.
- The trainer can load model-only checkpoints now.
- Added the option to throttle checkpoint uploads to one rank from each node at a time.
- Added support for logging rich Table objects as text in source mixture datasets.
- Added `unshard_strategy` parameter to `unshard_checkpoint()` function in `olmo_core.distributed.checkpoint`.
- Added function `load_keys()` to `olmo_core.distributed.checkpoint`.
- Added support for low precision optim state in `SkipStepAdamW`.

### Changed

- Changed storage of shared shard state in sharded checkpoints from smallest shard to lowest rank (normally 0).
- Changed how the trainer handles loading a checkpoint when `load_path` is provided. Now `load_path` is only used if no checkpoint is found in the `save_folder`.

### Fixed

- Added missing `weights_only=False` argument to fix loading train checkpoints with newer versions of PyTorch.
- Fixed bug where GCS upload does not retry on transient failures.
- Fixed bug where source mixture datasets were truncating source files instead of randomly sampling.
- Fixed bug in source mixture datsets where sampling from small npy files raised an mmap exception due to 0 instances in the sampled index.

## [v1.7.0](https://github.com/allenai/OLMo-core/releases/tag/v1.7.0) - 2024-11-27

### Added

- Added `key_mapping` argument to `olmo_core.distributed.checkpoint.load_model_and_optim_state()`
  for loading checkpoints with different key names.
- Added `load_key_mapping` field to the trainer, same idea as the new `key_mapping` argument above.
- Added an implementation of nGPT called `NormalizedTransformer`.
- Added an example showing how to convert a HuggingFace Llama 3.2 checkpoint into the right format for OLMo-core.
- Added an API for scaling RoPE embeddings.
- Added a `ModelLadder` API.

### Changed

- The `w_out` and `norm` top-level children of the `Transformer` model are now wrapped together in an `lm_head` module. Training scripts will have backwards compatibility with older checkpoints due to the `load_key_mapping` explained above.

### Fixed

- (Optimization) Mark model input sizes as dynamic for `torch.compile()` to avoid recompile during evals or variable-sequence / batch size training. This doesn't seem to hurt throughput.
- Made HTTPS and GCS IO functions more robust.
- Fixed a bug where we were always getting dolma2 tokenized validation data when generating config with DataMix.v3_small_ppl_validation.

## [v1.6.3](https://github.com/allenai/OLMo-core/releases/tag/v1.6.3) - 2024-11-15

### Added

- Added `olmo_core.distributed.checkpoint.get_checkpoint_metadata()` function.
- (BETA) Added flag to compile the optimizer step. So far only tested with AdamW. May not work with other optimizers.

### Fixed

- Old ephemeral checkpoints won't be removed until after the latest ephemeral checkpoint is saved successfully.
- Made GCS uploads more robust.
- Fixed single-node training on Google Augusta cluster.
- `numpy.random.dirichlet()` does not always sum to 1.0, so allow for a small tolerance in validating domain weights.

## [v1.6.2](https://github.com/allenai/OLMo-core/releases/tag/v1.6.2) - 2024-11-08

### Added

- Added option to disable `GarbageCollectorCallback`, not that you'd want to do this usually, but I needed to run an experiment to show how important that callback is.

### Fixed

- Fixed a bug where some default callbacks could be added twice if given a different name by the user.
- Fixed a bug where some `Trainer` bookkeeping tasks may not complete before `.fit()` returns.

## [v1.6.1](https://github.com/allenai/OLMo-core/releases/tag/v1.6.1) - 2024-11-06

### Added

- Added `retries` field to `BeakerLaunchConfig`.
- Allow running on Augusta cluster with existing train scripts.
- Added `olmo_core.utils.logging_configured()` function to check if logging has been configured.

### Fixed

- Fixed a potential distributed deadlock bug when training without a separate CPU-only bookkeeping backend.
- Removed some unnecessary host-device syncs in `olmo_core.distributed.utils`.
- Added `Trainer(Config).async_bookkeeping` field to toggle async bookkeeping.

## [v1.6.0](https://github.com/allenai/OLMo-core/releases/tag/v1.6.0) - 2024-11-01

### Added

- Added option to compile the trainer's loss function (`Trainer.compile_loss`).
- Added `SourceMixtureDataset` for composing a training mixture based on ratios of source datasets.
- Added `NumpyFSLDatasetMixture` for constructing a `NumpyDatasetBase` from a `SourceMixtureDataset`. Note this is only supported for FSL datasets.
- Added tests for `SourceMixture*` and `NumpyFSLDatasetMixture`.
- Added `DownstreamEvaluatorCallbackConfig` class for running in-loop downstream eval via [OLMo-in-loop-evals](https://github.com/allenai/OLMo-in-loop-evals).

### Changed

- Moved some types into `olmo_core.data.types` to avoid some circular dependencies.

### Fixed

- Made GCS client more robust by automatically retrying timeout errors for most operations.

## [v1.5.0](https://github.com/allenai/OLMo-core/releases/tag/v1.5.0) - 2024-10-23

### Added

- Added Google Cloud support for `list_directory()` and `clear_directory()`.
- Added `CometCallback` for logging training runs to Comet.ml.
- Added `DataMixBase` class, to allow extending to new data mix groups.
- Added support for MoE-based models.
- Added method `DataLoaderBase.get_mock_batch()`.
- Trainer now starts with a dry-run of a fake batch created by `DataLoaderBase.get_mock_batch()`.
- Added `Callback.pre_backward()`, `.pre_eval_batch()`, and `.post_eval_batch()` methods.
- Added `Trainer.model_forward()`, `.get_losses()`, and `.eval_batch()` methods.
- Added a new `TransformerActivationCheckpointingMode`, "selected_ops" (requires torch 2.5 or newer).

### Changed

- `BeakerLaunchConfig.setup_steps` should now include steps to clone your repo (which it will by default). This change allows support for private repos.

### Fixed

- `prepare_cli_environment()` now calls `add_cached_path_clients()`.
- Removed an unnecessary host-device sync.

## [v1.4.0](https://github.com/allenai/OLMo-core/releases/tag/v1.4.0) - 2024-10-02

### Changed

- Updated default layer norm epsilon for OLMo models from `1e-5` to `1e-6` to match latest model.
- Renamed `FSLDataLoader` to `NumpyFSLDataLoader`.
- Renamed `VSLDataLoader` to `NumpyVSLDataLoader`.
- The trainer now takes a `data_loader: DataLoaderBase` instead of a `dataset: NumpyDatasetBase`.

## [v1.3.2](https://github.com/allenai/OLMo-core/releases/tag/v1.3.2) - 2024-09-27

### Added

- Added `Config.validate()`, `Config.replace()`, and `Config.apply()` methods.
- Trainer now records sequence length as a metric.

### Fixed

- Ensure additional cached-path clients are added in the process pool workers from some dataset preparation methods.
- Fixed `label_mask` tensor created by `NumpyPaddedFSLDataset`.
- Removed redundant warning messages about CUDA alloc retries.
- Fixed non-deterministic deadlock bug with async checkpointing.

## [v1.3.1](https://github.com/allenai/OLMo-core/releases/tag/v1.3.1) - 2024-09-26

### Fixed

- Fixed the name given to evaluator metrics logged.

## [v1.3.0](https://github.com/allenai/OLMo-core/releases/tag/v1.3.0) - 2024-09-26

### Added

- Added `torchao` to the Docker/Beaker images.
- Added support for `torchao` `float8` training via the `Float8HandlerCallback`.
- Added `Callback.post_attach()` method.

## [v1.2.0](https://github.com/allenai/OLMo-core/releases/tag/v1.2.0) - 2024-09-25

### Added

- Added support for wildcards in `OptimGroupOverride.params`.
- Added `NumpyPaddedFSLDataset` variant.
- Added `Evaluator` class and `EvaluatorCallback` for in-loop evals.
- Added `v3-small-ppl-validation` data mix.

### Fixed

- Fixed bug with data loader when using threading.

## [v1.1.0](https://github.com/allenai/OLMo-core/releases/tag/v1.1.0) - 2024-09-18

### Added

- Added support for changing train sequence length when loading a checkpoint.
- Added support for sequence length warm-up during training via the callback `SequenceLengthSchedulerCallback`.
- Added support for variable sequence length (VSL) datasets and VSL curriculums as introduced in ["Dataset Decomposition: Faster LLM Training with Variable Sequence Length Curriculum"](https://arxiv.org/pdf/2405.13226).
- Added `Lion` and `SkipStepLion` optimizers.
- Added `init_seed` argument to `Transformer` and `TransformerConfig`.

### Changed

- Renamed `MemMapDataset` to `NumpyFSLDataset`.
- Batch size is now specified in tokens, not instances.

## [v1.0.6](https://github.com/allenai/OLMo-core/releases/tag/v1.0.6) - 2024-09-05

### Added

- Added "selected_modules" transformer activation checkpointing mode.
- Added `OLMo-1B.py` official training script.
- Added `OLMo-13B.py` official training script.
- Added `Trainer.get_metric()`, `.get_loss()`, and `.get_zloss()` methods.
- Added `io.copy_file()` function.
- Added `ProfilerCallback` for profiling/tracing the training loop with PyTorch `profiler` module.
- Added an "L2 norm" metric reduce type.

### Fixed

- Made reducing metrics more numerically stable with large world sizes.

## [v1.0.5](https://github.com/allenai/OLMo-core/releases/tag/v1.0.5) - 2024-09-03

### Fixed

- Fixed bug with checkpointer callback searching for existing ephemeral checkpoints when the checkpoint folder doesn't exist.
- Checkpointer callback won't collect existing ephemeral checkpoints that were saved after the checkpoint that was loaded from.

## [v1.0.4](https://github.com/allenai/OLMo-core/releases/tag/v1.0.4) - 2024-09-01

### Added

- Added `Trainer.save_checkpoint()` and `Trainer.save_checkpoint_async()` methods.
- Added `Callback.post_checkpoint_saved()` and `Callback.post_checkpoint_loaded()` methods.
- Added `ConfigSaverCallback`.
- Added `MemMapDataset.fingerprint` property.

### Changed

- The `work_dir` argument to `TrainerConfig` now defaults to `save_folder` is `save_folder` is a local path, otherwise a temporary directory with the same name as the basename of the `save_folder`.
- The `seed` argument to `prepare_training_environment()` is now optional.

### Fixed

- Fixed setting the right env vars for single node training on Jupiter.

## [v1.0.3](https://github.com/allenai/OLMo-core/releases/tag/v1.0.3) - 2024-08-30

### Added

- Add `Trainer.hard_stop` field.
- The trainer now catches `SIGTERM` and marks the run as canceled.
- Added `CheckpointerCallback.remove` strategy for configuring which old checkpoints found in the save folder are removed.
- Added `ReorderedNormTransformerBlock` implementation.
- Added `WandBCallback.notes` field.

### Fixed

- Fixed bug with how command arguments were expanded by `BeakerLaunchConfig`.

## [v1.0.2](https://github.com/allenai/OLMo-core/releases/tag/v1.0.2) - 2024-08-29

### Added

- Added support for unsharding model state into `safetensors` format with `olmo_core.distributed.checkpoint.unshard_checkpoint(..., use_safetensors=True)`.
- Added `data.TokenizerConfig` config class and `data.TokenizerName` enumeration.
- Added data mixes with `data.DataMix` API.
- Added `block_idx` attribute to the `TransformerBlock` class.
- Added `init_method` option to `Transformer` for controlling how the weights are initialized.

### Fixed

- Fixed `list_directory` for remote folders.

### Changed

- Callbacks now have to have a name assigned.

## [v1.0.1](https://github.com/allenai/OLMo-core/releases/tag/v1.0.1) - 2024-08-26

### Fixed

- Fixed a bug with resetting the initial LR in optimizers after a loading a checkpoint.

## [v1.0.0](https://github.com/allenai/OLMo-core/releases/tag/v1.0.0) - 2024-08-26

### Added

- Ported, refactored, and optimized the modeling and training from the OLMo repo while fixing several bugs. Introduces a new highly efficient yet customizable trainer and a standard API for launching jobs directly to Beaker from a Python script.

## [v0.1.0](https://github.com/allenai/OLMo-core/releases/tag/v0.1.0) - 2024-06-11

### Added

- Initial release.<|MERGE_RESOLUTION|>--- conflicted
+++ resolved
@@ -6,6 +6,10 @@
 and this project adheres to [Semantic Versioning](https://semver.org/spec/v2.0.0.html).
 
 ## Unreleased
+
+### Added
+
+- Added `olmo_core.data.composable` module.
 
 ## [v2.3.0](https://github.com/allenai/OLMo-core/releases/tag/v2.3.0) - 2025-10-17
 
@@ -52,11 +56,7 @@
 
 ### Added
 
-<<<<<<< HEAD
-- Added `olmo_core.data.composable` module.
-=======
 - Added CLI script `src/scripts/unshard.py` for converting distributed checkpoints to regular PyTorch or safetensors format.
->>>>>>> 5b324594
 - Added a custom block that does LayerNorm scaling.
 - Added `OLMo-mix-0625-150Bsample` data mix.
 - Added alias support to `DataMix` enum.
