--- conflicted
+++ resolved
@@ -16,11 +16,8 @@
 - MoE: Added `TrainModuleConfig` ABC
 - Added a `MetricSaverCallback` which just saves metrics at specific intervals to JSON files in the `save_folder`.
 - Added `fixed_steps` option to `Checkpointer` and `Evaluator` callbacks for configuring checkpoints/evals at specific step numbers.
-<<<<<<< HEAD
 - Added support for supervised finetuning.
-=======
 - Added support for gated attention.
->>>>>>> 6bc5302f
 
 ### Fixed
 
