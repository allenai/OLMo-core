# Changelog

All notable changes to this project will be documented in this file.

The format is based on [Keep a Changelog](https://keepachangelog.com/en/1.0.0/),
and this project adheres to [Semantic Versioning](https://semver.org/spec/v2.0.0.html).

## Unreleased

### Added

- Added option to set LR scheduler based on tokens instead of steps (e.g. `--train_module.scheduler.units=tokens`).
- Added a "packed" numpy FSL variant that packs documents into sequences using the best-fit-decreasing bin packing algorithm following the work from [Fewer Truncates Improve Language Modeling](https://arxiv.org/pdf/2404.10830).
- Added module `olmo_core.testing`.
- Added a "interleaved" numpy FSL variant that interleaves several documents into sequences following the work from [LongSkywork: A Training Recipe for Efficiently Extending Context Length in Large Language Models](https://arxiv.org/pdf/2406.00605).
- Added sliding window attention as a feature
- Added `BatchSizeSchedulerCallback` for setting a batch size schedule over the course of a training run.
- Added optional `TrainModule` method, `.pre_train()`, which runs right after `Callback.pre_train()`.
- The `BeakerCallback` will save the config and Python requirements to the results dataset.
- Added `from_file` method to `Config` class.
- Added in-loop evals for OLMES basic skills eval
- Added in-loop fast MCQA for in-loop evals and translated MBPP tasks
- Added in-loop few-shot HumanEval BPB
- Added `fast` and `full` in-loop recommendations, where `fast` is a roughly 2-3x faster subset of `full`
- Added support for converting to HF models in lower precisions.
- Added support for headwise QK norm.
- Add BOS token in in-loop evals, when specified by the tokenizer (`ai2-olmo-eval==0.8.4`)
- Add support for BOS token matching EOS token for intra-document masking in FSL numpy datasets.
- Added option to allow profiler to record on multiple ranks.
- Added support for accessing Google on non-Google clusters via auth with service account keys.
- Added support for revisions in `convert_checkpoint_from_hf.py` and the `load_hf_model` method of `olmo_core.nn.hf.checkpoint`.
- `foreach` support in `SkipStepAdamW`.
- Added `budget` mode for activation checkpointing configuration.
- Added `io.remove_file()` function.
- Added ABF, PI, and YaRN rope scaling strategies.
- Added a script to compare two WandB runs
- Added `namespace` option to `nn.buffer_cache.BufferCache`.

### Changed

- Output of `LMHead` when `labels` is passed as input is now a 4-tuple instead of a 3-tuple, with `(logits, loss, ce_loss, z_loss)`, where `loss` is the combined loss (`ce_loss + z_loss`).
- The `ConfigSaver` callback will automatically set the config to save for other callbacks (`WandBCallback`, `CometCallback`, and `BeakerCallback` as of now).
- Fixed bug causing slow evals in BPB/RC in-loop evals due to fast MC
- Changed default precision of converted HF models in `src/examples/huggingface/convert_checkpoint_to_hf.py` to bfloat16.
- Changed default cluster to `saturn` in `src/examples/llama/train_launch.py`.
- Made some beaker secrets optional for internal experiments.
- Changed `SlidingWindowAttentionConfig` to improve clarity.
<<<<<<< HEAD
=======
- Changed the default Beaker budget
>>>>>>> b0019cc1

### Fixed

- Modify `TokenizerConfig.from_hf()` to fallback to tokenizer_config.json if config.json is not found.
- Fixed loading checkpoints with missing keys from transformer train modules using torch 2.7.
- Made MoE load balancing loss more robust.
- Fixed a bug with `ReorderedNormTransformerBlock` when using fine-grained FSDP wrapping and activation checkpointing together.
- Fixed an issue preventing tensor parallelism from working with `LMHead` when using the "fused_linear" loss implementation.
- Fixed a bug with `LMHead` when using "fused_linear" loss implementation where the `ce_loss` output included the `z_loss` added to it.
- Fixed training on single GPU when using a `SkipStepOptimizer`.
- Fixed the initialization of the `CosWithWarmupAndLinearDecay` learning rate scheduler
- Ensured eval tasks are sorted to maintain the same order across ranks (the cookbook was configuring these in an unsorted way).
- W&B callback uses working directory instead of save folder for local cache.
- Reset speed monitor callback after changing batch size.
- Fixed parallelism compatiblity between cp + tp and cp + pp and added test to catch regressions.
- Ensure sharded parameters are initialized differently on separate ranks.
- Fixed fingerprinting for FSL datasets
- Fixed bug where `step` state in `SkipStepAdamW` was not incremented, biasing the optimizer steps. Added option to restore the bug for backwards compatibility.
- Removed `sklearn` from upstream dependency `ai2-olmo-eval`.
- Made removing ephemeral checkpoints more robust.
- Made running bookkeeping operations more robust.
- Ensure RoPE modules with different settings use a unique sub-cache for their buffers.
<<<<<<< HEAD
- Fixed bug with context parallelism where every transformer block would use the same RoPE buffers even if their RoPE was configured differently.
=======
- Fixed MFU computation to work with FSDP, corrected some device specs.
>>>>>>> b0019cc1

## [v2.1.0](https://github.com/allenai/OLMo-core/releases/tag/v2.1.0) - 2025-04-14

### Added

- Added 50B Dolmino 11/24 mix.
- Added support for auxiliary-loss-free MoE load-balancing, similar to DeepSeek-v3. You can activate this by setting `bias_gamma` to a non-zero float in your `MoERouter` config.
- Added support for sequence-level MoE load balancing loss.
- Compatibility with B200s.
- Added support for `warmup_fraction` as an alternative to `warmup_steps` in all schedulers, allowing warmup to be specified as a fraction of total training steps.
- A better config for the 1B model, ported from the old OLMo trainer.
- Added `auto_resume` option to `CometCallback` for resume an existing run.
- (BETA) Added methods `load_hf_model` and `save_hf_model` for saving supported OLMo Core models to HF transformers format.
Also added lower-level methods for converting state between the formats.
- Added the ability to run the evaluator callback on `.pre_train()` by setting `eval_on_startup=True`, and to cancel the run after the first time evals run by setting `cancel_after_first_eval=True`.
- Added support for label mask files with numpy FSL datasets.
- Added a `git` configuration to `BeakerLaunchConfig`.

### Changed

- `TransformerTrainModuleConfig` can now be used to build a `TransformerPipelineTrainModule` by adding a `pp_config` spec. This makes the `TransformerPipelineTrainModuleConfig` redundant, but it will be kept around for backwards compatibility until the next major release.
- Several state dict methods in `TrainModule` now take an `optim` option, which can disable the use of optimizer state.
- Updated `Float8Config` for latest version of `torchao`.
- Undo a fix applied to `olmo_core.data.numpy_dataset.NumpyFSLDatasetMixture` that was generating a mismatch between the shape of instances in the dataset and the shape of instances in the data loader.
- Made the 1B and 7B scripts more similar to each other.
- Changed underlying logic and top-level arguments of `convert_checkpoint_from_hf.py` and `convert_checkpoint_to_hf.py`.
- Beaker experiments launched with the `BeakerLaunchConfig` will now log with ANSI colors enabled.

### Fixed

- Fixed calculation of total steps based on epochs at the end of a training job.
- Fixed a bug where the trainer might try to save a duplicate final checkpoint if the run that already completed was restarted.
- When submitting a Beaker job from a branch that's tracking a GitHub fork, OLMo-core now instructs Beaker to pull from the fork instead of from the main repo.
- Made Beaker image resolution more robust.
- Having `t_max` overrides in the default model configs is confusing and error prone, so we removed them.
- Beaker launcher will only clone a single branch at runtime when possible, which can be much faster.


## [v2.0.1](https://github.com/allenai/OLMo-core/releases/tag/v2.0.1) - 2025-03-18

### Added

- Added information about the official 32B training run.
- Added information about the official 32B anneal training run.
- Added automatic support for LL128 when running on Augusta.
- Added information about 32B training logs.

### Fixed

- The official config for the 32B had unrealistic batch size settings.
- Ignore `group_overrides` for frozen parameters instead of throwing an error.
- Bump `ai2-olmo-eval==0.7.1`, which fixes makes the in-loop evaluation consistent with OLMES by removing [a bias](https://github.com/allenai/OLMo-in-loop-evals/pull/6)

### Removed

- Removed the "fused" cross-entropy loss variant. It had a bug and consistently under-performed the native PyTorch version when compiled. See [Post Incident Report: bug with fused CE loss](https://docs.google.com/document/d/1IK6q2gX6mH7eQO_IItCZAYYlm4g4htL4mNWbTQuPKf4/edit?usp=sharing) for more information.

## [v2.0.0](https://github.com/allenai/OLMo-core/releases/tag/v2.0.0) - 2025-03-12

This major release introduces a few breaking changes. We've provided more information here: [OLMo-core v2 design and upgrade guide](https://docs.google.com/document/d/1LvANhNzA-MdtiD2pLniLTqB9wxSSuqY435WuJIADeFM/edit?usp=sharing).

### Added

- Added `TrainModule` abstraction with `TransformerTrainModule` implementation, which encapsulates both a model and optimizer.
- Added `namespace` argument to `Trainer.record_metric()`.
- Added support for context parallelism.
- Added support for expert parallelism with MoE models.
- Added in-loop evals for Minerva, GSM, HumanEval, MBPP (`ai2-olmo-eval==0.7.0`)
- Added `CosWithWarmupAndLinearDecay` learning rate scheduler
- Added `WSD` learning rate scheduler
- Added `RunDuration` in `model_ladder` to configure training durations in terms of Chinchilla multipliers.

### Changed

- The `Trainer` now takes a `TrainModule` instead of a model and optimizer, and several configuration options have been moved to `TransformerTrainModule`, including `rank_microbatch_size`, `fused_loss`, `compile_loss`, `z_loss_multiplier`, and `autocast_precision`.
- Several `TransformerModelConfig` options have been to `TransformerTrainModule` / `TransformerTrainModuleConfig`, including `dp_config`, `tp_config`, `float8_config`, and `compile`.

### Removed

- Removed the following callbacks: `MoEHandlerCallback`, `SchedulerCallback`, `MatrixNormalizerCallback`, `GradClipperCallback`, and `Float8HandlerCallback`.
  The functionality from all of those callbacks has been moved to the `TransformerTrainModule` class.
- Removed the callback methods `.pre_eval_batch()` and `.post_eval_batch()`.

### Fixed

- Fixed the model ladder code when training on mps or cpu device

## [v1.9.0](https://github.com/allenai/OLMo-core/releases/tag/v1.9.0) - 2025-03-10

### Fixed

- Ensure certain optimizer param group fields are not overridden by the values in a checkpoint.

### Added

- Added `instance_filter_config` field to `NumpyDatasetConfig`.
- Added conversion script for OLMo 2 checkpoints to Huggingface format.
- Added `BeakerCallback`.
- Added logging for in-loop eval throughput

### Fixed

- Ensure certain optimizer param group fields are not overridden by the values in a checkpoint.
- Fixed issue where non-zero ranks would report partially-reduced values for training metrics.

## [v1.8.0](https://github.com/allenai/OLMo-core/releases/tag/v1.8.0) - 2025-01-29

### Added

- Added support for tensor parallelism. See the `TransformerConfig` class for usage.
- Added more downstream tasks from the model ladder.
- Added `io.copy_dir()` function.
- Added new LR schedulers: `LinearWithWarmup`, `InvSqrtWithWarmup`, `ConstantWithWarmup`, `SequentialScheduler`.
- Added option to pre-download checkpoint files from remote storage before trying to load a checkpoint.
- Added a callback for sending Slack notifications.
- Makes the MPS device work on Apple Silicon
- Added `SkipStepAdamW` optimizer.
- The trainer can load model-only checkpoints now.
- Added the option to throttle checkpoint uploads to one rank from each node at a time.
- Added support for logging rich Table objects as text in source mixture datasets.
- Added `unshard_strategy` parameter to `unshard_checkpoint()` function in `olmo_core.distributed.checkpoint`.
- Added function `load_keys()` to `olmo_core.distributed.checkpoint`.
- Added support for low precision optim state in `SkipStepAdamW`.

### Changed

- Changed storage of shared shard state in sharded checkpoints from smallest shard to lowest rank (normally 0).
- Changed how the trainer handles loading a checkpoint when `load_path` is provided. Now `load_path` is only used if no checkpoint is found in the `save_folder`.

### Fixed

- Added missing `weights_only=False` argument to fix loading train checkpoints with newer versions of PyTorch.
- Fixed bug where GCS upload does not retry on transient failures.
- Fixed bug where source mixture datasets were truncating source files instead of randomly sampling.
- Fixed bug in source mixture datsets where sampling from small npy files raised an mmap exception due to 0 instances in the sampled index.

## [v1.7.0](https://github.com/allenai/OLMo-core/releases/tag/v1.7.0) - 2024-11-27

### Added

- Added `key_mapping` argument to `olmo_core.distributed.checkpoint.load_model_and_optim_state()`
  for loading checkpoints with different key names.
- Added `load_key_mapping` field to the trainer, same idea as the new `key_mapping` argument above.
- Added an implementation of nGPT called `NormalizedTransformer`.
- Added an example showing how to convert a HuggingFace Llama 3.2 checkpoint into the right format for OLMo-core.
- Added an API for scaling RoPE embeddings.
- Added a `ModelLadder` API.

### Changed

- The `w_out` and `norm` top-level children of the `Transformer` model are now wrapped together in an `lm_head` module. Training scripts will have backwards compatibility with older checkpoints due to the `load_key_mapping` explained above.

### Fixed

- (Optimization) Mark model input sizes as dynamic for `torch.compile()` to avoid recompile during evals or variable-sequence / batch size training. This doesn't seem to hurt throughput.
- Made HTTPS and GCS IO functions more robust.
- Fixed a bug where we were always getting dolma2 tokenized validation data when generating config with DataMix.v3_small_ppl_validation.

## [v1.6.3](https://github.com/allenai/OLMo-core/releases/tag/v1.6.3) - 2024-11-15

### Added

- Added `olmo_core.distributed.checkpoint.get_checkpoint_metadata()` function.
- (BETA) Added flag to compile the optimizer step. So far only tested with AdamW. May not work with other optimizers.

### Fixed

- Old ephemeral checkpoints won't be removed until after the latest ephemeral checkpoint is saved successfully.
- Made GCS uploads more robust.
- Fixed single-node training on Google Augusta cluster.
- `numpy.random.dirichlet()` does not always sum to 1.0, so allow for a small tolerance in validating domain weights.

## [v1.6.2](https://github.com/allenai/OLMo-core/releases/tag/v1.6.2) - 2024-11-08

### Added

- Added option to disable `GarbageCollectorCallback`, not that you'd want to do this usually, but I needed to run an experiment to show how important that callback is.

### Fixed

- Fixed a bug where some default callbacks could be added twice if given a different name by the user.
- Fixed a bug where some `Trainer` bookkeeping tasks may not complete before `.fit()` returns.

## [v1.6.1](https://github.com/allenai/OLMo-core/releases/tag/v1.6.1) - 2024-11-06

### Added

- Added `retries` field to `BeakerLaunchConfig`.
- Allow running on Augusta cluster with existing train scripts.
- Added `olmo_core.utils.logging_configured()` function to check if logging has been configured.

### Fixed

- Fixed a potential distributed deadlock bug when training without a separate CPU-only bookkeeping backend.
- Removed some unnecessary host-device syncs in `olmo_core.distributed.utils`.
- Added `Trainer(Config).async_bookkeeping` field to toggle async bookkeeping.

## [v1.6.0](https://github.com/allenai/OLMo-core/releases/tag/v1.6.0) - 2024-11-01

### Added

- Added option to compile the trainer's loss function (`Trainer.compile_loss`).
- Added `SourceMixtureDataset` for composing a training mixture based on ratios of source datasets.
- Added `NumpyFSLDatasetMixture` for constructing a `NumpyDatasetBase` from a `SourceMixtureDataset`. Note this is only supported for FSL datasets.
- Added tests for `SourceMixture*` and `NumpyFSLDatasetMixture`.
- Added `DownstreamEvaluatorCallbackConfig` class for running in-loop downstream eval via [OLMo-in-loop-evals](https://github.com/allenai/OLMo-in-loop-evals).

### Changed

- Moved some types into `olmo_core.data.types` to avoid some circular dependencies.

### Fixed

- Made GCS client more robust by automatically retrying timeout errors for most operations.

## [v1.5.0](https://github.com/allenai/OLMo-core/releases/tag/v1.5.0) - 2024-10-23

### Added

- Added Google Cloud support for `list_directory()` and `clear_directory()`.
- Added `CometCallback` for logging training runs to Comet.ml.
- Added `DataMixBase` class, to allow extending to new data mix groups.
- Added support for MoE-based models.
- Added method `DataLoaderBase.get_mock_batch()`.
- Trainer now starts with a dry-run of a fake batch created by `DataLoaderBase.get_mock_batch()`.
- Added `Callback.pre_backward()`, `.pre_eval_batch()`, and `.post_eval_batch()` methods.
- Added `Trainer.model_forward()`, `.get_losses()`, and `.eval_batch()` methods.
- Added a new `TransformerActivationCheckpointingMode`, "selected_ops" (requires torch 2.5 or newer).

### Changed

- `BeakerLaunchConfig.setup_steps` should now include steps to clone your repo (which it will by default). This change allows support for private repos.

### Fixed

- `prepare_cli_environment()` now calls `add_cached_path_clients()`.
- Removed an unnecessary host-device sync.

## [v1.4.0](https://github.com/allenai/OLMo-core/releases/tag/v1.4.0) - 2024-10-02

### Changed

- Updated default layer norm epsilon for OLMo models from `1e-5` to `1e-6` to match latest model.
- Renamed `FSLDataLoader` to `NumpyFSLDataLoader`.
- Renamed `VSLDataLoader` to `NumpyVSLDataLoader`.
- The trainer now takes a `data_loader: DataLoaderBase` instead of a `dataset: NumpyDatasetBase`.

## [v1.3.2](https://github.com/allenai/OLMo-core/releases/tag/v1.3.2) - 2024-09-27

### Added

- Added `Config.validate()`, `Config.replace()`, and `Config.apply()` methods.
- Trainer now records sequence length as a metric.

### Fixed

- Ensure additional cached-path clients are added in the process pool workers from some dataset preparation methods.
- Fixed `label_mask` tensor created by `NumpyPaddedFSLDataset`.
- Removed redundant warning messages about CUDA alloc retries.
- Fixed non-deterministic deadlock bug with async checkpointing.

## [v1.3.1](https://github.com/allenai/OLMo-core/releases/tag/v1.3.1) - 2024-09-26

### Fixed

- Fixed the name given to evaluator metrics logged.

## [v1.3.0](https://github.com/allenai/OLMo-core/releases/tag/v1.3.0) - 2024-09-26

### Added

- Added `torchao` to the Docker/Beaker images.
- Added support for `torchao` `float8` training via the `Float8HandlerCallback`.
- Added `Callback.post_attach()` method.

## [v1.2.0](https://github.com/allenai/OLMo-core/releases/tag/v1.2.0) - 2024-09-25

### Added

- Added support for wildcards in `OptimGroupOverride.params`.
- Added `NumpyPaddedFSLDataset` variant.
- Added `Evaluator` class and `EvaluatorCallback` for in-loop evals.
- Added `v3-small-ppl-validation` data mix.

### Fixed

- Fixed bug with data loader when using threading.

## [v1.1.0](https://github.com/allenai/OLMo-core/releases/tag/v1.1.0) - 2024-09-18

### Added

- Added support for changing train sequence length when loading a checkpoint.
- Added support for sequence length warm-up during training via the callback `SequenceLengthSchedulerCallback`.
- Added support for variable sequence length (VSL) datasets and VSL curriculums as introduced in ["Dataset Decomposition: Faster LLM Training with Variable Sequence Length Curriculum"](https://arxiv.org/pdf/2405.13226).
- Added `Lion` and `SkipStepLion` optimizers.
- Added `init_seed` argument to `Transformer` and `TransformerConfig`.

### Changed

- Renamed `MemMapDataset` to `NumpyFSLDataset`.
- Batch size is now specified in tokens, not instances.

## [v1.0.6](https://github.com/allenai/OLMo-core/releases/tag/v1.0.6) - 2024-09-05

### Added

- Added "selected_modules" transformer activation checkpointing mode.
- Added `OLMo-1B.py` official training script.
- Added `OLMo-13B.py` official training script.
- Added `Trainer.get_metric()`, `.get_loss()`, and `.get_zloss()` methods.
- Added `io.copy_file()` function.
- Added `ProfilerCallback` for profiling/tracing the training loop with PyTorch `profiler` module.
- Added an "L2 norm" metric reduce type.

### Fixed

- Made reducing metrics more numerically stable with large world sizes.

## [v1.0.5](https://github.com/allenai/OLMo-core/releases/tag/v1.0.5) - 2024-09-03

### Fixed

- Fixed bug with checkpointer callback searching for existing ephemeral checkpoints when the checkpoint folder doesn't exist.
- Checkpointer callback won't collect existing ephemeral checkpoints that were saved after the checkpoint that was loaded from.

## [v1.0.4](https://github.com/allenai/OLMo-core/releases/tag/v1.0.4) - 2024-09-01

### Added

- Added `Trainer.save_checkpoint()` and `Trainer.save_checkpoint_async()` methods.
- Added `Callback.post_checkpoint_saved()` and `Callback.post_checkpoint_loaded()` methods.
- Added `ConfigSaverCallback`.
- Added `MemMapDataset.fingerprint` property.

### Changed

- The `work_dir` argument to `TrainerConfig` now defaults to `save_folder` is `save_folder` is a local path, otherwise a temporary directory with the same name as the basename of the `save_folder`.
- The `seed` argument to `prepare_training_environment()` is now optional.

### Fixed

- Fixed setting the right env vars for single node training on Jupiter.

## [v1.0.3](https://github.com/allenai/OLMo-core/releases/tag/v1.0.3) - 2024-08-30

### Added

- Add `Trainer.hard_stop` field.
- The trainer now catches `SIGTERM` and marks the run as canceled.
- Added `CheckpointerCallback.remove` strategy for configuring which old checkpoints found in the save folder are removed.
- Added `ReorderedNormTransformerBlock` implementation.
- Added `WandBCallback.notes` field.

### Fixed

- Fixed bug with how command arguments were expanded by `BeakerLaunchConfig`.

## [v1.0.2](https://github.com/allenai/OLMo-core/releases/tag/v1.0.2) - 2024-08-29

### Added

- Added support for unsharding model state into `safetensors` format with `olmo_core.distributed.checkpoint.unshard_checkpoint(..., use_safetensors=True)`.
- Added `data.TokenizerConfig` config class and `data.TokenizerName` enumeration.
- Added data mixes with `data.DataMix` API.
- Added `block_idx` attribute to the `TransformerBlock` class.
- Added `init_method` option to `Transformer` for controlling how the weights are initialized.

### Fixed

- Fixed `list_directory` for remote folders.

### Changed

- Callbacks now have to have a name assigned.

## [v1.0.1](https://github.com/allenai/OLMo-core/releases/tag/v1.0.1) - 2024-08-26

### Fixed

- Fixed a bug with resetting the initial LR in optimizers after a loading a checkpoint.

## [v1.0.0](https://github.com/allenai/OLMo-core/releases/tag/v1.0.0) - 2024-08-26

### Added

- Ported, refactored, and optimized the modeling and training from the OLMo repo while fixing several bugs. Introduces a new highly efficient yet customizable trainer and a standard API for launching jobs directly to Beaker from a Python script.

## [v0.1.0](https://github.com/allenai/OLMo-core/releases/tag/v0.1.0) - 2024-06-11

### Added

- Initial release.<|MERGE_RESOLUTION|>--- conflicted
+++ resolved
@@ -45,10 +45,7 @@
 - Changed default cluster to `saturn` in `src/examples/llama/train_launch.py`.
 - Made some beaker secrets optional for internal experiments.
 - Changed `SlidingWindowAttentionConfig` to improve clarity.
-<<<<<<< HEAD
-=======
 - Changed the default Beaker budget
->>>>>>> b0019cc1
 
 ### Fixed
 
@@ -71,11 +68,8 @@
 - Made removing ephemeral checkpoints more robust.
 - Made running bookkeeping operations more robust.
 - Ensure RoPE modules with different settings use a unique sub-cache for their buffers.
-<<<<<<< HEAD
 - Fixed bug with context parallelism where every transformer block would use the same RoPE buffers even if their RoPE was configured differently.
-=======
 - Fixed MFU computation to work with FSDP, corrected some device specs.
->>>>>>> b0019cc1
 
 ## [v2.1.0](https://github.com/allenai/OLMo-core/releases/tag/v2.1.0) - 2025-04-14
 
