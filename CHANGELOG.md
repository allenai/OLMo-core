--- conflicted
+++ resolved
@@ -7,11 +7,10 @@
 
 ## Unreleased
 
-<<<<<<< HEAD
 ### Fixed
 
 - Ensure certain optimizer param group fields are not overridden by the values in a checkpoint.
-=======
+
 ### Added
 
 - Added `instance_filter_config` field to `NumpyDatasetConfig`.
@@ -23,7 +22,6 @@
 
 - Ensure certain optimizer param group fields are not overridden by the values in a checkpoint.
 - Fixed issue where non-zero ranks would report partially-reduced values for training metrics.
->>>>>>> d55562c9
 
 ## [v1.8.0](https://github.com/allenai/OLMo-core/releases/tag/v1.8.0) - 2025-01-29
 
