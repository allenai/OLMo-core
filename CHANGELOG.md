# Changelog

All notable changes to this project will be documented in this file.

The format is based on [Keep a Changelog](https://keepachangelog.com/en/1.0.0/),
and this project adheres to [Semantic Versioning](https://semver.org/spec/v2.0.0.html).

## Unreleased

### Fixed

- Fixed parsing username+password git remote URLs in `launch.beaker` module.
- Fixed bug with default setup steps in `launch.beaker.BeakerLaunchConfig` when a branch can't be resolved.
- Cluster names in Beaker have changed.
- Fixed mixture rounding error with `SourceMixtureDataset`, which was previously causing samples to be repeated at the end of training.
- Don't DDOS Beaker from big jobs.
- A configuration error is now raised if you pass in a URL for the trainer or dataset's working directory.
  Previously the URL would just get mangled into a local path, leading to unexpected behavior.
- Fixed an issue where the `ConsoleLoggerCallback` would attempt to log before the first step.
- Only call `teardown_distributed_environment()` when training ends cleanly to avoid a hang for the duration of the distributed backend's timeout when there's an error from one rank.
- Fixed tensor parallelism issue with torch 2.8.
- More fixes for Beaker cluster names.
- `Callback.post_train()` will still be called even if the run is canceled before the dry-run batch.
- `GarbageCollectorCallback` will restore `gc` settings even when `Trainer.fit()` exits on an error.
- Make `move_to_device` blocking for MPS device to fix possible incorrect transfer of data from CPU to MPS.
- Fixed bug where `glob_directory()` would fail to match certain glob patterns.
<<<<<<< HEAD
=======
- Added one more type of error to retry on when the Google Storage API throws it.
- Perform a garbage collection after checkpointing to avoid running out of CPU memory.
- Avoidable overflow error when using NumpyPackedFSLDataset.
- Fixed issue with NumpyFSLDatasetMixture + SourceMixtureDataset where not all instances would have the same sequence length.
>>>>>>> 3ef0c050

### Changed

- The `dir` option to `Trainer.maybe_load_checkpoint()` is now optional and defaults to the `save_folder`.
- Set `fused_linear_cross_entropy_loss accum_dtype` to fp32 in `LMHead`.
- Increased `NCCL_FASTRAK_PLUGIN_ACCEPT_TIMEOUT_MS` from 10 minutes to 30 minutes.
- `SlackNotifierCallback` will now notify on checkpoint saved and post epoch events.
- `BeakerLaunchConfig.launch()` will now send Slack notifications by default when `follow=True` if the env var `SLACK_WEBHOOK_URL` is set.
- `src/examples/llama/` has been renamed to `src/examples/llm/`.
- Refactored eval task groups into `task_groups.py`
- The `use_flash` argument to the `Attention` classes is deprecated. Use `backend="flash_2"` instead.
- Refactored `NumpyDatasetConfig` by splitting it into a separate config per underlying dataset class.
- Refactored `internal/experiment` module to facilitate modifying datasets or supplying a fully custom `ExperimentConfig`.
- Simplified `SourceMixtureDatasetConfig` by removing redundant `sequence_length` and `dtype` fields.
- The `model_id` argument to `convert_state_from_hf` is deprecated. Conversion information is deduced from the model type.
- Refactored the example conversion scripts to/from HF, including decreasing false failures in validation.
- Small refactor to `source_mixture.py` to make it easier to define data mixes in yaml.

### Added

- Added a custom block that does LayerNorm scaling.
- Added `OLMo-mix-0625-150Bsample` data mix.
- Added alias support to `DataMix` enum.
- Added the `HalfCos` learning rate scheduler.
- Added `CONTRIBUTING.md` guidelines.
- Added a lightweight, gantry-like Beaker launch CLI: `python -m olmo_core.launch.beaker`.
- Added [Beaker images with torch 2.8](https://beaker.allen.ai/orgs/ai2/workspaces/OLMo-core/images?searchQuery=tch280). There is `olmo-core-tch280cu128-2025-09-18` and `olmo-core-tch280cu129-2025-09-18` for CUDA 12.8 and 12.9, respectively.
- Added TransformerEngine to Docker images and a TransformerEngine attention backend.
- Added `Callback.close()` method, which is always called when exiting `Trainer.fit()`.
- Added flash-attention 3 to Docker images, added `flash_3` attention backend.
- Added support for sliding window attention to the Torch attention backend. Performance is not optimized, so other backends should be preferred.
- Added `RoPEScalingConfig.to_hf_config()` for each RoPE scaling method to support automatic conversion to HuggingFace format.
- Guide to dataset mixing in `docs/source/guides/data_mixing.rst`.
- Added support for converting FlexOlmo models (with both dropless and default MoEs) between OLMo Core and HF formats.
- Added `olmo3_7B` model config.
- Added additional internal configuration tools.
- Added a new named data mix that we used for the 32B run
- Added internal OLMo3 7B midtraining config.


## [v2.2.0](https://github.com/allenai/OLMo-core/releases/tag/v2.2.0) - 2025-08-26

### Added

- Added option to set LR scheduler based on tokens instead of steps (e.g. `--train_module.scheduler.units=tokens`).
- Added a "packed" numpy FSL variant that packs documents into sequences using the best-fit-decreasing bin packing algorithm following the work from [Fewer Truncates Improve Language Modeling](https://arxiv.org/pdf/2404.10830).
- Added module `olmo_core.testing`.
- Added a "interleaved" numpy FSL variant that interleaves several documents into sequences following the work from [LongSkywork: A Training Recipe for Efficiently Extending Context Length in Large Language Models](https://arxiv.org/pdf/2406.00605).
- Added sliding window attention as a feature
- Added `BatchSizeSchedulerCallback` for setting a batch size schedule over the course of a training run.
- Added optional `TrainModule` method, `.pre_train()`, which runs right after `Callback.pre_train()`.
- The `BeakerCallback` will save the config and Python requirements to the results dataset.
- Added `from_file` method to `Config` class.
- Added in-loop evals for OLMES basic skills eval
- Added in-loop fast MCQA for in-loop evals and translated MBPP tasks
- Added in-loop few-shot HumanEval BPB
- Added `fast` and `full` in-loop recommendations, where `fast` is a roughly 2-3x faster subset of `full`
- Added support for converting to HF models in lower precisions.
- Added support for headwise QK norm.
- Add BOS token in in-loop evals, when specified by the tokenizer (`ai2-olmo-eval==0.8.4`)
- Add support for BOS token matching EOS token for intra-document masking in FSL numpy datasets.
- Added option to allow profiler to record on multiple ranks.
- Added support for accessing Google on non-Google clusters via auth with service account keys.
- Added an example script for launching an SFT job.
- Added support for revisions in `convert_checkpoint_from_hf.py` and the `load_hf_model` method of `olmo_core.nn.hf.checkpoint`.
- `foreach` support in `SkipStepAdamW`.
- Added `budget` mode for activation checkpointing configuration.
- Added `io.remove_file()` and `io.glob_directory` functions.
- Added ABF, PI, and YaRN rope scaling strategies.
- Added a script to compare two WandB runs
- Added `namespace` option to `nn.buffer_cache.BufferCache`.
- Added the option to configure `head_stride` for context parallelism with ring-flash-attn.
- Added the option to group multiple npy source files together for packing with the packed FSL dataset by setting `source_group_size` to an integer greater than 1.
- Added `load_optim_state: Optional[bool]` option to `Trainer.load_checkpoint()`.
- Added `GenerationModule` for OLMo-core native autoregressive generation with support for kv caching.
- Added optional hostname constraints for beaker experiments on Google clusters.

### Changed

- Output of `LMHead` when `labels` is passed as input is now a 4-tuple instead of a 3-tuple, with `(logits, loss, ce_loss, z_loss)`, where `loss` is the combined loss (`ce_loss + z_loss`).
- The `ConfigSaver` callback will automatically set the config to save for other callbacks (`WandBCallback`, `CometCallback`, and `BeakerCallback` as of now).
- Fixed bug causing slow evals in BPB/RC in-loop evals due to fast MC
- Changed default precision of converted HF models in `src/examples/huggingface/convert_checkpoint_to_hf.py` to bfloat16.
- Changed default cluster to `saturn` in `src/examples/llama/train_launch.py`.
- Made some beaker secrets optional for internal experiments.
- Changed `SlidingWindowAttentionConfig` to improve clarity.
- Changed the default Beaker budget

### Fixed

- Modify `TokenizerConfig.from_hf()` to fallback to tokenizer_config.json if config.json is not found.
- Fixed loading checkpoints with missing keys from transformer train modules using torch 2.7.
- Made MoE load balancing loss more robust.
- Fixed a bug with `ReorderedNormTransformerBlock` when using fine-grained FSDP wrapping and activation checkpointing together.
- Fixed an issue preventing tensor parallelism from working with `LMHead` when using the "fused_linear" loss implementation.
- Fixed a bug with `LMHead` when using "fused_linear" loss implementation where the `ce_loss` output included the `z_loss` added to it.
- Fixed training on single GPU when using a `SkipStepOptimizer`.
- Fixed the initialization of the `CosWithWarmupAndLinearDecay` learning rate scheduler
- Ensured eval tasks are sorted to maintain the same order across ranks (the cookbook was configuring these in an unsorted way).
- W&B callback uses working directory instead of save folder for local cache.
- Reset speed monitor callback after changing batch size.
- Fixed parallelism compatiblity between cp + tp and cp + pp and added test to catch regressions.
- Ensure sharded parameters are initialized differently on separate ranks.
- Fixed fingerprinting for FSL datasets
- Fixed bug where `step` state in `SkipStepAdamW` was not incremented, biasing the optimizer steps. Added option to restore the bug for backwards compatibility.
- Removed `sklearn` from upstream dependency `ai2-olmo-eval`.
- Made removing ephemeral checkpoints more robust.
- Made running bookkeeping operations more robust.
- Ensure RoPE modules with different settings use a unique sub-cache for their buffers.
- Fixed bug with context parallelism where every transformer block would use the same RoPE buffers even if their RoPE was configured differently.
- Fixed MFU computation to work with FSDP, corrected some device specs.
- Optimization: avoid redundant calls to `model.train()` in `TransformerTrainModule`.
- `NumpyDatasetConfig.expand_glob` now works with remote directories.
- Fixed Attention block sharding when TP and head-wise QK norm are both applied.


## [v2.1.0](https://github.com/allenai/OLMo-core/releases/tag/v2.1.0) - 2025-04-14

### Added

- Added 50B Dolmino 11/24 mix.
- Added support for auxiliary-loss-free MoE load-balancing, similar to DeepSeek-v3. You can activate this by setting `bias_gamma` to a non-zero float in your `MoERouter` config.
- Added support for sequence-level MoE load balancing loss.
- Compatibility with B200s.
- Added support for `warmup_fraction` as an alternative to `warmup_steps` in all schedulers, allowing warmup to be specified as a fraction of total training steps.
- A better config for the 1B model, ported from the old OLMo trainer.
- Added `auto_resume` option to `CometCallback` for resume an existing run.
- (BETA) Added methods `load_hf_model` and `save_hf_model` for saving supported OLMo Core models to HF transformers format.
Also added lower-level methods for converting state between the formats.
- Added the ability to run the evaluator callback on `.pre_train()` by setting `eval_on_startup=True`, and to cancel the run after the first time evals run by setting `cancel_after_first_eval=True`.
- Added support for label mask files with numpy FSL datasets.
- Added a `git` configuration to `BeakerLaunchConfig`.

### Changed

- `TransformerTrainModuleConfig` can now be used to build a `TransformerPipelineTrainModule` by adding a `pp_config` spec. This makes the `TransformerPipelineTrainModuleConfig` redundant, but it will be kept around for backwards compatibility until the next major release.
- Several state dict methods in `TrainModule` now take an `optim` option, which can disable the use of optimizer state.
- Updated `Float8Config` for latest version of `torchao`.
- Undo a fix applied to `olmo_core.data.numpy_dataset.NumpyFSLDatasetMixture` that was generating a mismatch between the shape of instances in the dataset and the shape of instances in the data loader.
- Made the 1B and 7B scripts more similar to each other.
- Changed underlying logic and top-level arguments of `convert_checkpoint_from_hf.py` and `convert_checkpoint_to_hf.py`.
- Beaker experiments launched with the `BeakerLaunchConfig` will now log with ANSI colors enabled.

### Fixed

- Fixed calculation of total steps based on epochs at the end of a training job.
- Fixed a bug where the trainer might try to save a duplicate final checkpoint if the run that already completed was restarted.
- When submitting a Beaker job from a branch that's tracking a GitHub fork, OLMo-core now instructs Beaker to pull from the fork instead of from the main repo.
- Made Beaker image resolution more robust.
- Having `t_max` overrides in the default model configs is confusing and error prone, so we removed them.
- Beaker launcher will only clone a single branch at runtime when possible, which can be much faster.


## [v2.0.1](https://github.com/allenai/OLMo-core/releases/tag/v2.0.1) - 2025-03-18

### Added

- Added information about the official 32B training run.
- Added information about the official 32B anneal training run.
- Added automatic support for LL128 when running on Augusta.
- Added information about 32B training logs.

### Fixed

- The official config for the 32B had unrealistic batch size settings.
- Ignore `group_overrides` for frozen parameters instead of throwing an error.
- Bump `ai2-olmo-eval==0.7.1`, which fixes makes the in-loop evaluation consistent with OLMES by removing [a bias](https://github.com/allenai/OLMo-in-loop-evals/pull/6)

### Removed

- Removed the "fused" cross-entropy loss variant. It had a bug and consistently under-performed the native PyTorch version when compiled. See [Post Incident Report: bug with fused CE loss](https://docs.google.com/document/d/1IK6q2gX6mH7eQO_IItCZAYYlm4g4htL4mNWbTQuPKf4/edit?usp=sharing) for more information.

## [v2.0.0](https://github.com/allenai/OLMo-core/releases/tag/v2.0.0) - 2025-03-12

This major release introduces a few breaking changes. We've provided more information here: [OLMo-core v2 design and upgrade guide](https://docs.google.com/document/d/1LvANhNzA-MdtiD2pLniLTqB9wxSSuqY435WuJIADeFM/edit?usp=sharing).

### Added

- Added `TrainModule` abstraction with `TransformerTrainModule` implementation, which encapsulates both a model and optimizer.
- Added `namespace` argument to `Trainer.record_metric()`.
- Added support for context parallelism.
- Added support for expert parallelism with MoE models.
- Added in-loop evals for Minerva, GSM, HumanEval, MBPP (`ai2-olmo-eval==0.7.0`)
- Added `CosWithWarmupAndLinearDecay` learning rate scheduler
- Added `WSD` learning rate scheduler
- Added `RunDuration` in `model_ladder` to configure training durations in terms of Chinchilla multipliers.

### Changed

- The `Trainer` now takes a `TrainModule` instead of a model and optimizer, and several configuration options have been moved to `TransformerTrainModule`, including `rank_microbatch_size`, `fused_loss`, `compile_loss`, `z_loss_multiplier`, and `autocast_precision`.
- Several `TransformerModelConfig` options have been to `TransformerTrainModule` / `TransformerTrainModuleConfig`, including `dp_config`, `tp_config`, `float8_config`, and `compile`.

### Removed

- Removed the following callbacks: `MoEHandlerCallback`, `SchedulerCallback`, `MatrixNormalizerCallback`, `GradClipperCallback`, and `Float8HandlerCallback`.
  The functionality from all of those callbacks has been moved to the `TransformerTrainModule` class.
- Removed the callback methods `.pre_eval_batch()` and `.post_eval_batch()`.

### Fixed

- Fixed the model ladder code when training on mps or cpu device

## [v1.9.0](https://github.com/allenai/OLMo-core/releases/tag/v1.9.0) - 2025-03-10

### Fixed

- Ensure certain optimizer param group fields are not overridden by the values in a checkpoint.

### Added

- Added `instance_filter_config` field to `NumpyDatasetConfig`.
- Added conversion script for OLMo 2 checkpoints to Huggingface format.
- Added `BeakerCallback`.
- Added logging for in-loop eval throughput

### Fixed

- Ensure certain optimizer param group fields are not overridden by the values in a checkpoint.
- Fixed issue where non-zero ranks would report partially-reduced values for training metrics.

## [v1.8.0](https://github.com/allenai/OLMo-core/releases/tag/v1.8.0) - 2025-01-29

### Added

- Added support for tensor parallelism. See the `TransformerConfig` class for usage.
- Added more downstream tasks from the model ladder.
- Added `io.copy_dir()` function.
- Added new LR schedulers: `LinearWithWarmup`, `InvSqrtWithWarmup`, `ConstantWithWarmup`, `SequentialScheduler`.
- Added option to pre-download checkpoint files from remote storage before trying to load a checkpoint.
- Added a callback for sending Slack notifications.
- Makes the MPS device work on Apple Silicon
- Added `SkipStepAdamW` optimizer.
- The trainer can load model-only checkpoints now.
- Added the option to throttle checkpoint uploads to one rank from each node at a time.
- Added support for logging rich Table objects as text in source mixture datasets.
- Added `unshard_strategy` parameter to `unshard_checkpoint()` function in `olmo_core.distributed.checkpoint`.
- Added function `load_keys()` to `olmo_core.distributed.checkpoint`.
- Added support for low precision optim state in `SkipStepAdamW`.

### Changed

- Changed storage of shared shard state in sharded checkpoints from smallest shard to lowest rank (normally 0).
- Changed how the trainer handles loading a checkpoint when `load_path` is provided. Now `load_path` is only used if no checkpoint is found in the `save_folder`.

### Fixed

- Added missing `weights_only=False` argument to fix loading train checkpoints with newer versions of PyTorch.
- Fixed bug where GCS upload does not retry on transient failures.
- Fixed bug where source mixture datasets were truncating source files instead of randomly sampling.
- Fixed bug in source mixture datsets where sampling from small npy files raised an mmap exception due to 0 instances in the sampled index.

## [v1.7.0](https://github.com/allenai/OLMo-core/releases/tag/v1.7.0) - 2024-11-27

### Added

- Added `key_mapping` argument to `olmo_core.distributed.checkpoint.load_model_and_optim_state()`
  for loading checkpoints with different key names.
- Added `load_key_mapping` field to the trainer, same idea as the new `key_mapping` argument above.
- Added an implementation of nGPT called `NormalizedTransformer`.
- Added an example showing how to convert a HuggingFace Llama 3.2 checkpoint into the right format for OLMo-core.
- Added an API for scaling RoPE embeddings.
- Added a `ModelLadder` API.

### Changed

- The `w_out` and `norm` top-level children of the `Transformer` model are now wrapped together in an `lm_head` module. Training scripts will have backwards compatibility with older checkpoints due to the `load_key_mapping` explained above.

### Fixed

- (Optimization) Mark model input sizes as dynamic for `torch.compile()` to avoid recompile during evals or variable-sequence / batch size training. This doesn't seem to hurt throughput.
- Made HTTPS and GCS IO functions more robust.
- Fixed a bug where we were always getting dolma2 tokenized validation data when generating config with DataMix.v3_small_ppl_validation.

## [v1.6.3](https://github.com/allenai/OLMo-core/releases/tag/v1.6.3) - 2024-11-15

### Added

- Added `olmo_core.distributed.checkpoint.get_checkpoint_metadata()` function.
- (BETA) Added flag to compile the optimizer step. So far only tested with AdamW. May not work with other optimizers.

### Fixed

- Old ephemeral checkpoints won't be removed until after the latest ephemeral checkpoint is saved successfully.
- Made GCS uploads more robust.
- Fixed single-node training on Google Augusta cluster.
- `numpy.random.dirichlet()` does not always sum to 1.0, so allow for a small tolerance in validating domain weights.

## [v1.6.2](https://github.com/allenai/OLMo-core/releases/tag/v1.6.2) - 2024-11-08

### Added

- Added option to disable `GarbageCollectorCallback`, not that you'd want to do this usually, but I needed to run an experiment to show how important that callback is.

### Fixed

- Fixed a bug where some default callbacks could be added twice if given a different name by the user.
- Fixed a bug where some `Trainer` bookkeeping tasks may not complete before `.fit()` returns.

## [v1.6.1](https://github.com/allenai/OLMo-core/releases/tag/v1.6.1) - 2024-11-06

### Added

- Added `retries` field to `BeakerLaunchConfig`.
- Allow running on Augusta cluster with existing train scripts.
- Added `olmo_core.utils.logging_configured()` function to check if logging has been configured.

### Fixed

- Fixed a potential distributed deadlock bug when training without a separate CPU-only bookkeeping backend.
- Removed some unnecessary host-device syncs in `olmo_core.distributed.utils`.
- Added `Trainer(Config).async_bookkeeping` field to toggle async bookkeeping.

## [v1.6.0](https://github.com/allenai/OLMo-core/releases/tag/v1.6.0) - 2024-11-01

### Added

- Added option to compile the trainer's loss function (`Trainer.compile_loss`).
- Added `SourceMixtureDataset` for composing a training mixture based on ratios of source datasets.
- Added `NumpyFSLDatasetMixture` for constructing a `NumpyDatasetBase` from a `SourceMixtureDataset`. Note this is only supported for FSL datasets.
- Added tests for `SourceMixture*` and `NumpyFSLDatasetMixture`.
- Added `DownstreamEvaluatorCallbackConfig` class for running in-loop downstream eval via [OLMo-in-loop-evals](https://github.com/allenai/OLMo-in-loop-evals).

### Changed

- Moved some types into `olmo_core.data.types` to avoid some circular dependencies.

### Fixed

- Made GCS client more robust by automatically retrying timeout errors for most operations.

## [v1.5.0](https://github.com/allenai/OLMo-core/releases/tag/v1.5.0) - 2024-10-23

### Added

- Added Google Cloud support for `list_directory()` and `clear_directory()`.
- Added `CometCallback` for logging training runs to Comet.ml.
- Added `DataMixBase` class, to allow extending to new data mix groups.
- Added support for MoE-based models.
- Added method `DataLoaderBase.get_mock_batch()`.
- Trainer now starts with a dry-run of a fake batch created by `DataLoaderBase.get_mock_batch()`.
- Added `Callback.pre_backward()`, `.pre_eval_batch()`, and `.post_eval_batch()` methods.
- Added `Trainer.model_forward()`, `.get_losses()`, and `.eval_batch()` methods.
- Added a new `TransformerActivationCheckpointingMode`, "selected_ops" (requires torch 2.5 or newer).

### Changed

- `BeakerLaunchConfig.setup_steps` should now include steps to clone your repo (which it will by default). This change allows support for private repos.

### Fixed

- `prepare_cli_environment()` now calls `add_cached_path_clients()`.
- Removed an unnecessary host-device sync.

## [v1.4.0](https://github.com/allenai/OLMo-core/releases/tag/v1.4.0) - 2024-10-02

### Changed

- Updated default layer norm epsilon for OLMo models from `1e-5` to `1e-6` to match latest model.
- Renamed `FSLDataLoader` to `NumpyFSLDataLoader`.
- Renamed `VSLDataLoader` to `NumpyVSLDataLoader`.
- The trainer now takes a `data_loader: DataLoaderBase` instead of a `dataset: NumpyDatasetBase`.

## [v1.3.2](https://github.com/allenai/OLMo-core/releases/tag/v1.3.2) - 2024-09-27

### Added

- Added `Config.validate()`, `Config.replace()`, and `Config.apply()` methods.
- Trainer now records sequence length as a metric.

### Fixed

- Ensure additional cached-path clients are added in the process pool workers from some dataset preparation methods.
- Fixed `label_mask` tensor created by `NumpyPaddedFSLDataset`.
- Removed redundant warning messages about CUDA alloc retries.
- Fixed non-deterministic deadlock bug with async checkpointing.

## [v1.3.1](https://github.com/allenai/OLMo-core/releases/tag/v1.3.1) - 2024-09-26

### Fixed

- Fixed the name given to evaluator metrics logged.

## [v1.3.0](https://github.com/allenai/OLMo-core/releases/tag/v1.3.0) - 2024-09-26

### Added

- Added `torchao` to the Docker/Beaker images.
- Added support for `torchao` `float8` training via the `Float8HandlerCallback`.
- Added `Callback.post_attach()` method.

## [v1.2.0](https://github.com/allenai/OLMo-core/releases/tag/v1.2.0) - 2024-09-25

### Added

- Added support for wildcards in `OptimGroupOverride.params`.
- Added `NumpyPaddedFSLDataset` variant.
- Added `Evaluator` class and `EvaluatorCallback` for in-loop evals.
- Added `v3-small-ppl-validation` data mix.

### Fixed

- Fixed bug with data loader when using threading.

## [v1.1.0](https://github.com/allenai/OLMo-core/releases/tag/v1.1.0) - 2024-09-18

### Added

- Added support for changing train sequence length when loading a checkpoint.
- Added support for sequence length warm-up during training via the callback `SequenceLengthSchedulerCallback`.
- Added support for variable sequence length (VSL) datasets and VSL curriculums as introduced in ["Dataset Decomposition: Faster LLM Training with Variable Sequence Length Curriculum"](https://arxiv.org/pdf/2405.13226).
- Added `Lion` and `SkipStepLion` optimizers.
- Added `init_seed` argument to `Transformer` and `TransformerConfig`.

### Changed

- Renamed `MemMapDataset` to `NumpyFSLDataset`.
- Batch size is now specified in tokens, not instances.

## [v1.0.6](https://github.com/allenai/OLMo-core/releases/tag/v1.0.6) - 2024-09-05

### Added

- Added "selected_modules" transformer activation checkpointing mode.
- Added `OLMo-1B.py` official training script.
- Added `OLMo-13B.py` official training script.
- Added `Trainer.get_metric()`, `.get_loss()`, and `.get_zloss()` methods.
- Added `io.copy_file()` function.
- Added `ProfilerCallback` for profiling/tracing the training loop with PyTorch `profiler` module.
- Added an "L2 norm" metric reduce type.

### Fixed

- Made reducing metrics more numerically stable with large world sizes.

## [v1.0.5](https://github.com/allenai/OLMo-core/releases/tag/v1.0.5) - 2024-09-03

### Fixed

- Fixed bug with checkpointer callback searching for existing ephemeral checkpoints when the checkpoint folder doesn't exist.
- Checkpointer callback won't collect existing ephemeral checkpoints that were saved after the checkpoint that was loaded from.

## [v1.0.4](https://github.com/allenai/OLMo-core/releases/tag/v1.0.4) - 2024-09-01

### Added

- Added `Trainer.save_checkpoint()` and `Trainer.save_checkpoint_async()` methods.
- Added `Callback.post_checkpoint_saved()` and `Callback.post_checkpoint_loaded()` methods.
- Added `ConfigSaverCallback`.
- Added `MemMapDataset.fingerprint` property.

### Changed

- The `work_dir` argument to `TrainerConfig` now defaults to `save_folder` is `save_folder` is a local path, otherwise a temporary directory with the same name as the basename of the `save_folder`.
- The `seed` argument to `prepare_training_environment()` is now optional.

### Fixed

- Fixed setting the right env vars for single node training on Jupiter.

## [v1.0.3](https://github.com/allenai/OLMo-core/releases/tag/v1.0.3) - 2024-08-30

### Added

- Add `Trainer.hard_stop` field.
- The trainer now catches `SIGTERM` and marks the run as canceled.
- Added `CheckpointerCallback.remove` strategy for configuring which old checkpoints found in the save folder are removed.
- Added `ReorderedNormTransformerBlock` implementation.
- Added `WandBCallback.notes` field.

### Fixed

- Fixed bug with how command arguments were expanded by `BeakerLaunchConfig`.

## [v1.0.2](https://github.com/allenai/OLMo-core/releases/tag/v1.0.2) - 2024-08-29

### Added

- Added support for unsharding model state into `safetensors` format with `olmo_core.distributed.checkpoint.unshard_checkpoint(..., use_safetensors=True)`.
- Added `data.TokenizerConfig` config class and `data.TokenizerName` enumeration.
- Added data mixes with `data.DataMix` API.
- Added `block_idx` attribute to the `TransformerBlock` class.
- Added `init_method` option to `Transformer` for controlling how the weights are initialized.

### Fixed

- Fixed `list_directory` for remote folders.

### Changed

- Callbacks now have to have a name assigned.

## [v1.0.1](https://github.com/allenai/OLMo-core/releases/tag/v1.0.1) - 2024-08-26

### Fixed

- Fixed a bug with resetting the initial LR in optimizers after a loading a checkpoint.

## [v1.0.0](https://github.com/allenai/OLMo-core/releases/tag/v1.0.0) - 2024-08-26

### Added

- Ported, refactored, and optimized the modeling and training from the OLMo repo while fixing several bugs. Introduces a new highly efficient yet customizable trainer and a standard API for launching jobs directly to Beaker from a Python script.

## [v0.1.0](https://github.com/allenai/OLMo-core/releases/tag/v0.1.0) - 2024-06-11

### Added

- Initial release.<|MERGE_RESOLUTION|>--- conflicted
+++ resolved
@@ -24,13 +24,10 @@
 - `GarbageCollectorCallback` will restore `gc` settings even when `Trainer.fit()` exits on an error.
 - Make `move_to_device` blocking for MPS device to fix possible incorrect transfer of data from CPU to MPS.
 - Fixed bug where `glob_directory()` would fail to match certain glob patterns.
-<<<<<<< HEAD
-=======
 - Added one more type of error to retry on when the Google Storage API throws it.
 - Perform a garbage collection after checkpointing to avoid running out of CPU memory.
 - Avoidable overflow error when using NumpyPackedFSLDataset.
 - Fixed issue with NumpyFSLDatasetMixture + SourceMixtureDataset where not all instances would have the same sequence length.
->>>>>>> 3ef0c050
 
 ### Changed
 
