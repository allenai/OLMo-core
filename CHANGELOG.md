--- conflicted
+++ resolved
@@ -31,17 +31,11 @@
 - Added support for revisions in `convert_checkpoint_from_hf.py` and the `load_hf_model` method of `olmo_core.nn.hf.checkpoint`.
 - `foreach` support in `SkipStepAdamW`.
 - Added `budget` mode for activation checkpointing configuration.
-<<<<<<< HEAD
-- Added a `GenerationModule` for simple autoregressive generation using Olmo-core the `Transformer` class.
-- Added `io.remove_file()` function.
-- Added ABF, PI, and YaRN rope scaling strategies.
-=======
 - Added `io.remove_file()` function.
 - Added ABF, PI, and YaRN rope scaling strategies.
 - Added a script to compare two WandB runs
 - Added `namespace` option to `nn.buffer_cache.BufferCache`.
 - Added the option to configure `head_stride` for context parallelism with ring-flash-attn.
->>>>>>> 7e14a68e
 
 ### Changed
 
