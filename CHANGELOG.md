--- conflicted
+++ resolved
@@ -9,11 +9,8 @@
 
 ### Added
 
-<<<<<<< HEAD
 - Added `olmo_core.data.composable` module.
-=======
 - Added `PeriNormTransformerBlock`.
->>>>>>> f300a893
 - Added exponential learning rate scheduler to `olmo_core.optim.scheduler`.
 
 ### Changed
