--- conflicted
+++ resolved
@@ -31,12 +31,9 @@
 - Added support for revisions in `convert_checkpoint_from_hf.py` and the `load_hf_model` method of `olmo_core.nn.hf.checkpoint`.
 - `foreach` support in `SkipStepAdamW`.
 - Added `budget` mode for activation checkpointing configuration.
-<<<<<<< HEAD
 - Added `io.glob_directory` functions.
-=======
 - Added `io.remove_file()` function.
 - Added ABF, PI, and YaRN rope scaling strategies.
->>>>>>> e1bac954
 
 ### Changed
 
@@ -67,15 +64,12 @@
 - Fixed bug where `step` state in `SkipStepAdamW` was not incremented, biasing the optimizer steps. Added option to restore the bug for backwards compatibility.
 - Removed `sklearn` from upstream dependency `ai2-olmo-eval`.
 - Made removing ephemeral checkpoints more robust.
-<<<<<<< HEAD
 - Made running bookkeeping operations more robust.
 - Ensure RoPE modules with different settings use a unique sub-cache for their buffers.
 - Fixed bug with context parallelism where every transformer block would use the same RoPE buffers even if their RoPE was configured differently.
 - Fixed MFU computation to work with FSDP, corrected some device specs.
 - Optimization: avoid redundant calls to `model.train()` in `TransformerTrainModule`.
 - `NumpyDatasetConfig.expand_glob` now works with remote directories.
-=======
->>>>>>> e1bac954
 
 ## [v2.1.0](https://github.com/allenai/OLMo-core/releases/tag/v2.1.0) - 2025-04-14
 
