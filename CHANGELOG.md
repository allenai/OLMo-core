--- conflicted
+++ resolved
@@ -36,11 +36,8 @@
 - Added a script to compare two WandB runs
 - Added `namespace` option to `nn.buffer_cache.BufferCache`.
 - Added the option to configure `head_stride` for context parallelism with ring-flash-attn.
-<<<<<<< HEAD
+- Added the option to group multiple npy source files together for packing with the packed FSL dataset by setting `source_group_size` to an integer greater than 1.
 - Added `GenerationModule` for OLMo-core native autoregressive generation with support for kv caching.
-=======
-- Added the option to group multiple npy source files together for packing with the packed FSL dataset by setting `source_group_size` to an integer greater than 1.
->>>>>>> 429054a2
 
 ### Changed
 
