--- conflicted
+++ resolved
@@ -9,20 +9,17 @@
 
 ### Added
 
-<<<<<<< HEAD
 - Added `SourceMixtureDataset` for composing a training mixture based on ratios of source datasets.
 - Added `NumpyFSLDatasetMixture` for constructing a `NumpyDatasetBase` from a `SourceMixtureDataset`. Note this is only supported for FSL datasets.
 - Added tests for `SourceMixture*` and `NumpyFSLDatasetMixture`.
 
 ### Changed
 - Moved some types into `olmo_core.data.types` to avoid some circular dependencies.
-=======
 - Added `DownstreamEvaluatorCallbackConfig` class for running in-loop downstream eval via [OLMo-in-loop-evals](https://github.com/allenai/OLMo-in-loop-evals).
 
 ### Removed
 
 - Removed `flash-attn` from the Beaker images since `flash-attn` currently can't be built for torch 2.5.1. We are waiting on updates from the `flash-attn` maintainers. See https://github.com/Dao-AILab/flash-attention/issues/1302.
->>>>>>> 3fe59b66
 
 ## [v1.5.0](https://github.com/allenai/OLMo-core/releases/tag/v1.5.0) - 2024-10-23
 
