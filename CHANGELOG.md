# Changelog

All notable changes to this project will be documented in this file.

The format is based on [Keep a Changelog](https://keepachangelog.com/en/1.0.0/),
and this project adheres to [Semantic Versioning](https://semver.org/spec/v2.0.0.html).

## Unreleased

### Added

- Added option to set LR scheduler based on tokens instead of steps (e.g. `--train_module.scheduler.units=tokens`).
- Added a "packed" numpy FSL variant that packs documents into sequences using the best-fit-decreasing bin packing algorithm following the work from [Fewer Truncates Improve Language Modeling](https://arxiv.org/pdf/2404.10830).
- Added module `olmo_core.testing`.
- Added a "interleaved" numpy FSL variant that interleaves several documents into sequences following the work from [LongSkywork: A Training Recipe for Efficiently Extending Context Length in Large Language Models](https://arxiv.org/pdf/2406.00605).
- Added sliding window attention as a feature
- Added `BatchSizeSchedulerCallback` for setting a batch size schedule over the course of a training run.
- Added optional `TrainModule` method, `.pre_train()`, which runs right after `Callback.pre_train()`.
- The `BeakerCallback` will save the config and Python requirements to the results dataset.
- Added `from_file` method to `Config` class.
- Added in-loop evals for OLMES basic skills eval
- Added in-loop fast MCQA for in-loop evals and translated MBPP tasks
- Added in-loop few-shot HumanEval BPB
- Added `fast` and `full` in-loop recommendations, where `fast` is a roughly 2-3x faster subset of `full`
- Added support for converting to HF models in lower precisions.
- Added support for headwise QK norm.
- Add BOS token in in-loop evals, when specified by the tokenizer (`ai2-olmo-eval==0.8.4`)
- Add support for BOS token matching EOS token for intra-document masking in FSL numpy datasets.
- Added option to allow profiler to record on multiple ranks.
- Added support for accessing Google on non-Google clusters via auth with service account keys.
- Added support for revisions in `convert_checkpoint_from_hf.py` and the `load_hf_model` method of `olmo_core.nn.hf.checkpoint`.
- `foreach` support in `SkipStepAdamW`.
- Added `budget` mode for activation checkpointing configuration.
- Added `io.glob_directory` functions.
- Added `io.remove_file()` function.
- Added ABF, PI, and YaRN rope scaling strategies.
- Added a script to compare two WandB runs
- Added `namespace` option to `nn.buffer_cache.BufferCache`.

### Changed

- Output of `LMHead` when `labels` is passed as input is now a 4-tuple instead of a 3-tuple, with `(logits, loss, ce_loss, z_loss)`, where `loss` is the combined loss (`ce_loss + z_loss`).
- The `ConfigSaver` callback will automatically set the config to save for other callbacks (`WandBCallback`, `CometCallback`, and `BeakerCallback` as of now).
- Fixed bug causing slow evals in BPB/RC in-loop evals due to fast MC
- Changed default precision of converted HF models in `src/examples/huggingface/convert_checkpoint_to_hf.py` to bfloat16.
- Changed default cluster to `saturn` in `src/examples/llama/train_launch.py`.
- Made some beaker secrets optional for internal experiments.
- Changed `SlidingWindowAttentionConfig` to improve clarity.
- Changed the default Beaker budget

### Fixed

- Modify `TokenizerConfig.from_hf()` to fallback to tokenizer_config.json if config.json is not found.
- Fixed loading checkpoints with missing keys from transformer train modules using torch 2.7.
- Made MoE load balancing loss more robust.
- Fixed a bug with `ReorderedNormTransformerBlock` when using fine-grained FSDP wrapping and activation checkpointing together.
- Fixed an issue preventing tensor parallelism from working with `LMHead` when using the "fused_linear" loss implementation.
- Fixed a bug with `LMHead` when using "fused_linear" loss implementation where the `ce_loss` output included the `z_loss` added to it.
- Fixed training on single GPU when using a `SkipStepOptimizer`.
- Fixed the initialization of the `CosWithWarmupAndLinearDecay` learning rate scheduler
- Ensured eval tasks are sorted to maintain the same order across ranks (the cookbook was configuring these in an unsorted way).
- W&B callback uses working directory instead of save folder for local cache.
- Reset speed monitor callback after changing batch size.
- Fixed parallelism compatiblity between cp + tp and cp + pp and added test to catch regressions.
- Ensure sharded parameters are initialized differently on separate ranks.
- Fixed fingerprinting for FSL datasets
- Fixed bug where `step` state in `SkipStepAdamW` was not incremented, biasing the optimizer steps. Added option to restore the bug for backwards compatibility.
- Removed `sklearn` from upstream dependency `ai2-olmo-eval`.
- Made removing ephemeral checkpoints more robust.
- Made running bookkeeping operations more robust.
- Ensure RoPE modules with different settings use a unique sub-cache for their buffers.
<<<<<<< HEAD
- Fixed bug with context parallelism where every transformer block would use the same RoPE buffers even if their RoPE was configured differently.
- Fixed MFU computation to work with FSDP, corrected some device specs.
- Optimization: avoid redundant calls to `model.train()` in `TransformerTrainModule`.
- `NumpyDatasetConfig.expand_glob` now works with remote directories.
=======
>>>>>>> 41621513

## [v2.1.0](https://github.com/allenai/OLMo-core/releases/tag/v2.1.0) - 2025-04-14

### Added

- Added 50B Dolmino 11/24 mix.
- Added support for auxiliary-loss-free MoE load-balancing, similar to DeepSeek-v3. You can activate this by setting `bias_gamma` to a non-zero float in your `MoERouter` config.
- Added support for sequence-level MoE load balancing loss.
- Compatibility with B200s.
- Added support for `warmup_fraction` as an alternative to `warmup_steps` in all schedulers, allowing warmup to be specified as a fraction of total training steps.
- A better config for the 1B model, ported from the old OLMo trainer.
- Added `auto_resume` option to `CometCallback` for resume an existing run.
- (BETA) Added methods `load_hf_model` and `save_hf_model` for saving supported OLMo Core models to HF transformers format.
Also added lower-level methods for converting state between the formats.
- Added the ability to run the evaluator callback on `.pre_train()` by setting `eval_on_startup=True`, and to cancel the run after the first time evals run by setting `cancel_after_first_eval=True`.
- Added support for label mask files with numpy FSL datasets.
- Added a `git` configuration to `BeakerLaunchConfig`.

### Changed

- `TransformerTrainModuleConfig` can now be used to build a `TransformerPipelineTrainModule` by adding a `pp_config` spec. This makes the `TransformerPipelineTrainModuleConfig` redundant, but it will be kept around for backwards compatibility until the next major release.
- Several state dict methods in `TrainModule` now take an `optim` option, which can disable the use of optimizer state.
- Updated `Float8Config` for latest version of `torchao`.
- Undo a fix applied to `olmo_core.data.numpy_dataset.NumpyFSLDatasetMixture` that was generating a mismatch between the shape of instances in the dataset and the shape of instances in the data loader.
- Made the 1B and 7B scripts more similar to each other.
- Changed underlying logic and top-level arguments of `convert_checkpoint_from_hf.py` and `convert_checkpoint_to_hf.py`.
- Beaker experiments launched with the `BeakerLaunchConfig` will now log with ANSI colors enabled.

### Fixed

- Fixed calculation of total steps based on epochs at the end of a training job.
- Fixed a bug where the trainer might try to save a duplicate final checkpoint if the run that already completed was restarted.
- When submitting a Beaker job from a branch that's tracking a GitHub fork, OLMo-core now instructs Beaker to pull from the fork instead of from the main repo.
- Made Beaker image resolution more robust.
- Having `t_max` overrides in the default model configs is confusing and error prone, so we removed them.
- Beaker launcher will only clone a single branch at runtime when possible, which can be much faster.


## [v2.0.1](https://github.com/allenai/OLMo-core/releases/tag/v2.0.1) - 2025-03-18

### Added

- Added information about the official 32B training run.
- Added information about the official 32B anneal training run.
- Added automatic support for LL128 when running on Augusta.
- Added information about 32B training logs.

### Fixed

- The official config for the 32B had unrealistic batch size settings.
- Ignore `group_overrides` for frozen parameters instead of throwing an error.
- Bump `ai2-olmo-eval==0.7.1`, which fixes makes the in-loop evaluation consistent with OLMES by removing [a bias](https://github.com/allenai/OLMo-in-loop-evals/pull/6)

### Removed

- Removed the "fused" cross-entropy loss variant. It had a bug and consistently under-performed the native PyTorch version when compiled. See [Post Incident Report: bug with fused CE loss](https://docs.google.com/document/d/1IK6q2gX6mH7eQO_IItCZAYYlm4g4htL4mNWbTQuPKf4/edit?usp=sharing) for more information.

## [v2.0.0](https://github.com/allenai/OLMo-core/releases/tag/v2.0.0) - 2025-03-12

This major release introduces a few breaking changes. We've provided more information here: [OLMo-core v2 design and upgrade guide](https://docs.google.com/document/d/1LvANhNzA-MdtiD2pLniLTqB9wxSSuqY435WuJIADeFM/edit?usp=sharing).

### Added

- Added `TrainModule` abstraction with `TransformerTrainModule` implementation, which encapsulates both a model and optimizer.
- Added `namespace` argument to `Trainer.record_metric()`.
- Added support for context parallelism.
- Added support for expert parallelism with MoE models.
- Added in-loop evals for Minerva, GSM, HumanEval, MBPP (`ai2-olmo-eval==0.7.0`)
- Added `CosWithWarmupAndLinearDecay` learning rate scheduler
- Added `WSD` learning rate scheduler
- Added `RunDuration` in `model_ladder` to configure training durations in terms of Chinchilla multipliers.

### Changed

- The `Trainer` now takes a `TrainModule` instead of a model and optimizer, and several configuration options have been moved to `TransformerTrainModule`, including `rank_microbatch_size`, `fused_loss`, `compile_loss`, `z_loss_multiplier`, and `autocast_precision`.
- Several `TransformerModelConfig` options have been to `TransformerTrainModule` / `TransformerTrainModuleConfig`, including `dp_config`, `tp_config`, `float8_config`, and `compile`.

### Removed

- Removed the following callbacks: `MoEHandlerCallback`, `SchedulerCallback`, `MatrixNormalizerCallback`, `GradClipperCallback`, and `Float8HandlerCallback`.
  The functionality from all of those callbacks has been moved to the `TransformerTrainModule` class.
- Removed the callback methods `.pre_eval_batch()` and `.post_eval_batch()`.

### Fixed

- Fixed the model ladder code when training on mps or cpu device

## [v1.9.0](https://github.com/allenai/OLMo-core/releases/tag/v1.9.0) - 2025-03-10

### Fixed

- Ensure certain optimizer param group fields are not overridden by the values in a checkpoint.

### Added

- Added `instance_filter_config` field to `NumpyDatasetConfig`.
- Added conversion script for OLMo 2 checkpoints to Huggingface format.
- Added `BeakerCallback`.
- Added logging for in-loop eval throughput

### Fixed

- Ensure certain optimizer param group fields are not overridden by the values in a checkpoint.
- Fixed issue where non-zero ranks would report partially-reduced values for training metrics.

## [v1.8.0](https://github.com/allenai/OLMo-core/releases/tag/v1.8.0) - 2025-01-29

### Added

- Added support for tensor parallelism. See the `TransformerConfig` class for usage.
- Added more downstream tasks from the model ladder.
- Added `io.copy_dir()` function.
- Added new LR schedulers: `LinearWithWarmup`, `InvSqrtWithWarmup`, `ConstantWithWarmup`, `SequentialScheduler`.
- Added option to pre-download checkpoint files from remote storage before trying to load a checkpoint.
- Added a callback for sending Slack notifications.
- Makes the MPS device work on Apple Silicon
- Added `SkipStepAdamW` optimizer.
- The trainer can load model-only checkpoints now.
- Added the option to throttle checkpoint uploads to one rank from each node at a time.
- Added support for logging rich Table objects as text in source mixture datasets.
- Added `unshard_strategy` parameter to `unshard_checkpoint()` function in `olmo_core.distributed.checkpoint`.
- Added function `load_keys()` to `olmo_core.distributed.checkpoint`.
- Added support for low precision optim state in `SkipStepAdamW`.

### Changed

- Changed storage of shared shard state in sharded checkpoints from smallest shard to lowest rank (normally 0).
- Changed how the trainer handles loading a checkpoint when `load_path` is provided. Now `load_path` is only used if no checkpoint is found in the `save_folder`.

### Fixed

- Added missing `weights_only=False` argument to fix loading train checkpoints with newer versions of PyTorch.
- Fixed bug where GCS upload does not retry on transient failures.
- Fixed bug where source mixture datasets were truncating source files instead of randomly sampling.
- Fixed bug in source mixture datsets where sampling from small npy files raised an mmap exception due to 0 instances in the sampled index.

## [v1.7.0](https://github.com/allenai/OLMo-core/releases/tag/v1.7.0) - 2024-11-27

### Added

- Added `key_mapping` argument to `olmo_core.distributed.checkpoint.load_model_and_optim_state()`
  for loading checkpoints with different key names.
- Added `load_key_mapping` field to the trainer, same idea as the new `key_mapping` argument above.
- Added an implementation of nGPT called `NormalizedTransformer`.
- Added an example showing how to convert a HuggingFace Llama 3.2 checkpoint into the right format for OLMo-core.
- Added an API for scaling RoPE embeddings.
- Added a `ModelLadder` API.

### Changed

- The `w_out` and `norm` top-level children of the `Transformer` model are now wrapped together in an `lm_head` module. Training scripts will have backwards compatibility with older checkpoints due to the `load_key_mapping` explained above.

### Fixed

- (Optimization) Mark model input sizes as dynamic for `torch.compile()` to avoid recompile during evals or variable-sequence / batch size training. This doesn't seem to hurt throughput.
- Made HTTPS and GCS IO functions more robust.
- Fixed a bug where we were always getting dolma2 tokenized validation data when generating config with DataMix.v3_small_ppl_validation.

## [v1.6.3](https://github.com/allenai/OLMo-core/releases/tag/v1.6.3) - 2024-11-15

### Added

- Added `olmo_core.distributed.checkpoint.get_checkpoint_metadata()` function.
- (BETA) Added flag to compile the optimizer step. So far only tested with AdamW. May not work with other optimizers.

### Fixed

- Old ephemeral checkpoints won't be removed until after the latest ephemeral checkpoint is saved successfully.
- Made GCS uploads more robust.
- Fixed single-node training on Google Augusta cluster.
- `numpy.random.dirichlet()` does not always sum to 1.0, so allow for a small tolerance in validating domain weights.

## [v1.6.2](https://github.com/allenai/OLMo-core/releases/tag/v1.6.2) - 2024-11-08

### Added

- Added option to disable `GarbageCollectorCallback`, not that you'd want to do this usually, but I needed to run an experiment to show how important that callback is.

### Fixed

- Fixed a bug where some default callbacks could be added twice if given a different name by the user.
- Fixed a bug where some `Trainer` bookkeeping tasks may not complete before `.fit()` returns.

## [v1.6.1](https://github.com/allenai/OLMo-core/releases/tag/v1.6.1) - 2024-11-06

### Added

- Added `retries` field to `BeakerLaunchConfig`.
- Allow running on Augusta cluster with existing train scripts.
- Added `olmo_core.utils.logging_configured()` function to check if logging has been configured.

### Fixed

- Fixed a potential distributed deadlock bug when training without a separate CPU-only bookkeeping backend.
- Removed some unnecessary host-device syncs in `olmo_core.distributed.utils`.
- Added `Trainer(Config).async_bookkeeping` field to toggle async bookkeeping.

## [v1.6.0](https://github.com/allenai/OLMo-core/releases/tag/v1.6.0) - 2024-11-01

### Added

- Added option to compile the trainer's loss function (`Trainer.compile_loss`).
- Added `SourceMixtureDataset` for composing a training mixture based on ratios of source datasets.
- Added `NumpyFSLDatasetMixture` for constructing a `NumpyDatasetBase` from a `SourceMixtureDataset`. Note this is only supported for FSL datasets.
- Added tests for `SourceMixture*` and `NumpyFSLDatasetMixture`.
- Added `DownstreamEvaluatorCallbackConfig` class for running in-loop downstream eval via [OLMo-in-loop-evals](https://github.com/allenai/OLMo-in-loop-evals).

### Changed

- Moved some types into `olmo_core.data.types` to avoid some circular dependencies.

### Fixed

- Made GCS client more robust by automatically retrying timeout errors for most operations.

## [v1.5.0](https://github.com/allenai/OLMo-core/releases/tag/v1.5.0) - 2024-10-23

### Added

- Added Google Cloud support for `list_directory()` and `clear_directory()`.
- Added `CometCallback` for logging training runs to Comet.ml.
- Added `DataMixBase` class, to allow extending to new data mix groups.
- Added support for MoE-based models.
- Added method `DataLoaderBase.get_mock_batch()`.
- Trainer now starts with a dry-run of a fake batch created by `DataLoaderBase.get_mock_batch()`.
- Added `Callback.pre_backward()`, `.pre_eval_batch()`, and `.post_eval_batch()` methods.
- Added `Trainer.model_forward()`, `.get_losses()`, and `.eval_batch()` methods.
- Added a new `TransformerActivationCheckpointingMode`, "selected_ops" (requires torch 2.5 or newer).

### Changed

- `BeakerLaunchConfig.setup_steps` should now include steps to clone your repo (which it will by default). This change allows support for private repos.

### Fixed

- `prepare_cli_environment()` now calls `add_cached_path_clients()`.
- Removed an unnecessary host-device sync.

## [v1.4.0](https://github.com/allenai/OLMo-core/releases/tag/v1.4.0) - 2024-10-02

### Changed

- Updated default layer norm epsilon for OLMo models from `1e-5` to `1e-6` to match latest model.
- Renamed `FSLDataLoader` to `NumpyFSLDataLoader`.
- Renamed `VSLDataLoader` to `NumpyVSLDataLoader`.
- The trainer now takes a `data_loader: DataLoaderBase` instead of a `dataset: NumpyDatasetBase`.

## [v1.3.2](https://github.com/allenai/OLMo-core/releases/tag/v1.3.2) - 2024-09-27

### Added

- Added `Config.validate()`, `Config.replace()`, and `Config.apply()` methods.
- Trainer now records sequence length as a metric.

### Fixed

- Ensure additional cached-path clients are added in the process pool workers from some dataset preparation methods.
- Fixed `label_mask` tensor created by `NumpyPaddedFSLDataset`.
- Removed redundant warning messages about CUDA alloc retries.
- Fixed non-deterministic deadlock bug with async checkpointing.

## [v1.3.1](https://github.com/allenai/OLMo-core/releases/tag/v1.3.1) - 2024-09-26

### Fixed

- Fixed the name given to evaluator metrics logged.

## [v1.3.0](https://github.com/allenai/OLMo-core/releases/tag/v1.3.0) - 2024-09-26

### Added

- Added `torchao` to the Docker/Beaker images.
- Added support for `torchao` `float8` training via the `Float8HandlerCallback`.
- Added `Callback.post_attach()` method.

## [v1.2.0](https://github.com/allenai/OLMo-core/releases/tag/v1.2.0) - 2024-09-25

### Added

- Added support for wildcards in `OptimGroupOverride.params`.
- Added `NumpyPaddedFSLDataset` variant.
- Added `Evaluator` class and `EvaluatorCallback` for in-loop evals.
- Added `v3-small-ppl-validation` data mix.

### Fixed

- Fixed bug with data loader when using threading.

## [v1.1.0](https://github.com/allenai/OLMo-core/releases/tag/v1.1.0) - 2024-09-18

### Added

- Added support for changing train sequence length when loading a checkpoint.
- Added support for sequence length warm-up during training via the callback `SequenceLengthSchedulerCallback`.
- Added support for variable sequence length (VSL) datasets and VSL curriculums as introduced in ["Dataset Decomposition: Faster LLM Training with Variable Sequence Length Curriculum"](https://arxiv.org/pdf/2405.13226).
- Added `Lion` and `SkipStepLion` optimizers.
- Added `init_seed` argument to `Transformer` and `TransformerConfig`.

### Changed

- Renamed `MemMapDataset` to `NumpyFSLDataset`.
- Batch size is now specified in tokens, not instances.

## [v1.0.6](https://github.com/allenai/OLMo-core/releases/tag/v1.0.6) - 2024-09-05

### Added

- Added "selected_modules" transformer activation checkpointing mode.
- Added `OLMo-1B.py` official training script.
- Added `OLMo-13B.py` official training script.
- Added `Trainer.get_metric()`, `.get_loss()`, and `.get_zloss()` methods.
- Added `io.copy_file()` function.
- Added `ProfilerCallback` for profiling/tracing the training loop with PyTorch `profiler` module.
- Added an "L2 norm" metric reduce type.

### Fixed

- Made reducing metrics more numerically stable with large world sizes.

## [v1.0.5](https://github.com/allenai/OLMo-core/releases/tag/v1.0.5) - 2024-09-03

### Fixed

- Fixed bug with checkpointer callback searching for existing ephemeral checkpoints when the checkpoint folder doesn't exist.
- Checkpointer callback won't collect existing ephemeral checkpoints that were saved after the checkpoint that was loaded from.

## [v1.0.4](https://github.com/allenai/OLMo-core/releases/tag/v1.0.4) - 2024-09-01

### Added

- Added `Trainer.save_checkpoint()` and `Trainer.save_checkpoint_async()` methods.
- Added `Callback.post_checkpoint_saved()` and `Callback.post_checkpoint_loaded()` methods.
- Added `ConfigSaverCallback`.
- Added `MemMapDataset.fingerprint` property.

### Changed

- The `work_dir` argument to `TrainerConfig` now defaults to `save_folder` is `save_folder` is a local path, otherwise a temporary directory with the same name as the basename of the `save_folder`.
- The `seed` argument to `prepare_training_environment()` is now optional.

### Fixed

- Fixed setting the right env vars for single node training on Jupiter.

## [v1.0.3](https://github.com/allenai/OLMo-core/releases/tag/v1.0.3) - 2024-08-30

### Added

- Add `Trainer.hard_stop` field.
- The trainer now catches `SIGTERM` and marks the run as canceled.
- Added `CheckpointerCallback.remove` strategy for configuring which old checkpoints found in the save folder are removed.
- Added `ReorderedNormTransformerBlock` implementation.
- Added `WandBCallback.notes` field.

### Fixed

- Fixed bug with how command arguments were expanded by `BeakerLaunchConfig`.

## [v1.0.2](https://github.com/allenai/OLMo-core/releases/tag/v1.0.2) - 2024-08-29

### Added

- Added support for unsharding model state into `safetensors` format with `olmo_core.distributed.checkpoint.unshard_checkpoint(..., use_safetensors=True)`.
- Added `data.TokenizerConfig` config class and `data.TokenizerName` enumeration.
- Added data mixes with `data.DataMix` API.
- Added `block_idx` attribute to the `TransformerBlock` class.
- Added `init_method` option to `Transformer` for controlling how the weights are initialized.

### Fixed

- Fixed `list_directory` for remote folders.

### Changed

- Callbacks now have to have a name assigned.

## [v1.0.1](https://github.com/allenai/OLMo-core/releases/tag/v1.0.1) - 2024-08-26

### Fixed

- Fixed a bug with resetting the initial LR in optimizers after a loading a checkpoint.

## [v1.0.0](https://github.com/allenai/OLMo-core/releases/tag/v1.0.0) - 2024-08-26

### Added

- Ported, refactored, and optimized the modeling and training from the OLMo repo while fixing several bugs. Introduces a new highly efficient yet customizable trainer and a standard API for launching jobs directly to Beaker from a Python script.

## [v0.1.0](https://github.com/allenai/OLMo-core/releases/tag/v0.1.0) - 2024-06-11

### Added

- Initial release.<|MERGE_RESOLUTION|>--- conflicted
+++ resolved
@@ -69,13 +69,10 @@
 - Made removing ephemeral checkpoints more robust.
 - Made running bookkeeping operations more robust.
 - Ensure RoPE modules with different settings use a unique sub-cache for their buffers.
-<<<<<<< HEAD
 - Fixed bug with context parallelism where every transformer block would use the same RoPE buffers even if their RoPE was configured differently.
 - Fixed MFU computation to work with FSDP, corrected some device specs.
 - Optimization: avoid redundant calls to `model.train()` in `TransformerTrainModule`.
 - `NumpyDatasetConfig.expand_glob` now works with remote directories.
-=======
->>>>>>> 41621513
 
 ## [v2.1.0](https://github.com/allenai/OLMo-core/releases/tag/v2.1.0) - 2025-04-14
 
