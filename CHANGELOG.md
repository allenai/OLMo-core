# Changelog

All notable changes to this project will be documented in this file.

The format is based on [Keep a Changelog](https://keepachangelog.com/en/1.0.0/),
and this project adheres to [Semantic Versioning](https://semver.org/spec/v2.0.0.html).

## Unreleased

### Fixed

- Fixed parsing username+password git remote URLs in `launch.beaker` module.
- Fixed bug with default setup steps in `launch.beaker.BeakerLaunchConfig` when a branch can't be resolved.
- Cluster names in Beaker have changed.
- Fixed mixture rounding error with `SourceMixtureDataset`, which was previously causing samples to be repeated at the end of training.
- Don't DDOS Beaker from big jobs.
- A configuration error is now raised if you pass in a URL for the trainer or dataset's working directory.
  Previously the URL would just get mangled into a local path, leading to unexpected behavior.
- Fixed an issue where the `ConsoleLoggerCallback` would attempt to log before the first step.
- Only call `teardown_distributed_environment()` when training ends cleanly to avoid a hang for the duration of the distributed backend's timeout when there's an error from one rank.
<<<<<<< HEAD
- Fixed invalid usage of `PathOrStr` in dataset configuration.
=======
- Fixed tensor parallelism issue with torch 2.8.
>>>>>>> dcf3a0eb

### Changed

- The `dir` option to `Trainer.maybe_load_checkpoint()` is now optional and defaults to the `save_folder`.
- Set `fused_linear_cross_entropy_loss accum_dtype` to fp32 in `LMHead`.
- Increased `NCCL_FASTRAK_PLUGIN_ACCEPT_TIMEOUT_MS` from 10 minutes to 30 minutes.
- `SlackNotifierCallback` will now notify on checkpoint saved and post epoch events.
- `BeakerLaunchConfig.launch()` will now send Slack notifications by default when `follow=True` if the env var `SLACK_WEBHOOK_URL` is set.
- `src/examples/llama/` has been renamed to `src/examples/llm/`.
- Refactored eval task groups into `task_groups.py`
- The `use_flash` argument to the `Attention` classes is deprecated. Use `backend="flash"` instead.
- Refactored `NumpyDatasetConfig` by splitting it into a separate config per underlying dataset class.

### Added

- Added a custom block that does LayerNorm scaling.
- Added the `HalfCos` learning rate scheduler.
- Added `CONTRIBUTING.md` guidelines.
- Added a lightweight, gantry-like Beaker launch CLI: `python -m olmo_core.launch.beaker`.
- Added [Beaker images with torch 2.8](https://beaker.allen.ai/orgs/ai2/workspaces/OLMo-core/images?searchQuery=tch280). There is `olmo-core-tch280cu128-2025-09-18` and `olmo-core-tch280cu129-2025-09-18` for CUDA 12.8 and 12.9, respectively.
- Added TransformerEngine to Docker images and a TransformerEngine attention backend.

## [v2.2.0](https://github.com/allenai/OLMo-core/releases/tag/v2.2.0) - 2025-08-26

### Added

- Added option to set LR scheduler based on tokens instead of steps (e.g. `--train_module.scheduler.units=tokens`).
- Added a "packed" numpy FSL variant that packs documents into sequences using the best-fit-decreasing bin packing algorithm following the work from [Fewer Truncates Improve Language Modeling](https://arxiv.org/pdf/2404.10830).
- Added module `olmo_core.testing`.
- Added a "interleaved" numpy FSL variant that interleaves several documents into sequences following the work from [LongSkywork: A Training Recipe for Efficiently Extending Context Length in Large Language Models](https://arxiv.org/pdf/2406.00605).
- Added sliding window attention as a feature
- Added `BatchSizeSchedulerCallback` for setting a batch size schedule over the course of a training run.
- Added optional `TrainModule` method, `.pre_train()`, which runs right after `Callback.pre_train()`.
- The `BeakerCallback` will save the config and Python requirements to the results dataset.
- Added `from_file` method to `Config` class.
- Added in-loop evals for OLMES basic skills eval
- Added in-loop fast MCQA for in-loop evals and translated MBPP tasks
- Added in-loop few-shot HumanEval BPB
- Added `fast` and `full` in-loop recommendations, where `fast` is a roughly 2-3x faster subset of `full`
- Added support for converting to HF models in lower precisions.
- Added support for headwise QK norm.
- Add BOS token in in-loop evals, when specified by the tokenizer (`ai2-olmo-eval==0.8.4`)
- Add support for BOS token matching EOS token for intra-document masking in FSL numpy datasets.
- Added option to allow profiler to record on multiple ranks.
- Added support for accessing Google on non-Google clusters via auth with service account keys.
- Added support for revisions in `convert_checkpoint_from_hf.py` and the `load_hf_model` method of `olmo_core.nn.hf.checkpoint`.
- `foreach` support in `SkipStepAdamW`.
- Added `budget` mode for activation checkpointing configuration.
- Added `io.remove_file()` and `io.glob_directory` functions.
- Added ABF, PI, and YaRN rope scaling strategies.
- Added a script to compare two WandB runs
- Added `namespace` option to `nn.buffer_cache.BufferCache`.
- Added the option to configure `head_stride` for context parallelism with ring-flash-attn.
- Added the option to group multiple npy source files together for packing with the packed FSL dataset by setting `source_group_size` to an integer greater than 1.
- Added `load_optim_state: Optional[bool]` option to `Trainer.load_checkpoint()`.
- Added `GenerationModule` for OLMo-core native autoregressive generation with support for kv caching.
- Added optional hostname constraints for beaker experiments on Google clusters.

### Changed

- Output of `LMHead` when `labels` is passed as input is now a 4-tuple instead of a 3-tuple, with `(logits, loss, ce_loss, z_loss)`, where `loss` is the combined loss (`ce_loss + z_loss`).
- The `ConfigSaver` callback will automatically set the config to save for other callbacks (`WandBCallback`, `CometCallback`, and `BeakerCallback` as of now).
- Fixed bug causing slow evals in BPB/RC in-loop evals due to fast MC
- Changed default precision of converted HF models in `src/examples/huggingface/convert_checkpoint_to_hf.py` to bfloat16.
- Changed default cluster to `saturn` in `src/examples/llama/train_launch.py`.
- Made some beaker secrets optional for internal experiments.
- Changed `SlidingWindowAttentionConfig` to improve clarity.
- Changed the default Beaker budget

### Fixed

- Modify `TokenizerConfig.from_hf()` to fallback to tokenizer_config.json if config.json is not found.
- Fixed loading checkpoints with missing keys from transformer train modules using torch 2.7.
- Made MoE load balancing loss more robust.
- Fixed a bug with `ReorderedNormTransformerBlock` when using fine-grained FSDP wrapping and activation checkpointing together.
- Fixed an issue preventing tensor parallelism from working with `LMHead` when using the "fused_linear" loss implementation.
- Fixed a bug with `LMHead` when using "fused_linear" loss implementation where the `ce_loss` output included the `z_loss` added to it.
- Fixed training on single GPU when using a `SkipStepOptimizer`.
- Fixed the initialization of the `CosWithWarmupAndLinearDecay` learning rate scheduler
- Ensured eval tasks are sorted to maintain the same order across ranks (the cookbook was configuring these in an unsorted way).
- W&B callback uses working directory instead of save folder for local cache.
- Reset speed monitor callback after changing batch size.
- Fixed parallelism compatiblity between cp + tp and cp + pp and added test to catch regressions.
- Ensure sharded parameters are initialized differently on separate ranks.
- Fixed fingerprinting for FSL datasets
- Fixed bug where `step` state in `SkipStepAdamW` was not incremented, biasing the optimizer steps. Added option to restore the bug for backwards compatibility.
- Removed `sklearn` from upstream dependency `ai2-olmo-eval`.
- Made removing ephemeral checkpoints more robust.
- Made running bookkeeping operations more robust.
- Ensure RoPE modules with different settings use a unique sub-cache for their buffers.
- Fixed bug with context parallelism where every transformer block would use the same RoPE buffers even if their RoPE was configured differently.
- Fixed MFU computation to work with FSDP, corrected some device specs.
- Optimization: avoid redundant calls to `model.train()` in `TransformerTrainModule`.
- `NumpyDatasetConfig.expand_glob` now works with remote directories.
- Fixed Attention block sharding when TP and head-wise QK norm are both applied.


## [v2.1.0](https://github.com/allenai/OLMo-core/releases/tag/v2.1.0) - 2025-04-14

### Added

- Added 50B Dolmino 11/24 mix.
- Added support for auxiliary-loss-free MoE load-balancing, similar to DeepSeek-v3. You can activate this by setting `bias_gamma` to a non-zero float in your `MoERouter` config.
- Added support for sequence-level MoE load balancing loss.
- Compatibility with B200s.
- Added support for `warmup_fraction` as an alternative to `warmup_steps` in all schedulers, allowing warmup to be specified as a fraction of total training steps.
- A better config for the 1B model, ported from the old OLMo trainer.
- Added `auto_resume` option to `CometCallback` for resume an existing run.
- (BETA) Added methods `load_hf_model` and `save_hf_model` for saving supported OLMo Core models to HF transformers format.
Also added lower-level methods for converting state between the formats.
- Added the ability to run the evaluator callback on `.pre_train()` by setting `eval_on_startup=True`, and to cancel the run after the first time evals run by setting `cancel_after_first_eval=True`.
- Added support for label mask files with numpy FSL datasets.
- Added a `git` configuration to `BeakerLaunchConfig`.

### Changed

- `TransformerTrainModuleConfig` can now be used to build a `TransformerPipelineTrainModule` by adding a `pp_config` spec. This makes the `TransformerPipelineTrainModuleConfig` redundant, but it will be kept around for backwards compatibility until the next major release.
- Several state dict methods in `TrainModule` now take an `optim` option, which can disable the use of optimizer state.
- Updated `Float8Config` for latest version of `torchao`.
- Undo a fix applied to `olmo_core.data.numpy_dataset.NumpyFSLDatasetMixture` that was generating a mismatch between the shape of instances in the dataset and the shape of instances in the data loader.
- Made the 1B and 7B scripts more similar to each other.
- Changed underlying logic and top-level arguments of `convert_checkpoint_from_hf.py` and `convert_checkpoint_to_hf.py`.
- Beaker experiments launched with the `BeakerLaunchConfig` will now log with ANSI colors enabled.

### Fixed

- Fixed calculation of total steps based on epochs at the end of a training job.
- Fixed a bug where the trainer might try to save a duplicate final checkpoint if the run that already completed was restarted.
- When submitting a Beaker job from a branch that's tracking a GitHub fork, OLMo-core now instructs Beaker to pull from the fork instead of from the main repo.
- Made Beaker image resolution more robust.
- Having `t_max` overrides in the default model configs is confusing and error prone, so we removed them.
- Beaker launcher will only clone a single branch at runtime when possible, which can be much faster.


## [v2.0.1](https://github.com/allenai/OLMo-core/releases/tag/v2.0.1) - 2025-03-18

### Added

- Added information about the official 32B training run.
- Added information about the official 32B anneal training run.
- Added automatic support for LL128 when running on Augusta.
- Added information about 32B training logs.

### Fixed

- The official config for the 32B had unrealistic batch size settings.
- Ignore `group_overrides` for frozen parameters instead of throwing an error.
- Bump `ai2-olmo-eval==0.7.1`, which fixes makes the in-loop evaluation consistent with OLMES by removing [a bias](https://github.com/allenai/OLMo-in-loop-evals/pull/6)

### Removed

- Removed the "fused" cross-entropy loss variant. It had a bug and consistently under-performed the native PyTorch version when compiled. See [Post Incident Report: bug with fused CE loss](https://docs.google.com/document/d/1IK6q2gX6mH7eQO_IItCZAYYlm4g4htL4mNWbTQuPKf4/edit?usp=sharing) for more information.

## [v2.0.0](https://github.com/allenai/OLMo-core/releases/tag/v2.0.0) - 2025-03-12

This major release introduces a few breaking changes. We've provided more information here: [OLMo-core v2 design and upgrade guide](https://docs.google.com/document/d/1LvANhNzA-MdtiD2pLniLTqB9wxSSuqY435WuJIADeFM/edit?usp=sharing).

### Added

- Added `TrainModule` abstraction with `TransformerTrainModule` implementation, which encapsulates both a model and optimizer.
- Added `namespace` argument to `Trainer.record_metric()`.
- Added support for context parallelism.
- Added support for expert parallelism with MoE models.
- Added in-loop evals for Minerva, GSM, HumanEval, MBPP (`ai2-olmo-eval==0.7.0`)
- Added `CosWithWarmupAndLinearDecay` learning rate scheduler
- Added `WSD` learning rate scheduler
- Added `RunDuration` in `model_ladder` to configure training durations in terms of Chinchilla multipliers.

### Changed

- The `Trainer` now takes a `TrainModule` instead of a model and optimizer, and several configuration options have been moved to `TransformerTrainModule`, including `rank_microbatch_size`, `fused_loss`, `compile_loss`, `z_loss_multiplier`, and `autocast_precision`.
- Several `TransformerModelConfig` options have been to `TransformerTrainModule` / `TransformerTrainModuleConfig`, including `dp_config`, `tp_config`, `float8_config`, and `compile`.

### Removed

- Removed the following callbacks: `MoEHandlerCallback`, `SchedulerCallback`, `MatrixNormalizerCallback`, `GradClipperCallback`, and `Float8HandlerCallback`.
  The functionality from all of those callbacks has been moved to the `TransformerTrainModule` class.
- Removed the callback methods `.pre_eval_batch()` and `.post_eval_batch()`.

### Fixed

- Fixed the model ladder code when training on mps or cpu device

## [v1.9.0](https://github.com/allenai/OLMo-core/releases/tag/v1.9.0) - 2025-03-10

### Fixed

- Ensure certain optimizer param group fields are not overridden by the values in a checkpoint.

### Added

- Added `instance_filter_config` field to `NumpyDatasetConfig`.
- Added conversion script for OLMo 2 checkpoints to Huggingface format.
- Added `BeakerCallback`.
- Added logging for in-loop eval throughput

### Fixed

- Ensure certain optimizer param group fields are not overridden by the values in a checkpoint.
- Fixed issue where non-zero ranks would report partially-reduced values for training metrics.

## [v1.8.0](https://github.com/allenai/OLMo-core/releases/tag/v1.8.0) - 2025-01-29

### Added

- Added support for tensor parallelism. See the `TransformerConfig` class for usage.
- Added more downstream tasks from the model ladder.
- Added `io.copy_dir()` function.
- Added new LR schedulers: `LinearWithWarmup`, `InvSqrtWithWarmup`, `ConstantWithWarmup`, `SequentialScheduler`.
- Added option to pre-download checkpoint files from remote storage before trying to load a checkpoint.
- Added a callback for sending Slack notifications.
- Makes the MPS device work on Apple Silicon
- Added `SkipStepAdamW` optimizer.
- The trainer can load model-only checkpoints now.
- Added the option to throttle checkpoint uploads to one rank from each node at a time.
- Added support for logging rich Table objects as text in source mixture datasets.
- Added `unshard_strategy` parameter to `unshard_checkpoint()` function in `olmo_core.distributed.checkpoint`.
- Added function `load_keys()` to `olmo_core.distributed.checkpoint`.
- Added support for low precision optim state in `SkipStepAdamW`.

### Changed

- Changed storage of shared shard state in sharded checkpoints from smallest shard to lowest rank (normally 0).
- Changed how the trainer handles loading a checkpoint when `load_path` is provided. Now `load_path` is only used if no checkpoint is found in the `save_folder`.

### Fixed

- Added missing `weights_only=False` argument to fix loading train checkpoints with newer versions of PyTorch.
- Fixed bug where GCS upload does not retry on transient failures.
- Fixed bug where source mixture datasets were truncating source files instead of randomly sampling.
- Fixed bug in source mixture datsets where sampling from small npy files raised an mmap exception due to 0 instances in the sampled index.

## [v1.7.0](https://github.com/allenai/OLMo-core/releases/tag/v1.7.0) - 2024-11-27

### Added

- Added `key_mapping` argument to `olmo_core.distributed.checkpoint.load_model_and_optim_state()`
  for loading checkpoints with different key names.
- Added `load_key_mapping` field to the trainer, same idea as the new `key_mapping` argument above.
- Added an implementation of nGPT called `NormalizedTransformer`.
- Added an example showing how to convert a HuggingFace Llama 3.2 checkpoint into the right format for OLMo-core.
- Added an API for scaling RoPE embeddings.
- Added a `ModelLadder` API.

### Changed

- The `w_out` and `norm` top-level children of the `Transformer` model are now wrapped together in an `lm_head` module. Training scripts will have backwards compatibility with older checkpoints due to the `load_key_mapping` explained above.

### Fixed

- (Optimization) Mark model input sizes as dynamic for `torch.compile()` to avoid recompile during evals or variable-sequence / batch size training. This doesn't seem to hurt throughput.
- Made HTTPS and GCS IO functions more robust.
- Fixed a bug where we were always getting dolma2 tokenized validation data when generating config with DataMix.v3_small_ppl_validation.

## [v1.6.3](https://github.com/allenai/OLMo-core/releases/tag/v1.6.3) - 2024-11-15

### Added

- Added `olmo_core.distributed.checkpoint.get_checkpoint_metadata()` function.
- (BETA) Added flag to compile the optimizer step. So far only tested with AdamW. May not work with other optimizers.

### Fixed

- Old ephemeral checkpoints won't be removed until after the latest ephemeral checkpoint is saved successfully.
- Made GCS uploads more robust.
- Fixed single-node training on Google Augusta cluster.
- `numpy.random.dirichlet()` does not always sum to 1.0, so allow for a small tolerance in validating domain weights.

## [v1.6.2](https://github.com/allenai/OLMo-core/releases/tag/v1.6.2) - 2024-11-08

### Added

- Added option to disable `GarbageCollectorCallback`, not that you'd want to do this usually, but I needed to run an experiment to show how important that callback is.

### Fixed

- Fixed a bug where some default callbacks could be added twice if given a different name by the user.
- Fixed a bug where some `Trainer` bookkeeping tasks may not complete before `.fit()` returns.

## [v1.6.1](https://github.com/allenai/OLMo-core/releases/tag/v1.6.1) - 2024-11-06

### Added

- Added `retries` field to `BeakerLaunchConfig`.
- Allow running on Augusta cluster with existing train scripts.
- Added `olmo_core.utils.logging_configured()` function to check if logging has been configured.

### Fixed

- Fixed a potential distributed deadlock bug when training without a separate CPU-only bookkeeping backend.
- Removed some unnecessary host-device syncs in `olmo_core.distributed.utils`.
- Added `Trainer(Config).async_bookkeeping` field to toggle async bookkeeping.

## [v1.6.0](https://github.com/allenai/OLMo-core/releases/tag/v1.6.0) - 2024-11-01

### Added

- Added option to compile the trainer's loss function (`Trainer.compile_loss`).
- Added `SourceMixtureDataset` for composing a training mixture based on ratios of source datasets.
- Added `NumpyFSLDatasetMixture` for constructing a `NumpyDatasetBase` from a `SourceMixtureDataset`. Note this is only supported for FSL datasets.
- Added tests for `SourceMixture*` and `NumpyFSLDatasetMixture`.
- Added `DownstreamEvaluatorCallbackConfig` class for running in-loop downstream eval via [OLMo-in-loop-evals](https://github.com/allenai/OLMo-in-loop-evals).

### Changed

- Moved some types into `olmo_core.data.types` to avoid some circular dependencies.

### Fixed

- Made GCS client more robust by automatically retrying timeout errors for most operations.

## [v1.5.0](https://github.com/allenai/OLMo-core/releases/tag/v1.5.0) - 2024-10-23

### Added

- Added Google Cloud support for `list_directory()` and `clear_directory()`.
- Added `CometCallback` for logging training runs to Comet.ml.
- Added `DataMixBase` class, to allow extending to new data mix groups.
- Added support for MoE-based models.
- Added method `DataLoaderBase.get_mock_batch()`.
- Trainer now starts with a dry-run of a fake batch created by `DataLoaderBase.get_mock_batch()`.
- Added `Callback.pre_backward()`, `.pre_eval_batch()`, and `.post_eval_batch()` methods.
- Added `Trainer.model_forward()`, `.get_losses()`, and `.eval_batch()` methods.
- Added a new `TransformerActivationCheckpointingMode`, "selected_ops" (requires torch 2.5 or newer).

### Changed

- `BeakerLaunchConfig.setup_steps` should now include steps to clone your repo (which it will by default). This change allows support for private repos.

### Fixed

- `prepare_cli_environment()` now calls `add_cached_path_clients()`.
- Removed an unnecessary host-device sync.

## [v1.4.0](https://github.com/allenai/OLMo-core/releases/tag/v1.4.0) - 2024-10-02

### Changed

- Updated default layer norm epsilon for OLMo models from `1e-5` to `1e-6` to match latest model.
- Renamed `FSLDataLoader` to `NumpyFSLDataLoader`.
- Renamed `VSLDataLoader` to `NumpyVSLDataLoader`.
- The trainer now takes a `data_loader: DataLoaderBase` instead of a `dataset: NumpyDatasetBase`.

## [v1.3.2](https://github.com/allenai/OLMo-core/releases/tag/v1.3.2) - 2024-09-27

### Added

- Added `Config.validate()`, `Config.replace()`, and `Config.apply()` methods.
- Trainer now records sequence length as a metric.

### Fixed

- Ensure additional cached-path clients are added in the process pool workers from some dataset preparation methods.
- Fixed `label_mask` tensor created by `NumpyPaddedFSLDataset`.
- Removed redundant warning messages about CUDA alloc retries.
- Fixed non-deterministic deadlock bug with async checkpointing.

## [v1.3.1](https://github.com/allenai/OLMo-core/releases/tag/v1.3.1) - 2024-09-26

### Fixed

- Fixed the name given to evaluator metrics logged.

## [v1.3.0](https://github.com/allenai/OLMo-core/releases/tag/v1.3.0) - 2024-09-26

### Added

- Added `torchao` to the Docker/Beaker images.
- Added support for `torchao` `float8` training via the `Float8HandlerCallback`.
- Added `Callback.post_attach()` method.

## [v1.2.0](https://github.com/allenai/OLMo-core/releases/tag/v1.2.0) - 2024-09-25

### Added

- Added support for wildcards in `OptimGroupOverride.params`.
- Added `NumpyPaddedFSLDataset` variant.
- Added `Evaluator` class and `EvaluatorCallback` for in-loop evals.
- Added `v3-small-ppl-validation` data mix.

### Fixed

- Fixed bug with data loader when using threading.

## [v1.1.0](https://github.com/allenai/OLMo-core/releases/tag/v1.1.0) - 2024-09-18

### Added

- Added support for changing train sequence length when loading a checkpoint.
- Added support for sequence length warm-up during training via the callback `SequenceLengthSchedulerCallback`.
- Added support for variable sequence length (VSL) datasets and VSL curriculums as introduced in ["Dataset Decomposition: Faster LLM Training with Variable Sequence Length Curriculum"](https://arxiv.org/pdf/2405.13226).
- Added `Lion` and `SkipStepLion` optimizers.
- Added `init_seed` argument to `Transformer` and `TransformerConfig`.

### Changed

- Renamed `MemMapDataset` to `NumpyFSLDataset`.
- Batch size is now specified in tokens, not instances.

## [v1.0.6](https://github.com/allenai/OLMo-core/releases/tag/v1.0.6) - 2024-09-05

### Added

- Added "selected_modules" transformer activation checkpointing mode.
- Added `OLMo-1B.py` official training script.
- Added `OLMo-13B.py` official training script.
- Added `Trainer.get_metric()`, `.get_loss()`, and `.get_zloss()` methods.
- Added `io.copy_file()` function.
- Added `ProfilerCallback` for profiling/tracing the training loop with PyTorch `profiler` module.
- Added an "L2 norm" metric reduce type.

### Fixed

- Made reducing metrics more numerically stable with large world sizes.

## [v1.0.5](https://github.com/allenai/OLMo-core/releases/tag/v1.0.5) - 2024-09-03

### Fixed

- Fixed bug with checkpointer callback searching for existing ephemeral checkpoints when the checkpoint folder doesn't exist.
- Checkpointer callback won't collect existing ephemeral checkpoints that were saved after the checkpoint that was loaded from.

## [v1.0.4](https://github.com/allenai/OLMo-core/releases/tag/v1.0.4) - 2024-09-01

### Added

- Added `Trainer.save_checkpoint()` and `Trainer.save_checkpoint_async()` methods.
- Added `Callback.post_checkpoint_saved()` and `Callback.post_checkpoint_loaded()` methods.
- Added `ConfigSaverCallback`.
- Added `MemMapDataset.fingerprint` property.

### Changed

- The `work_dir` argument to `TrainerConfig` now defaults to `save_folder` is `save_folder` is a local path, otherwise a temporary directory with the same name as the basename of the `save_folder`.
- The `seed` argument to `prepare_training_environment()` is now optional.

### Fixed

- Fixed setting the right env vars for single node training on Jupiter.

## [v1.0.3](https://github.com/allenai/OLMo-core/releases/tag/v1.0.3) - 2024-08-30

### Added

- Add `Trainer.hard_stop` field.
- The trainer now catches `SIGTERM` and marks the run as canceled.
- Added `CheckpointerCallback.remove` strategy for configuring which old checkpoints found in the save folder are removed.
- Added `ReorderedNormTransformerBlock` implementation.
- Added `WandBCallback.notes` field.

### Fixed

- Fixed bug with how command arguments were expanded by `BeakerLaunchConfig`.

## [v1.0.2](https://github.com/allenai/OLMo-core/releases/tag/v1.0.2) - 2024-08-29

### Added

- Added support for unsharding model state into `safetensors` format with `olmo_core.distributed.checkpoint.unshard_checkpoint(..., use_safetensors=True)`.
- Added `data.TokenizerConfig` config class and `data.TokenizerName` enumeration.
- Added data mixes with `data.DataMix` API.
- Added `block_idx` attribute to the `TransformerBlock` class.
- Added `init_method` option to `Transformer` for controlling how the weights are initialized.

### Fixed

- Fixed `list_directory` for remote folders.

### Changed

- Callbacks now have to have a name assigned.

## [v1.0.1](https://github.com/allenai/OLMo-core/releases/tag/v1.0.1) - 2024-08-26

### Fixed

- Fixed a bug with resetting the initial LR in optimizers after a loading a checkpoint.

## [v1.0.0](https://github.com/allenai/OLMo-core/releases/tag/v1.0.0) - 2024-08-26

### Added

- Ported, refactored, and optimized the modeling and training from the OLMo repo while fixing several bugs. Introduces a new highly efficient yet customizable trainer and a standard API for launching jobs directly to Beaker from a Python script.

## [v0.1.0](https://github.com/allenai/OLMo-core/releases/tag/v0.1.0) - 2024-06-11

### Added

- Initial release.<|MERGE_RESOLUTION|>--- conflicted
+++ resolved
@@ -18,11 +18,8 @@
   Previously the URL would just get mangled into a local path, leading to unexpected behavior.
 - Fixed an issue where the `ConsoleLoggerCallback` would attempt to log before the first step.
 - Only call `teardown_distributed_environment()` when training ends cleanly to avoid a hang for the duration of the distributed backend's timeout when there's an error from one rank.
-<<<<<<< HEAD
 - Fixed invalid usage of `PathOrStr` in dataset configuration.
-=======
 - Fixed tensor parallelism issue with torch 2.8.
->>>>>>> dcf3a0eb
 
 ### Changed
 
