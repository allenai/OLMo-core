--- conflicted
+++ resolved
@@ -9,11 +9,8 @@
 
 ### Added
 
-<<<<<<< HEAD
 - Added `olmo_core.data.composable` module.
-=======
 - Added exponential learning rate scheduler to `olmo_core.optim.scheduler`.
->>>>>>> 6a16439d
 
 ### Changed
 
