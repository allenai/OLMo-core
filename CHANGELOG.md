# Changelog

All notable changes to this project will be documented in this file.

The format is based on [Keep a Changelog](https://keepachangelog.com/en/1.0.0/),
and this project adheres to [Semantic Versioning](https://semver.org/spec/v2.0.0.html).

## Unreleased

### Added

- Added option to set LR scheduler based on tokens instead of steps (e.g. `--train_module.scheduler.units=tokens`).

### Fixed

- Modify `TokenizerConfig.from_hf()` to fallback to tokenizer_config.json if config.json is not found.
<<<<<<< HEAD
- Fixed loading checkpoints with missing keys from transformer train modules using torch 2.7.
=======
- Made MoE load balancing loss more robust.
>>>>>>> bc5be4e7

## [v2.1.0](https://github.com/allenai/OLMo-core/releases/tag/v2.1.0) - 2025-04-14

### Added

- Added 50B Dolmino 11/24 mix.
- Added support for auxiliary-loss-free MoE load-balancing, similar to DeepSeek-v3. You can activate this by setting `bias_gamma` to a non-zero float in your `MoERouter` config.
- Added support for sequence-level MoE load balancing loss.
- Compatibility with B200s.
- Added support for `warmup_fraction` as an alternative to `warmup_steps` in all schedulers, allowing warmup to be specified as a fraction of total training steps.
- A better config for the 1B model, ported from the old OLMo trainer.
- Added `auto_resume` option to `CometCallback` for resume an existing run.
- (BETA) Added methods `load_hf_model` and `save_hf_model` for saving supported OLMo Core models to HF transformers format.
Also added lower-level methods for converting state between the formats.
- Added the ability to run the evaluator callback on `.pre_train()` by setting `eval_on_startup=True`, and to cancel the run after the first time evals run by setting `cancel_after_first_eval=True`.
- Added support for label mask files with numpy FSL datasets.
- Added a `git` configuration to `BeakerLaunchConfig`.

### Changed

- `TransformerTrainModuleConfig` can now be used to build a `TransformerPipelineTrainModule` by adding a `pp_config` spec. This makes the `TransformerPipelineTrainModuleConfig` redundant, but it will be kept around for backwards compatibility until the next major release.
- Several state dict methods in `TrainModule` now take an `optim` option, which can disable the use of optimizer state.
- Updated `Float8Config` for latest version of `torchao`.
- Undo a fix applied to `olmo_core.data.numpy_dataset.NumpyFSLDatasetMixture` that was generating a mismatch between the shape of instances in the dataset and the shape of instances in the data loader.
- Made the 1B and 7B scripts more similar to each other.
- Changed underlying logic and top-level arguments of `convert_checkpoint_from_hf.py` and `convert_checkpoint_to_hf.py`.
- Beaker experiments launched with the `BeakerLaunchConfig` will now log with ANSI colors enabled.

### Fixed

- Fixed calculation of total steps based on epochs at the end of a training job.
- Fixed a bug where the trainer might try to save a duplicate final checkpoint if the run that already completed was restarted.
- When submitting a Beaker job from a branch that's tracking a GitHub fork, OLMo-core now instructs Beaker to pull from the fork instead of from the main repo.
- Made Beaker image resolution more robust.
- Having `t_max` overrides in the default model configs is confusing and error prone, so we removed them.
- Beaker launcher will only clone a single branch at runtime when possible, which can be much faster.


## [v2.0.1](https://github.com/allenai/OLMo-core/releases/tag/v2.0.1) - 2025-03-18

### Added

- Added information about the official 32B training run.
- Added information about the official 32B anneal training run.
- Added automatic support for LL128 when running on Augusta.
- Added information about 32B training logs.

### Fixed

- The official config for the 32B had unrealistic batch size settings.
- Ignore `group_overrides` for frozen parameters instead of throwing an error.
- Bump `ai2-olmo-eval==0.7.1`, which fixes makes the in-loop evaluation consistent with OLMES by removing [a bias](https://github.com/allenai/OLMo-in-loop-evals/pull/6)

### Removed

- Removed the "fused" cross-entropy loss variant. It had a bug and consistently under-performed the native PyTorch version when compiled. See [Post Incident Report: bug with fused CE loss](https://docs.google.com/document/d/1IK6q2gX6mH7eQO_IItCZAYYlm4g4htL4mNWbTQuPKf4/edit?usp=sharing) for more information.

## [v2.0.0](https://github.com/allenai/OLMo-core/releases/tag/v2.0.0) - 2025-03-12

This major release introduces a few breaking changes. We've provided more information here: [OLMo-core v2 design and upgrade guide](https://docs.google.com/document/d/1LvANhNzA-MdtiD2pLniLTqB9wxSSuqY435WuJIADeFM/edit?usp=sharing).

### Added

- Added `TrainModule` abstraction with `TransformerTrainModule` implementation, which encapsulates both a model and optimizer.
- Added `namespace` argument to `Trainer.record_metric()`.
- Added support for context parallelism.
- Added support for expert parallelism with MoE models.
- Added in-loop evals for Minerva, GSM, HumanEval, MBPP (`ai2-olmo-eval==0.7.0`)
- Added `CosWithWarmupAndLinearDecay` learning rate scheduler
- Added `WSD` learning rate scheduler
- Added `RunDuration` in `model_ladder` to configure training durations in terms of Chinchilla multipliers.

### Changed

- The `Trainer` now takes a `TrainModule` instead of a model and optimizer, and several configuration options have been moved to `TransformerTrainModule`, including `rank_microbatch_size`, `fused_loss`, `compile_loss`, `z_loss_multiplier`, and `autocast_precision`.
- Several `TransformerModelConfig` options have been to `TransformerTrainModule` / `TransformerTrainModuleConfig`, including `dp_config`, `tp_config`, `float8_config`, and `compile`.

### Removed

- Removed the following callbacks: `MoEHandlerCallback`, `SchedulerCallback`, `MatrixNormalizerCallback`, `GradClipperCallback`, and `Float8HandlerCallback`.
  The functionality from all of those callbacks has been moved to the `TransformerTrainModule` class.
- Removed the callback methods `.pre_eval_batch()` and `.post_eval_batch()`.

### Fixed

- Fixed the model ladder code when training on mps or cpu device

## [v1.9.0](https://github.com/allenai/OLMo-core/releases/tag/v1.9.0) - 2025-03-10

### Fixed

- Ensure certain optimizer param group fields are not overridden by the values in a checkpoint.

### Added

- Added `instance_filter_config` field to `NumpyDatasetConfig`.
- Added conversion script for OLMo 2 checkpoints to Huggingface format.
- Added `BeakerCallback`.
- Added logging for in-loop eval throughput

### Fixed

- Ensure certain optimizer param group fields are not overridden by the values in a checkpoint.
- Fixed issue where non-zero ranks would report partially-reduced values for training metrics.

## [v1.8.0](https://github.com/allenai/OLMo-core/releases/tag/v1.8.0) - 2025-01-29

### Added

- Added support for tensor parallelism. See the `TransformerConfig` class for usage.
- Added more downstream tasks from the model ladder.
- Added `io.copy_dir()` function.
- Added new LR schedulers: `LinearWithWarmup`, `InvSqrtWithWarmup`, `ConstantWithWarmup`, `SequentialScheduler`.
- Added option to pre-download checkpoint files from remote storage before trying to load a checkpoint.
- Added a callback for sending Slack notifications.
- Makes the MPS device work on Apple Silicon
- Added `SkipStepAdamW` optimizer.
- The trainer can load model-only checkpoints now.
- Added the option to throttle checkpoint uploads to one rank from each node at a time.
- Added support for logging rich Table objects as text in source mixture datasets.
- Added `unshard_strategy` parameter to `unshard_checkpoint()` function in `olmo_core.distributed.checkpoint`.
- Added function `load_keys()` to `olmo_core.distributed.checkpoint`.
- Added support for low precision optim state in `SkipStepAdamW`.

### Changed

- Changed storage of shared shard state in sharded checkpoints from smallest shard to lowest rank (normally 0).
- Changed how the trainer handles loading a checkpoint when `load_path` is provided. Now `load_path` is only used if no checkpoint is found in the `save_folder`.

### Fixed

- Added missing `weights_only=False` argument to fix loading train checkpoints with newer versions of PyTorch.
- Fixed bug where GCS upload does not retry on transient failures.
- Fixed bug where source mixture datasets were truncating source files instead of randomly sampling.
- Fixed bug in source mixture datsets where sampling from small npy files raised an mmap exception due to 0 instances in the sampled index.

## [v1.7.0](https://github.com/allenai/OLMo-core/releases/tag/v1.7.0) - 2024-11-27

### Added

- Added `key_mapping` argument to `olmo_core.distributed.checkpoint.load_model_and_optim_state()`
  for loading checkpoints with different key names.
- Added `load_key_mapping` field to the trainer, same idea as the new `key_mapping` argument above.
- Added an implementation of nGPT called `NormalizedTransformer`.
- Added an example showing how to convert a HuggingFace Llama 3.2 checkpoint into the right format for OLMo-core.
- Added an API for scaling RoPE embeddings.
- Added a `ModelLadder` API.

### Changed

- The `w_out` and `norm` top-level children of the `Transformer` model are now wrapped together in an `lm_head` module. Training scripts will have backwards compatibility with older checkpoints due to the `load_key_mapping` explained above.

### Fixed

- (Optimization) Mark model input sizes as dynamic for `torch.compile()` to avoid recompile during evals or variable-sequence / batch size training. This doesn't seem to hurt throughput.
- Made HTTPS and GCS IO functions more robust.
- Fixed a bug where we were always getting dolma2 tokenized validation data when generating config with DataMix.v3_small_ppl_validation.

## [v1.6.3](https://github.com/allenai/OLMo-core/releases/tag/v1.6.3) - 2024-11-15

### Added

- Added `olmo_core.distributed.checkpoint.get_checkpoint_metadata()` function.
- (BETA) Added flag to compile the optimizer step. So far only tested with AdamW. May not work with other optimizers.

### Fixed

- Old ephemeral checkpoints won't be removed until after the latest ephemeral checkpoint is saved successfully.
- Made GCS uploads more robust.
- Fixed single-node training on Google Augusta cluster.
- `numpy.random.dirichlet()` does not always sum to 1.0, so allow for a small tolerance in validating domain weights.

## [v1.6.2](https://github.com/allenai/OLMo-core/releases/tag/v1.6.2) - 2024-11-08

### Added

- Added option to disable `GarbageCollectorCallback`, not that you'd want to do this usually, but I needed to run an experiment to show how important that callback is.

### Fixed

- Fixed a bug where some default callbacks could be added twice if given a different name by the user.
- Fixed a bug where some `Trainer` bookkeeping tasks may not complete before `.fit()` returns.

## [v1.6.1](https://github.com/allenai/OLMo-core/releases/tag/v1.6.1) - 2024-11-06

### Added

- Added `retries` field to `BeakerLaunchConfig`.
- Allow running on Augusta cluster with existing train scripts.
- Added `olmo_core.utils.logging_configured()` function to check if logging has been configured.

### Fixed

- Fixed a potential distributed deadlock bug when training without a separate CPU-only bookkeeping backend.
- Removed some unnecessary host-device syncs in `olmo_core.distributed.utils`.
- Added `Trainer(Config).async_bookkeeping` field to toggle async bookkeeping.

## [v1.6.0](https://github.com/allenai/OLMo-core/releases/tag/v1.6.0) - 2024-11-01

### Added

- Added option to compile the trainer's loss function (`Trainer.compile_loss`).
- Added `SourceMixtureDataset` for composing a training mixture based on ratios of source datasets.
- Added `NumpyFSLDatasetMixture` for constructing a `NumpyDatasetBase` from a `SourceMixtureDataset`. Note this is only supported for FSL datasets.
- Added tests for `SourceMixture*` and `NumpyFSLDatasetMixture`.
- Added `DownstreamEvaluatorCallbackConfig` class for running in-loop downstream eval via [OLMo-in-loop-evals](https://github.com/allenai/OLMo-in-loop-evals).

### Changed

- Moved some types into `olmo_core.data.types` to avoid some circular dependencies.

### Fixed

- Made GCS client more robust by automatically retrying timeout errors for most operations.

## [v1.5.0](https://github.com/allenai/OLMo-core/releases/tag/v1.5.0) - 2024-10-23

### Added

- Added Google Cloud support for `list_directory()` and `clear_directory()`.
- Added `CometCallback` for logging training runs to Comet.ml.
- Added `DataMixBase` class, to allow extending to new data mix groups.
- Added support for MoE-based models.
- Added method `DataLoaderBase.get_mock_batch()`.
- Trainer now starts with a dry-run of a fake batch created by `DataLoaderBase.get_mock_batch()`.
- Added `Callback.pre_backward()`, `.pre_eval_batch()`, and `.post_eval_batch()` methods.
- Added `Trainer.model_forward()`, `.get_losses()`, and `.eval_batch()` methods.
- Added a new `TransformerActivationCheckpointingMode`, "selected_ops" (requires torch 2.5 or newer).

### Changed

- `BeakerLaunchConfig.setup_steps` should now include steps to clone your repo (which it will by default). This change allows support for private repos.

### Fixed

- `prepare_cli_environment()` now calls `add_cached_path_clients()`.
- Removed an unnecessary host-device sync.

## [v1.4.0](https://github.com/allenai/OLMo-core/releases/tag/v1.4.0) - 2024-10-02

### Changed

- Updated default layer norm epsilon for OLMo models from `1e-5` to `1e-6` to match latest model.
- Renamed `FSLDataLoader` to `NumpyFSLDataLoader`.
- Renamed `VSLDataLoader` to `NumpyVSLDataLoader`.
- The trainer now takes a `data_loader: DataLoaderBase` instead of a `dataset: NumpyDatasetBase`.

## [v1.3.2](https://github.com/allenai/OLMo-core/releases/tag/v1.3.2) - 2024-09-27

### Added

- Added `Config.validate()`, `Config.replace()`, and `Config.apply()` methods.
- Trainer now records sequence length as a metric.

### Fixed

- Ensure additional cached-path clients are added in the process pool workers from some dataset preparation methods.
- Fixed `label_mask` tensor created by `NumpyPaddedFSLDataset`.
- Removed redundant warning messages about CUDA alloc retries.
- Fixed non-deterministic deadlock bug with async checkpointing.

## [v1.3.1](https://github.com/allenai/OLMo-core/releases/tag/v1.3.1) - 2024-09-26

### Fixed

- Fixed the name given to evaluator metrics logged.

## [v1.3.0](https://github.com/allenai/OLMo-core/releases/tag/v1.3.0) - 2024-09-26

### Added

- Added `torchao` to the Docker/Beaker images.
- Added support for `torchao` `float8` training via the `Float8HandlerCallback`.
- Added `Callback.post_attach()` method.

## [v1.2.0](https://github.com/allenai/OLMo-core/releases/tag/v1.2.0) - 2024-09-25

### Added

- Added support for wildcards in `OptimGroupOverride.params`.
- Added `NumpyPaddedFSLDataset` variant.
- Added `Evaluator` class and `EvaluatorCallback` for in-loop evals.
- Added `v3-small-ppl-validation` data mix.

### Fixed

- Fixed bug with data loader when using threading.

## [v1.1.0](https://github.com/allenai/OLMo-core/releases/tag/v1.1.0) - 2024-09-18

### Added

- Added support for changing train sequence length when loading a checkpoint.
- Added support for sequence length warm-up during training via the callback `SequenceLengthSchedulerCallback`.
- Added support for variable sequence length (VSL) datasets and VSL curriculums as introduced in ["Dataset Decomposition: Faster LLM Training with Variable Sequence Length Curriculum"](https://arxiv.org/pdf/2405.13226).
- Added `Lion` and `SkipStepLion` optimizers.
- Added `init_seed` argument to `Transformer` and `TransformerConfig`.

### Changed

- Renamed `MemMapDataset` to `NumpyFSLDataset`.
- Batch size is now specified in tokens, not instances.

## [v1.0.6](https://github.com/allenai/OLMo-core/releases/tag/v1.0.6) - 2024-09-05

### Added

- Added "selected_modules" transformer activation checkpointing mode.
- Added `OLMo-1B.py` official training script.
- Added `OLMo-13B.py` official training script.
- Added `Trainer.get_metric()`, `.get_loss()`, and `.get_zloss()` methods.
- Added `io.copy_file()` function.
- Added `ProfilerCallback` for profiling/tracing the training loop with PyTorch `profiler` module.
- Added an "L2 norm" metric reduce type.

### Fixed

- Made reducing metrics more numerically stable with large world sizes.

## [v1.0.5](https://github.com/allenai/OLMo-core/releases/tag/v1.0.5) - 2024-09-03

### Fixed

- Fixed bug with checkpointer callback searching for existing ephemeral checkpoints when the checkpoint folder doesn't exist.
- Checkpointer callback won't collect existing ephemeral checkpoints that were saved after the checkpoint that was loaded from.

## [v1.0.4](https://github.com/allenai/OLMo-core/releases/tag/v1.0.4) - 2024-09-01

### Added

- Added `Trainer.save_checkpoint()` and `Trainer.save_checkpoint_async()` methods.
- Added `Callback.post_checkpoint_saved()` and `Callback.post_checkpoint_loaded()` methods.
- Added `ConfigSaverCallback`.
- Added `MemMapDataset.fingerprint` property.

### Changed

- The `work_dir` argument to `TrainerConfig` now defaults to `save_folder` is `save_folder` is a local path, otherwise a temporary directory with the same name as the basename of the `save_folder`.
- The `seed` argument to `prepare_training_environment()` is now optional.

### Fixed

- Fixed setting the right env vars for single node training on Jupiter.

## [v1.0.3](https://github.com/allenai/OLMo-core/releases/tag/v1.0.3) - 2024-08-30

### Added

- Add `Trainer.hard_stop` field.
- The trainer now catches `SIGTERM` and marks the run as canceled.
- Added `CheckpointerCallback.remove` strategy for configuring which old checkpoints found in the save folder are removed.
- Added `ReorderedNormTransformerBlock` implementation.
- Added `WandBCallback.notes` field.

### Fixed

- Fixed bug with how command arguments were expanded by `BeakerLaunchConfig`.

## [v1.0.2](https://github.com/allenai/OLMo-core/releases/tag/v1.0.2) - 2024-08-29

### Added

- Added support for unsharding model state into `safetensors` format with `olmo_core.distributed.checkpoint.unshard_checkpoint(..., use_safetensors=True)`.
- Added `data.TokenizerConfig` config class and `data.TokenizerName` enumeration.
- Added data mixes with `data.DataMix` API.
- Added `block_idx` attribute to the `TransformerBlock` class.
- Added `init_method` option to `Transformer` for controlling how the weights are initialized.

### Fixed

- Fixed `list_directory` for remote folders.

### Changed

- Callbacks now have to have a name assigned.

## [v1.0.1](https://github.com/allenai/OLMo-core/releases/tag/v1.0.1) - 2024-08-26

### Fixed

- Fixed a bug with resetting the initial LR in optimizers after a loading a checkpoint.

## [v1.0.0](https://github.com/allenai/OLMo-core/releases/tag/v1.0.0) - 2024-08-26

### Added

- Ported, refactored, and optimized the modeling and training from the OLMo repo while fixing several bugs. Introduces a new highly efficient yet customizable trainer and a standard API for launching jobs directly to Beaker from a Python script.

## [v0.1.0](https://github.com/allenai/OLMo-core/releases/tag/v0.1.0) - 2024-06-11

### Added

- Initial release.<|MERGE_RESOLUTION|>--- conflicted
+++ resolved
@@ -14,11 +14,8 @@
 ### Fixed
 
 - Modify `TokenizerConfig.from_hf()` to fallback to tokenizer_config.json if config.json is not found.
-<<<<<<< HEAD
 - Fixed loading checkpoints with missing keys from transformer train modules using torch 2.7.
-=======
 - Made MoE load balancing loss more robust.
->>>>>>> bc5be4e7
 
 ## [v2.1.0](https://github.com/allenai/OLMo-core/releases/tag/v2.1.0) - 2025-04-14
 
