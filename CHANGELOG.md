--- conflicted
+++ resolved
@@ -29,9 +29,6 @@
 - Added `ignore_fingerprint_mismatch` parameter to `NumpyDataLoaderConfig` to allow resuming training from a checkpoint with a different dataset mix.
 - Added helpful error messages when OLMo-mix-0625 files are not found, directing users to use OLMo-mix-0925 and the fingerprint override flag.
 - Added `olmo_core.generate.chat` module to allow interacting with OlmoCore models without conversion to other formats.
-<<<<<<< HEAD
-- Added a `NoOpOptimizer` that does nothing, uses no memory, and can be used for debugging.
-=======
 - Added `GAPMonitorCallback` for monitoring gradients, activations, and parameters (GAP).
 - Added official Olmo 3 7B and 32B pretraining scripts and data mix.
 - Added official Olmo 3 7B and 32B midtraining scripts and data mix.
@@ -39,14 +36,10 @@
 - Added a `NoOpOptimizer` that does nothing, uses no memory, and can be used for debugging.
 - Added official config for Olmo 3 32B.
 - Olmo 3 model card and checkpoint manifests.
->>>>>>> c4166260
 
 ### Fixed
 
 - Set missing `NCCL_NVLSTREE_MAX_CHUNKSIZE` env var that is now needed for running jobs on Augusta cluster.
-<<<<<<< HEAD
-- No longer overrides `random`'s RNG seed when building `SourceMixtureDatasetConfig`.
-=======
 - Fixed bug with `RemoteFileSystemReader` that caused excess memory usage.
 - No longer overrides `random`'s RNG seed when building `SourceMixtureDatasetConfig`.
 - Fix handling URLs in `olmo_core.nn.hf.checkpoint.save_hf_model` and in `examples/huggingface`.
@@ -56,7 +49,6 @@
 ### Changed
 
 - Removed unused field in `YaRNRoPEScalingConfig`.
->>>>>>> c4166260
 
 ## [v2.3.0](https://github.com/allenai/OLMo-core/releases/tag/v2.3.0) - 2025-10-17
 
