--- conflicted
+++ resolved
@@ -10,12 +10,9 @@
 ### Added
 
 - Added support for tensor parallelism. See the `TransformerConfig` class for usage.
-<<<<<<< HEAD
 - Added `namespace` argument to `Trainer.record_metric()`.
-=======
 - Added `io.copy_dir()` function.
 - Added new LR schedulers: `LinearWithWarmup`, `InvSqrtWithWarmup`, `ConstantWithWarmup`, `SequentialScheduler`.
->>>>>>> 1380f0e0
 
 ### Fixed
 
