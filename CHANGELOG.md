--- conflicted
+++ resolved
@@ -69,12 +69,9 @@
 - Added a new named data mix that we used for the 32B run
 - Added internal OLMo3 7B midtraining config.
 - Added ability to convert OLMo3 models to/from HF format with support for rope scaling configs.
-<<<<<<< HEAD
 - Added the `WSDS` (Warmup-Stable-Decay-Simplified) learning rate scheduler.
-=======
 - Added a script that can pull out a single training batch from a training job
 
->>>>>>> cc69286c
 
 ## [v2.2.0](https://github.com/allenai/OLMo-core/releases/tag/v2.2.0) - 2025-08-26
 
