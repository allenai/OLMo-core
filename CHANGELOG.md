# Changelog

All notable changes to this project will be documented in this file.

The format is based on [Keep a Changelog](https://keepachangelog.com/en/1.0.0/),
and this project adheres to [Semantic Versioning](https://semver.org/spec/v2.0.0.html).

## Unreleased

<<<<<<< HEAD
### Added

- Added `olmo_core.data.composable` module.
=======
### Changed

- Renamed `olmo_core.distributed.utils.scatter_object()` to `broadcast_object()` for correctness.
>>>>>>> 57f165c3

## [v2.4.0](https://github.com/allenai/OLMo-core/releases/tag/v2.4.0) - 2025-11-20

### Added

- Added option to skip ranges of steps in the trainer.
- Send a Slack notification when a Beaker job appears to be stuck.
- Added `ignore_fingerprint_mismatch` parameter to `NumpyDataLoaderConfig` to allow resuming training from a checkpoint with a different dataset mix.
- Added helpful error messages when OLMo-mix-0625 files are not found, directing users to use OLMo-mix-0925 and the fingerprint override flag.
- Added `olmo_core.generate.chat` module to allow interacting with OlmoCore models without conversion to other formats.
- Added `GAPMonitorCallback` for monitoring gradients, activations, and parameters (GAP).
- Added official Olmo 3 7B and 32B pretraining scripts and data mix.
- Added official Olmo 3 7B and 32B midtraining scripts and data mix.
- Added official Olmo 3 7B and 32B long-context scripts and data mix.
- Added a `NoOpOptimizer` that does nothing, uses no memory, and can be used for debugging.
- Added official config for Olmo 3 32B.
- Olmo 3 model card and checkpoint manifests.

### Fixed

- Set missing `NCCL_NVLSTREE_MAX_CHUNKSIZE` env var that is now needed for running jobs on Augusta cluster.
- Fixed bug with `RemoteFileSystemReader` that caused excess memory usage.
- No longer overrides `random`'s RNG seed when building `SourceMixtureDatasetConfig`.
- Fix handling URLs in `olmo_core.nn.hf.checkpoint.save_hf_model` and in `examples/huggingface`.
- Fix potential NaN loss that can occur when using instance masking.
- Stability improvements developed while training Olmo3 32B.

### Changed

- Removed unused field in `YaRNRoPEScalingConfig`.

## [v2.3.0](https://github.com/allenai/OLMo-core/releases/tag/v2.3.0) - 2025-10-17

### Fixed

- Fixed parsing username+password git remote URLs in `launch.beaker` module.
- Fixed bug with default setup steps in `launch.beaker.BeakerLaunchConfig` when a branch can't be resolved.
- Cluster names in Beaker have changed.
- Fixed mixture rounding error with `SourceMixtureDataset`, which was previously causing samples to be repeated at the end of training.
- Don't DDOS Beaker from big jobs.
- A configuration error is now raised if you pass in a URL for the trainer or dataset's working directory.
  Previously the URL would just get mangled into a local path, leading to unexpected behavior.
- Fixed an issue where the `ConsoleLoggerCallback` would attempt to log before the first step.
- Only call `teardown_distributed_environment()` when training ends cleanly to avoid a hang for the duration of the distributed backend's timeout when there's an error from one rank.
- Fixed tensor parallelism issue with torch 2.8.
- More fixes for Beaker cluster names.
- `Callback.post_train()` will still be called even if the run is canceled before the dry-run batch.
- `GarbageCollectorCallback` will restore `gc` settings even when `Trainer.fit()` exits on an error.
- Make `move_to_device` blocking for MPS device to fix possible incorrect transfer of data from CPU to MPS.
- Fixed bug where `glob_directory()` would fail to match certain glob patterns.
- Added one more type of error to retry on when the Google Storage API throws it.
- Perform a garbage collection after checkpointing to avoid running out of CPU memory.
- Avoidable overflow error when using NumpyPackedFSLDataset.
- Fixed issue with NumpyFSLDatasetMixture + SourceMixtureDataset where not all instances would have the same sequence length.
- Attention backend will no longer default to flash in non-CUDA environments.

### Changed

- The `dir` option to `Trainer.maybe_load_checkpoint()` is now optional and defaults to the `save_folder`.
- Set `fused_linear_cross_entropy_loss accum_dtype` to fp32 in `LMHead`.
- Increased `NCCL_FASTRAK_PLUGIN_ACCEPT_TIMEOUT_MS` from 10 minutes to 30 minutes.
- `SlackNotifierCallback` will now notify on checkpoint saved and post epoch events.
- `BeakerLaunchConfig.launch()` will now send Slack notifications by default when `follow=True` if the env var `SLACK_WEBHOOK_URL` is set.
- `src/examples/llama/` has been renamed to `src/examples/llm/`.
- Refactored eval task groups into `task_groups.py`
- The `use_flash` argument to the `Attention` classes is deprecated. Use `backend="flash_2"` instead.
- Refactored `NumpyDatasetConfig` by splitting it into a separate config per underlying dataset class.
- Refactored `internal/experiment` module to facilitate modifying datasets or supplying a fully custom `ExperimentConfig`.
- Simplified `SourceMixtureDatasetConfig` by removing redundant `sequence_length` and `dtype` fields.
- The `model_id` argument to `convert_state_from_hf` is deprecated. Conversion information is deduced from the model type.
- Refactored the example conversion scripts to/from HF, including decreasing false failures in validation.
- Small refactor to `source_mixture.py` to make it easier to define data mixes in yaml.
- Reorganized/cleaned up internal training scripts.

### Added

- Added CLI script `src/scripts/unshard.py` for converting distributed checkpoints to regular PyTorch or safetensors format.
- Added a custom block that does LayerNorm scaling.
- Added `OLMo-mix-0625-150Bsample` data mix.
- Added alias support to `DataMix` enum.
- Added the `HalfCos` learning rate scheduler.
- Added `CONTRIBUTING.md` guidelines.
- Added a lightweight, gantry-like Beaker launch CLI: `python -m olmo_core.launch.beaker`.
- Added [Beaker images with torch 2.8](https://beaker.allen.ai/orgs/ai2/workspaces/OLMo-core/images?searchQuery=tch280). There is `olmo-core-tch280cu128-2025-09-18` and `olmo-core-tch280cu129-2025-09-18` for CUDA 12.8 and 12.9, respectively.
- Added TransformerEngine to Docker images and a TransformerEngine attention backend.
- Added `Callback.close()` method, which is always called when exiting `Trainer.fit()`.
- Added flash-attention 3 to Docker images, added `flash_3` attention backend.
- Added support for sliding window attention to the Torch attention backend. Performance is not optimized, so other backends should be preferred.
- Added `RoPEScalingConfig.to_hf_config()` for each RoPE scaling method to support automatic conversion to HuggingFace format.
- Guide to dataset mixing in `docs/source/guides/data_mixing.rst`.
- Added support for converting FlexOlmo models (with both dropless and default MoEs) between OLMo Core and HF formats.
- Added `olmo3_7B` model config.
- Added additional internal configuration tools.
- Added a new named data mix that we used for the 32B run
- Added internal OLMo3 7B midtraining and long-context configs.
- Added ability to convert OLMo3 models to/from HF format with support for rope scaling configs.
- Added the `WSDS` (Warmup-Stable-Decay-Simplified) learning rate scheduler.
- Added a script that can pull out a single training batch from a training job

## [v2.2.0](https://github.com/allenai/OLMo-core/releases/tag/v2.2.0) - 2025-08-26

### Added

- Added option to set LR scheduler based on tokens instead of steps (e.g. `--train_module.scheduler.units=tokens`).
- Added a "packed" numpy FSL variant that packs documents into sequences using the best-fit-decreasing bin packing algorithm following the work from [Fewer Truncates Improve Language Modeling](https://arxiv.org/pdf/2404.10830).
- Added module `olmo_core.testing`.
- Added a "interleaved" numpy FSL variant that interleaves several documents into sequences following the work from [LongSkywork: A Training Recipe for Efficiently Extending Context Length in Large Language Models](https://arxiv.org/pdf/2406.00605).
- Added sliding window attention as a feature
- Added `BatchSizeSchedulerCallback` for setting a batch size schedule over the course of a training run.
- Added optional `TrainModule` method, `.pre_train()`, which runs right after `Callback.pre_train()`.
- The `BeakerCallback` will save the config and Python requirements to the results dataset.
- Added `from_file` method to `Config` class.
- Added in-loop evals for OLMES basic skills eval
- Added in-loop fast MCQA for in-loop evals and translated MBPP tasks
- Added in-loop few-shot HumanEval BPB
- Added `fast` and `full` in-loop recommendations, where `fast` is a roughly 2-3x faster subset of `full`
- Added support for converting to HF models in lower precisions.
- Added support for headwise QK norm.
- Add BOS token in in-loop evals, when specified by the tokenizer (`ai2-olmo-eval==0.8.4`)
- Add support for BOS token matching EOS token for intra-document masking in FSL numpy datasets.
- Added option to allow profiler to record on multiple ranks.
- Added support for accessing Google on non-Google clusters via auth with service account keys.
- Added support for revisions in `convert_checkpoint_from_hf.py` and the `load_hf_model` method of `olmo_core.nn.hf.checkpoint`.
- `foreach` support in `SkipStepAdamW`.
- Added `budget` mode for activation checkpointing configuration.
- Added `io.remove_file()` and `io.glob_directory` functions.
- Added ABF, PI, and YaRN rope scaling strategies.
- Added a script to compare two WandB runs
- Added `namespace` option to `nn.buffer_cache.BufferCache`.
- Added the option to configure `head_stride` for context parallelism with ring-flash-attn.
- Added the option to group multiple npy source files together for packing with the packed FSL dataset by setting `source_group_size` to an integer greater than 1.
- Added `load_optim_state: Optional[bool]` option to `Trainer.load_checkpoint()`.
- Added `GenerationModule` for OLMo-core native autoregressive generation with support for kv caching.
- Added optional hostname constraints for beaker experiments on Google clusters.

### Changed

- Output of `LMHead` when `labels` is passed as input is now a 4-tuple instead of a 3-tuple, with `(logits, loss, ce_loss, z_loss)`, where `loss` is the combined loss (`ce_loss + z_loss`).
- The `ConfigSaver` callback will automatically set the config to save for other callbacks (`WandBCallback`, `CometCallback`, and `BeakerCallback` as of now).
- Fixed bug causing slow evals in BPB/RC in-loop evals due to fast MC
- Changed default precision of converted HF models in `src/examples/huggingface/convert_checkpoint_to_hf.py` to bfloat16.
- Changed default cluster to `saturn` in `src/examples/llama/train_launch.py`.
- Made some beaker secrets optional for internal experiments.
- Changed `SlidingWindowAttentionConfig` to improve clarity.
- Changed the default Beaker budget

### Fixed

- Modify `TokenizerConfig.from_hf()` to fallback to tokenizer_config.json if config.json is not found.
- Fixed loading checkpoints with missing keys from transformer train modules using torch 2.7.
- Made MoE load balancing loss more robust.
- Fixed a bug with `ReorderedNormTransformerBlock` when using fine-grained FSDP wrapping and activation checkpointing together.
- Fixed an issue preventing tensor parallelism from working with `LMHead` when using the "fused_linear" loss implementation.
- Fixed a bug with `LMHead` when using "fused_linear" loss implementation where the `ce_loss` output included the `z_loss` added to it.
- Fixed training on single GPU when using a `SkipStepOptimizer`.
- Fixed the initialization of the `CosWithWarmupAndLinearDecay` learning rate scheduler
- Ensured eval tasks are sorted to maintain the same order across ranks (the cookbook was configuring these in an unsorted way).
- W&B callback uses working directory instead of save folder for local cache.
- Reset speed monitor callback after changing batch size.
- Fixed parallelism compatiblity between cp + tp and cp + pp and added test to catch regressions.
- Ensure sharded parameters are initialized differently on separate ranks.
- Fixed fingerprinting for FSL datasets
- Fixed bug where `step` state in `SkipStepAdamW` was not incremented, biasing the optimizer steps. Added option to restore the bug for backwards compatibility.
- Removed `sklearn` from upstream dependency `ai2-olmo-eval`.
- Made removing ephemeral checkpoints more robust.
- Made running bookkeeping operations more robust.
- Ensure RoPE modules with different settings use a unique sub-cache for their buffers.
- Fixed bug with context parallelism where every transformer block would use the same RoPE buffers even if their RoPE was configured differently.
- Fixed MFU computation to work with FSDP, corrected some device specs.
- Optimization: avoid redundant calls to `model.train()` in `TransformerTrainModule`.
- `NumpyDatasetConfig.expand_glob` now works with remote directories.
- Fixed Attention block sharding when TP and head-wise QK norm are both applied.
- Added RoPE scaling configs to `rope` module's exports.

## [v2.1.0](https://github.com/allenai/OLMo-core/releases/tag/v2.1.0) - 2025-04-14

### Added

- Added 50B Dolmino 11/24 mix.
- Added support for auxiliary-loss-free MoE load-balancing, similar to DeepSeek-v3. You can activate this by setting `bias_gamma` to a non-zero float in your `MoERouter` config.
- Added support for sequence-level MoE load balancing loss.
- Compatibility with B200s.
- Added support for `warmup_fraction` as an alternative to `warmup_steps` in all schedulers, allowing warmup to be specified as a fraction of total training steps.
- A better config for the 1B model, ported from the old OLMo trainer.
- Added `auto_resume` option to `CometCallback` for resume an existing run.
- (BETA) Added methods `load_hf_model` and `save_hf_model` for saving supported OLMo Core models to HF transformers format.
Also added lower-level methods for converting state between the formats.
- Added the ability to run the evaluator callback on `.pre_train()` by setting `eval_on_startup=True`, and to cancel the run after the first time evals run by setting `cancel_after_first_eval=True`.
- Added support for label mask files with numpy FSL datasets.
- Added a `git` configuration to `BeakerLaunchConfig`.

### Changed

- `TransformerTrainModuleConfig` can now be used to build a `TransformerPipelineTrainModule` by adding a `pp_config` spec. This makes the `TransformerPipelineTrainModuleConfig` redundant, but it will be kept around for backwards compatibility until the next major release.
- Several state dict methods in `TrainModule` now take an `optim` option, which can disable the use of optimizer state.
- Updated `Float8Config` for latest version of `torchao`.
- Undo a fix applied to `olmo_core.data.numpy_dataset.NumpyFSLDatasetMixture` that was generating a mismatch between the shape of instances in the dataset and the shape of instances in the data loader.
- Made the 1B and 7B scripts more similar to each other.
- Changed underlying logic and top-level arguments of `convert_checkpoint_from_hf.py` and `convert_checkpoint_to_hf.py`.
- Beaker experiments launched with the `BeakerLaunchConfig` will now log with ANSI colors enabled.

### Fixed

- Fixed calculation of total steps based on epochs at the end of a training job.
- Fixed a bug where the trainer might try to save a duplicate final checkpoint if the run that already completed was restarted.
- When submitting a Beaker job from a branch that's tracking a GitHub fork, OLMo-core now instructs Beaker to pull from the fork instead of from the main repo.
- Made Beaker image resolution more robust.
- Having `t_max` overrides in the default model configs is confusing and error prone, so we removed them.
- Beaker launcher will only clone a single branch at runtime when possible, which can be much faster.

## [v2.0.1](https://github.com/allenai/OLMo-core/releases/tag/v2.0.1) - 2025-03-18

### Added

- Added information about the official 32B training run.
- Added information about the official 32B anneal training run.
- Added automatic support for LL128 when running on Augusta.
- Added information about 32B training logs.

### Fixed

- The official config for the 32B had unrealistic batch size settings.
- Ignore `group_overrides` for frozen parameters instead of throwing an error.
- Bump `ai2-olmo-eval==0.7.1`, which fixes makes the in-loop evaluation consistent with OLMES by removing [a bias](https://github.com/allenai/OLMo-in-loop-evals/pull/6)

### Removed

- Removed the "fused" cross-entropy loss variant. It had a bug and consistently under-performed the native PyTorch version when compiled. See [Post Incident Report: bug with fused CE loss](https://docs.google.com/document/d/1IK6q2gX6mH7eQO_IItCZAYYlm4g4htL4mNWbTQuPKf4/edit?usp=sharing) for more information.

## [v2.0.0](https://github.com/allenai/OLMo-core/releases/tag/v2.0.0) - 2025-03-12

This major release introduces a few breaking changes. We've provided more information here: [OLMo-core v2 design and upgrade guide](https://docs.google.com/document/d/1LvANhNzA-MdtiD2pLniLTqB9wxSSuqY435WuJIADeFM/edit?usp=sharing).

### Added

- Added `TrainModule` abstraction with `TransformerTrainModule` implementation, which encapsulates both a model and optimizer.
- Added `namespace` argument to `Trainer.record_metric()`.
- Added support for context parallelism.
- Added support for expert parallelism with MoE models.
- Added in-loop evals for Minerva, GSM, HumanEval, MBPP (`ai2-olmo-eval==0.7.0`)
- Added `CosWithWarmupAndLinearDecay` learning rate scheduler
- Added `WSD` learning rate scheduler
- Added `RunDuration` in `model_ladder` to configure training durations in terms of Chinchilla multipliers.

### Changed

- The `Trainer` now takes a `TrainModule` instead of a model and optimizer, and several configuration options have been moved to `TransformerTrainModule`, including `rank_microbatch_size`, `fused_loss`, `compile_loss`, `z_loss_multiplier`, and `autocast_precision`.
- Several `TransformerModelConfig` options have been to `TransformerTrainModule` / `TransformerTrainModuleConfig`, including `dp_config`, `tp_config`, `float8_config`, and `compile`.

### Removed

- Removed the following callbacks: `MoEHandlerCallback`, `SchedulerCallback`, `MatrixNormalizerCallback`, `GradClipperCallback`, and `Float8HandlerCallback`.
  The functionality from all of those callbacks has been moved to the `TransformerTrainModule` class.
- Removed the callback methods `.pre_eval_batch()` and `.post_eval_batch()`.

### Fixed

- Fixed the model ladder code when training on mps or cpu device

## [v1.9.0](https://github.com/allenai/OLMo-core/releases/tag/v1.9.0) - 2025-03-10

### Fixed

- Ensure certain optimizer param group fields are not overridden by the values in a checkpoint.

### Added

- Added `instance_filter_config` field to `NumpyDatasetConfig`.
- Added conversion script for OLMo 2 checkpoints to Huggingface format.
- Added `BeakerCallback`.
- Added logging for in-loop eval throughput

### Fixed

- Ensure certain optimizer param group fields are not overridden by the values in a checkpoint.
- Fixed issue where non-zero ranks would report partially-reduced values for training metrics.

## [v1.8.0](https://github.com/allenai/OLMo-core/releases/tag/v1.8.0) - 2025-01-29

### Added

- Added support for tensor parallelism. See the `TransformerConfig` class for usage.
- Added more downstream tasks from the model ladder.
- Added `io.copy_dir()` function.
- Added new LR schedulers: `LinearWithWarmup`, `InvSqrtWithWarmup`, `ConstantWithWarmup`, `SequentialScheduler`.
- Added option to pre-download checkpoint files from remote storage before trying to load a checkpoint.
- Added a callback for sending Slack notifications.
- Makes the MPS device work on Apple Silicon
- Added `SkipStepAdamW` optimizer.
- The trainer can load model-only checkpoints now.
- Added the option to throttle checkpoint uploads to one rank from each node at a time.
- Added support for logging rich Table objects as text in source mixture datasets.
- Added `unshard_strategy` parameter to `unshard_checkpoint()` function in `olmo_core.distributed.checkpoint`.
- Added function `load_keys()` to `olmo_core.distributed.checkpoint`.
- Added support for low precision optim state in `SkipStepAdamW`.

### Changed

- Changed storage of shared shard state in sharded checkpoints from smallest shard to lowest rank (normally 0).
- Changed how the trainer handles loading a checkpoint when `load_path` is provided. Now `load_path` is only used if no checkpoint is found in the `save_folder`.

### Fixed

- Added missing `weights_only=False` argument to fix loading train checkpoints with newer versions of PyTorch.
- Fixed bug where GCS upload does not retry on transient failures.
- Fixed bug where source mixture datasets were truncating source files instead of randomly sampling.
- Fixed bug in source mixture datsets where sampling from small npy files raised an mmap exception due to 0 instances in the sampled index.

## [v1.7.0](https://github.com/allenai/OLMo-core/releases/tag/v1.7.0) - 2024-11-27

### Added

- Added `key_mapping` argument to `olmo_core.distributed.checkpoint.load_model_and_optim_state()`
  for loading checkpoints with different key names.
- Added `load_key_mapping` field to the trainer, same idea as the new `key_mapping` argument above.
- Added an implementation of nGPT called `NormalizedTransformer`.
- Added an example showing how to convert a HuggingFace Llama 3.2 checkpoint into the right format for OLMo-core.
- Added an API for scaling RoPE embeddings.
- Added a `ModelLadder` API.

### Changed

- The `w_out` and `norm` top-level children of the `Transformer` model are now wrapped together in an `lm_head` module. Training scripts will have backwards compatibility with older checkpoints due to the `load_key_mapping` explained above.

### Fixed

- (Optimization) Mark model input sizes as dynamic for `torch.compile()` to avoid recompile during evals or variable-sequence / batch size training. This doesn't seem to hurt throughput.
- Made HTTPS and GCS IO functions more robust.
- Fixed a bug where we were always getting dolma2 tokenized validation data when generating config with DataMix.v3_small_ppl_validation.

## [v1.6.3](https://github.com/allenai/OLMo-core/releases/tag/v1.6.3) - 2024-11-15

### Added

- Added `olmo_core.distributed.checkpoint.get_checkpoint_metadata()` function.
- (BETA) Added flag to compile the optimizer step. So far only tested with AdamW. May not work with other optimizers.

### Fixed

- Old ephemeral checkpoints won't be removed until after the latest ephemeral checkpoint is saved successfully.
- Made GCS uploads more robust.
- Fixed single-node training on Google Augusta cluster.
- `numpy.random.dirichlet()` does not always sum to 1.0, so allow for a small tolerance in validating domain weights.

## [v1.6.2](https://github.com/allenai/OLMo-core/releases/tag/v1.6.2) - 2024-11-08

### Added

- Added option to disable `GarbageCollectorCallback`, not that you'd want to do this usually, but I needed to run an experiment to show how important that callback is.

### Fixed

- Fixed a bug where some default callbacks could be added twice if given a different name by the user.
- Fixed a bug where some `Trainer` bookkeeping tasks may not complete before `.fit()` returns.

## [v1.6.1](https://github.com/allenai/OLMo-core/releases/tag/v1.6.1) - 2024-11-06

### Added

- Added `retries` field to `BeakerLaunchConfig`.
- Allow running on Augusta cluster with existing train scripts.
- Added `olmo_core.utils.logging_configured()` function to check if logging has been configured.

### Fixed

- Fixed a potential distributed deadlock bug when training without a separate CPU-only bookkeeping backend.
- Removed some unnecessary host-device syncs in `olmo_core.distributed.utils`.
- Added `Trainer(Config).async_bookkeeping` field to toggle async bookkeeping.

## [v1.6.0](https://github.com/allenai/OLMo-core/releases/tag/v1.6.0) - 2024-11-01

### Added

- Added option to compile the trainer's loss function (`Trainer.compile_loss`).
- Added `SourceMixtureDataset` for composing a training mixture based on ratios of source datasets.
- Added `NumpyFSLDatasetMixture` for constructing a `NumpyDatasetBase` from a `SourceMixtureDataset`. Note this is only supported for FSL datasets.
- Added tests for `SourceMixture*` and `NumpyFSLDatasetMixture`.
- Added `DownstreamEvaluatorCallbackConfig` class for running in-loop downstream eval via [OLMo-in-loop-evals](https://github.com/allenai/OLMo-in-loop-evals).

### Changed

- Moved some types into `olmo_core.data.types` to avoid some circular dependencies.

### Fixed

- Made GCS client more robust by automatically retrying timeout errors for most operations.

## [v1.5.0](https://github.com/allenai/OLMo-core/releases/tag/v1.5.0) - 2024-10-23

### Added

- Added Google Cloud support for `list_directory()` and `clear_directory()`.
- Added `CometCallback` for logging training runs to Comet.ml.
- Added `DataMixBase` class, to allow extending to new data mix groups.
- Added support for MoE-based models.
- Added method `DataLoaderBase.get_mock_batch()`.
- Trainer now starts with a dry-run of a fake batch created by `DataLoaderBase.get_mock_batch()`.
- Added `Callback.pre_backward()`, `.pre_eval_batch()`, and `.post_eval_batch()` methods.
- Added `Trainer.model_forward()`, `.get_losses()`, and `.eval_batch()` methods.
- Added a new `TransformerActivationCheckpointingMode`, "selected_ops" (requires torch 2.5 or newer).

### Changed

- `BeakerLaunchConfig.setup_steps` should now include steps to clone your repo (which it will by default). This change allows support for private repos.

### Fixed

- `prepare_cli_environment()` now calls `add_cached_path_clients()`.
- Removed an unnecessary host-device sync.

## [v1.4.0](https://github.com/allenai/OLMo-core/releases/tag/v1.4.0) - 2024-10-02

### Changed

- Updated default layer norm epsilon for OLMo models from `1e-5` to `1e-6` to match latest model.
- Renamed `FSLDataLoader` to `NumpyFSLDataLoader`.
- Renamed `VSLDataLoader` to `NumpyVSLDataLoader`.
- The trainer now takes a `data_loader: DataLoaderBase` instead of a `dataset: NumpyDatasetBase`.

## [v1.3.2](https://github.com/allenai/OLMo-core/releases/tag/v1.3.2) - 2024-09-27

### Added

- Added `Config.validate()`, `Config.replace()`, and `Config.apply()` methods.
- Trainer now records sequence length as a metric.

### Fixed

- Ensure additional cached-path clients are added in the process pool workers from some dataset preparation methods.
- Fixed `label_mask` tensor created by `NumpyPaddedFSLDataset`.
- Removed redundant warning messages about CUDA alloc retries.
- Fixed non-deterministic deadlock bug with async checkpointing.

## [v1.3.1](https://github.com/allenai/OLMo-core/releases/tag/v1.3.1) - 2024-09-26

### Fixed

- Fixed the name given to evaluator metrics logged.

## [v1.3.0](https://github.com/allenai/OLMo-core/releases/tag/v1.3.0) - 2024-09-26

### Added

- Added `torchao` to the Docker/Beaker images.
- Added support for `torchao` `float8` training via the `Float8HandlerCallback`.
- Added `Callback.post_attach()` method.

## [v1.2.0](https://github.com/allenai/OLMo-core/releases/tag/v1.2.0) - 2024-09-25

### Added

- Added support for wildcards in `OptimGroupOverride.params`.
- Added `NumpyPaddedFSLDataset` variant.
- Added `Evaluator` class and `EvaluatorCallback` for in-loop evals.
- Added `v3-small-ppl-validation` data mix.

### Fixed

- Fixed bug with data loader when using threading.

## [v1.1.0](https://github.com/allenai/OLMo-core/releases/tag/v1.1.0) - 2024-09-18

### Added

- Added support for changing train sequence length when loading a checkpoint.
- Added support for sequence length warm-up during training via the callback `SequenceLengthSchedulerCallback`.
- Added support for variable sequence length (VSL) datasets and VSL curriculums as introduced in ["Dataset Decomposition: Faster LLM Training with Variable Sequence Length Curriculum"](https://arxiv.org/pdf/2405.13226).
- Added `Lion` and `SkipStepLion` optimizers.
- Added `init_seed` argument to `Transformer` and `TransformerConfig`.

### Changed

- Renamed `MemMapDataset` to `NumpyFSLDataset`.
- Batch size is now specified in tokens, not instances.

## [v1.0.6](https://github.com/allenai/OLMo-core/releases/tag/v1.0.6) - 2024-09-05

### Added

- Added "selected_modules" transformer activation checkpointing mode.
- Added `OLMo-1B.py` official training script.
- Added `OLMo-13B.py` official training script.
- Added `Trainer.get_metric()`, `.get_loss()`, and `.get_zloss()` methods.
- Added `io.copy_file()` function.
- Added `ProfilerCallback` for profiling/tracing the training loop with PyTorch `profiler` module.
- Added an "L2 norm" metric reduce type.

### Fixed

- Made reducing metrics more numerically stable with large world sizes.

## [v1.0.5](https://github.com/allenai/OLMo-core/releases/tag/v1.0.5) - 2024-09-03

### Fixed

- Fixed bug with checkpointer callback searching for existing ephemeral checkpoints when the checkpoint folder doesn't exist.
- Checkpointer callback won't collect existing ephemeral checkpoints that were saved after the checkpoint that was loaded from.

## [v1.0.4](https://github.com/allenai/OLMo-core/releases/tag/v1.0.4) - 2024-09-01

### Added

- Added `Trainer.save_checkpoint()` and `Trainer.save_checkpoint_async()` methods.
- Added `Callback.post_checkpoint_saved()` and `Callback.post_checkpoint_loaded()` methods.
- Added `ConfigSaverCallback`.
- Added `MemMapDataset.fingerprint` property.

### Changed

- The `work_dir` argument to `TrainerConfig` now defaults to `save_folder` is `save_folder` is a local path, otherwise a temporary directory with the same name as the basename of the `save_folder`.
- The `seed` argument to `prepare_training_environment()` is now optional.

### Fixed

- Fixed setting the right env vars for single node training on Jupiter.

## [v1.0.3](https://github.com/allenai/OLMo-core/releases/tag/v1.0.3) - 2024-08-30

### Added

- Add `Trainer.hard_stop` field.
- The trainer now catches `SIGTERM` and marks the run as canceled.
- Added `CheckpointerCallback.remove` strategy for configuring which old checkpoints found in the save folder are removed.
- Added `ReorderedNormTransformerBlock` implementation.
- Added `WandBCallback.notes` field.

### Fixed

- Fixed bug with how command arguments were expanded by `BeakerLaunchConfig`.

## [v1.0.2](https://github.com/allenai/OLMo-core/releases/tag/v1.0.2) - 2024-08-29

### Added

- Added support for unsharding model state into `safetensors` format with `olmo_core.distributed.checkpoint.unshard_checkpoint(..., use_safetensors=True)`.
- Added `data.TokenizerConfig` config class and `data.TokenizerName` enumeration.
- Added data mixes with `data.DataMix` API.
- Added `block_idx` attribute to the `TransformerBlock` class.
- Added `init_method` option to `Transformer` for controlling how the weights are initialized.

### Fixed

- Fixed `list_directory` for remote folders.

### Changed

- Callbacks now have to have a name assigned.

## [v1.0.1](https://github.com/allenai/OLMo-core/releases/tag/v1.0.1) - 2024-08-26

### Fixed

- Fixed a bug with resetting the initial LR in optimizers after a loading a checkpoint.

## [v1.0.0](https://github.com/allenai/OLMo-core/releases/tag/v1.0.0) - 2024-08-26

### Added

- Ported, refactored, and optimized the modeling and training from the OLMo repo while fixing several bugs. Introduces a new highly efficient yet customizable trainer and a standard API for launching jobs directly to Beaker from a Python script.

## [v0.1.0](https://github.com/allenai/OLMo-core/releases/tag/v0.1.0) - 2024-06-11

### Added

- Initial release.<|MERGE_RESOLUTION|>--- conflicted
+++ resolved
@@ -7,15 +7,13 @@
 
 ## Unreleased
 
-<<<<<<< HEAD
 ### Added
 
 - Added `olmo_core.data.composable` module.
-=======
+
 ### Changed
 
 - Renamed `olmo_core.distributed.utils.scatter_object()` to `broadcast_object()` for correctness.
->>>>>>> 57f165c3
 
 ## [v2.4.0](https://github.com/allenai/OLMo-core/releases/tag/v2.4.0) - 2025-11-20
 
