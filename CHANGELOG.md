# Changelog

All notable changes to this project will be documented in this file.

The format is based on [Keep a Changelog](https://keepachangelog.com/en/1.0.0/),
and this project adheres to [Semantic Versioning](https://semver.org/spec/v2.0.0.html).

## Unreleased

### Added

- Added option to skip ranges of steps in the trainer.
- Send a Slack notification when a Beaker job appears to be stuck.
- Added `ignore_fingerprint_mismatch` parameter to `NumpyDataLoaderConfig` to allow resuming training from a checkpoint with a different dataset mix.
- Added helpful error messages when OLMo-mix-0625 files are not found, directing users to use OLMo-mix-0925 and the fingerprint override flag.
- Added `olmo_core.generate.chat` module to allow interacting with OlmoCore models without conversion to other formats.
- Added `GAPMonitorCallback` for monitoring gradients, activations, and parameters (GAP).
<<<<<<< HEAD
- Added official OLMo3-7B pretraining scripts and data mix.
- Added official OLMo3-7B midtraining script and data mix.
=======
- Added official Olmo 3 7B pretraining scripts and data mix.
>>>>>>> 55804bf8
- Added a `NoOpOptimizer` that does nothing, uses no memory, and can be used for debugging.
- Added official config for Olmo 3 32B.

### Fixed

- Set missing `NCCL_NVLSTREE_MAX_CHUNKSIZE` env var that is now needed for running jobs on Augusta cluster.
- Fixed bug with `RemoteFileSystemReader` that caused excess memory usage.
- No longer overrides `random`'s RNG seed when building `SourceMixtureDatasetConfig`.
- Fix handling URLs in `olmo_core.nn.hf.checkpoint.save_hf_model` and in `examples/huggingface`.
- Fix potential NaN loss that can occur when using instance masking.

### Changed

- Removed unused field in `YaRNRoPEScalingConfig`.

## [v2.3.0](https://github.com/allenai/OLMo-core/releases/tag/v2.3.0) - 2025-10-17

### Fixed

- Fixed parsing username+password git remote URLs in `launch.beaker` module.
- Fixed bug with default setup steps in `launch.beaker.BeakerLaunchConfig` when a branch can't be resolved.
- Cluster names in Beaker have changed.
- Fixed mixture rounding error with `SourceMixtureDataset`, which was previously causing samples to be repeated at the end of training.
- Don't DDOS Beaker from big jobs.
- A configuration error is now raised if you pass in a URL for the trainer or dataset's working directory.
  Previously the URL would just get mangled into a local path, leading to unexpected behavior.
- Fixed an issue where the `ConsoleLoggerCallback` would attempt to log before the first step.
- Only call `teardown_distributed_environment()` when training ends cleanly to avoid a hang for the duration of the distributed backend's timeout when there's an error from one rank.
- Fixed tensor parallelism issue with torch 2.8.
- More fixes for Beaker cluster names.
- `Callback.post_train()` will still be called even if the run is canceled before the dry-run batch.
- `GarbageCollectorCallback` will restore `gc` settings even when `Trainer.fit()` exits on an error.
- Make `move_to_device` blocking for MPS device to fix possible incorrect transfer of data from CPU to MPS.
- Fixed bug where `glob_directory()` would fail to match certain glob patterns.
- Added one more type of error to retry on when the Google Storage API throws it.
- Perform a garbage collection after checkpointing to avoid running out of CPU memory.
- Avoidable overflow error when using NumpyPackedFSLDataset.
- Fixed issue with NumpyFSLDatasetMixture + SourceMixtureDataset where not all instances would have the same sequence length.
- Attention backend will no longer default to flash in non-CUDA environments.

### Changed

- The `dir` option to `Trainer.maybe_load_checkpoint()` is now optional and defaults to the `save_folder`.
- Set `fused_linear_cross_entropy_loss accum_dtype` to fp32 in `LMHead`.
- Increased `NCCL_FASTRAK_PLUGIN_ACCEPT_TIMEOUT_MS` from 10 minutes to 30 minutes.
- `SlackNotifierCallback` will now notify on checkpoint saved and post epoch events.
- `BeakerLaunchConfig.launch()` will now send Slack notifications by default when `follow=True` if the env var `SLACK_WEBHOOK_URL` is set.
- `src/examples/llama/` has been renamed to `src/examples/llm/`.
- Refactored eval task groups into `task_groups.py`
- The `use_flash` argument to the `Attention` classes is deprecated. Use `backend="flash_2"` instead.
- Refactored `NumpyDatasetConfig` by splitting it into a separate config per underlying dataset class.
- Refactored `internal/experiment` module to facilitate modifying datasets or supplying a fully custom `ExperimentConfig`.
- Simplified `SourceMixtureDatasetConfig` by removing redundant `sequence_length` and `dtype` fields.
- The `model_id` argument to `convert_state_from_hf` is deprecated. Conversion information is deduced from the model type.
- Refactored the example conversion scripts to/from HF, including decreasing false failures in validation.
- Small refactor to `source_mixture.py` to make it easier to define data mixes in yaml.
- Reorganized/cleaned up internal training scripts.

### Added

- Added CLI script `src/scripts/unshard.py` for converting distributed checkpoints to regular PyTorch or safetensors format.
- Added a custom block that does LayerNorm scaling.
- Added `OLMo-mix-0625-150Bsample` data mix.
- Added alias support to `DataMix` enum.
- Added the `HalfCos` learning rate scheduler.
- Added `CONTRIBUTING.md` guidelines.
- Added a lightweight, gantry-like Beaker launch CLI: `python -m olmo_core.launch.beaker`.
- Added [Beaker images with torch 2.8](https://beaker.allen.ai/orgs/ai2/workspaces/OLMo-core/images?searchQuery=tch280). There is `olmo-core-tch280cu128-2025-09-18` and `olmo-core-tch280cu129-2025-09-18` for CUDA 12.8 and 12.9, respectively.
- Added TransformerEngine to Docker images and a TransformerEngine attention backend.
- Added `Callback.close()` method, which is always called when exiting `Trainer.fit()`.
- Added flash-attention 3 to Docker images, added `flash_3` attention backend.
- Added support for sliding window attention to the Torch attention backend. Performance is not optimized, so other backends should be preferred.
- Added `RoPEScalingConfig.to_hf_config()` for each RoPE scaling method to support automatic conversion to HuggingFace format.
- Guide to dataset mixing in `docs/source/guides/data_mixing.rst`.
- Added support for converting FlexOlmo models (with both dropless and default MoEs) between OLMo Core and HF formats.
- Added `olmo3_7B` model config.
- Added additional internal configuration tools.
- Added a new named data mix that we used for the 32B run
- Added internal OLMo3 7B midtraining and long-context configs.
- Added ability to convert OLMo3 models to/from HF format with support for rope scaling configs.
- Added the `WSDS` (Warmup-Stable-Decay-Simplified) learning rate scheduler.
- Added a script that can pull out a single training batch from a training job

## [v2.2.0](https://github.com/allenai/OLMo-core/releases/tag/v2.2.0) - 2025-08-26

### Added

- Added option to set LR scheduler based on tokens instead of steps (e.g. `--train_module.scheduler.units=tokens`).
- Added a "packed" numpy FSL variant that packs documents into sequences using the best-fit-decreasing bin packing algorithm following the work from [Fewer Truncates Improve Language Modeling](https://arxiv.org/pdf/2404.10830).
- Added module `olmo_core.testing`.
- Added a "interleaved" numpy FSL variant that interleaves several documents into sequences following the work from [LongSkywork: A Training Recipe for Efficiently Extending Context Length in Large Language Models](https://arxiv.org/pdf/2406.00605).
- Added sliding window attention as a feature
- Added `BatchSizeSchedulerCallback` for setting a batch size schedule over the course of a training run.
- Added optional `TrainModule` method, `.pre_train()`, which runs right after `Callback.pre_train()`.
- The `BeakerCallback` will save the config and Python requirements to the results dataset.
- Added `from_file` method to `Config` class.
- Added in-loop evals for OLMES basic skills eval
- Added in-loop fast MCQA for in-loop evals and translated MBPP tasks
- Added in-loop few-shot HumanEval BPB
- Added `fast` and `full` in-loop recommendations, where `fast` is a roughly 2-3x faster subset of `full`
- Added support for converting to HF models in lower precisions.
- Added support for headwise QK norm.
- Add BOS token in in-loop evals, when specified by the tokenizer (`ai2-olmo-eval==0.8.4`)
- Add support for BOS token matching EOS token for intra-document masking in FSL numpy datasets.
- Added option to allow profiler to record on multiple ranks.
- Added support for accessing Google on non-Google clusters via auth with service account keys.
- Added support for revisions in `convert_checkpoint_from_hf.py` and the `load_hf_model` method of `olmo_core.nn.hf.checkpoint`.
- `foreach` support in `SkipStepAdamW`.
- Added `budget` mode for activation checkpointing configuration.
- Added `io.remove_file()` and `io.glob_directory` functions.
- Added ABF, PI, and YaRN rope scaling strategies.
- Added a script to compare two WandB runs
- Added `namespace` option to `nn.buffer_cache.BufferCache`.
- Added the option to configure `head_stride` for context parallelism with ring-flash-attn.
- Added the option to group multiple npy source files together for packing with the packed FSL dataset by setting `source_group_size` to an integer greater than 1.
- Added `load_optim_state: Optional[bool]` option to `Trainer.load_checkpoint()`.
- Added `GenerationModule` for OLMo-core native autoregressive generation with support for kv caching.
- Added optional hostname constraints for beaker experiments on Google clusters.

### Changed

- Output of `LMHead` when `labels` is passed as input is now a 4-tuple instead of a 3-tuple, with `(logits, loss, ce_loss, z_loss)`, where `loss` is the combined loss (`ce_loss + z_loss`).
- The `ConfigSaver` callback will automatically set the config to save for other callbacks (`WandBCallback`, `CometCallback`, and `BeakerCallback` as of now).
- Fixed bug causing slow evals in BPB/RC in-loop evals due to fast MC
- Changed default precision of converted HF models in `src/examples/huggingface/convert_checkpoint_to_hf.py` to bfloat16.
- Changed default cluster to `saturn` in `src/examples/llama/train_launch.py`.
- Made some beaker secrets optional for internal experiments.
- Changed `SlidingWindowAttentionConfig` to improve clarity.
- Changed the default Beaker budget

### Fixed

- Modify `TokenizerConfig.from_hf()` to fallback to tokenizer_config.json if config.json is not found.
- Fixed loading checkpoints with missing keys from transformer train modules using torch 2.7.
- Made MoE load balancing loss more robust.
- Fixed a bug with `ReorderedNormTransformerBlock` when using fine-grained FSDP wrapping and activation checkpointing together.
- Fixed an issue preventing tensor parallelism from working with `LMHead` when using the "fused_linear" loss implementation.
- Fixed a bug with `LMHead` when using "fused_linear" loss implementation where the `ce_loss` output included the `z_loss` added to it.
- Fixed training on single GPU when using a `SkipStepOptimizer`.
- Fixed the initialization of the `CosWithWarmupAndLinearDecay` learning rate scheduler
- Ensured eval tasks are sorted to maintain the same order across ranks (the cookbook was configuring these in an unsorted way).
- W&B callback uses working directory instead of save folder for local cache.
- Reset speed monitor callback after changing batch size.
- Fixed parallelism compatiblity between cp + tp and cp + pp and added test to catch regressions.
- Ensure sharded parameters are initialized differently on separate ranks.
- Fixed fingerprinting for FSL datasets
- Fixed bug where `step` state in `SkipStepAdamW` was not incremented, biasing the optimizer steps. Added option to restore the bug for backwards compatibility.
- Removed `sklearn` from upstream dependency `ai2-olmo-eval`.
- Made removing ephemeral checkpoints more robust.
- Made running bookkeeping operations more robust.
- Ensure RoPE modules with different settings use a unique sub-cache for their buffers.
- Fixed bug with context parallelism where every transformer block would use the same RoPE buffers even if their RoPE was configured differently.
- Fixed MFU computation to work with FSDP, corrected some device specs.
- Optimization: avoid redundant calls to `model.train()` in `TransformerTrainModule`.
- `NumpyDatasetConfig.expand_glob` now works with remote directories.
- Fixed Attention block sharding when TP and head-wise QK norm are both applied.
- Added RoPE scaling configs to `rope` module's exports.

## [v2.1.0](https://github.com/allenai/OLMo-core/releases/tag/v2.1.0) - 2025-04-14

### Added

- Added 50B Dolmino 11/24 mix.
- Added support for auxiliary-loss-free MoE load-balancing, similar to DeepSeek-v3. You can activate this by setting `bias_gamma` to a non-zero float in your `MoERouter` config.
- Added support for sequence-level MoE load balancing loss.
- Compatibility with B200s.
- Added support for `warmup_fraction` as an alternative to `warmup_steps` in all schedulers, allowing warmup to be specified as a fraction of total training steps.
- A better config for the 1B model, ported from the old OLMo trainer.
- Added `auto_resume` option to `CometCallback` for resume an existing run.
- (BETA) Added methods `load_hf_model` and `save_hf_model` for saving supported OLMo Core models to HF transformers format.
Also added lower-level methods for converting state between the formats.
- Added the ability to run the evaluator callback on `.pre_train()` by setting `eval_on_startup=True`, and to cancel the run after the first time evals run by setting `cancel_after_first_eval=True`.
- Added support for label mask files with numpy FSL datasets.
- Added a `git` configuration to `BeakerLaunchConfig`.

### Changed

- `TransformerTrainModuleConfig` can now be used to build a `TransformerPipelineTrainModule` by adding a `pp_config` spec. This makes the `TransformerPipelineTrainModuleConfig` redundant, but it will be kept around for backwards compatibility until the next major release.
- Several state dict methods in `TrainModule` now take an `optim` option, which can disable the use of optimizer state.
- Updated `Float8Config` for latest version of `torchao`.
- Undo a fix applied to `olmo_core.data.numpy_dataset.NumpyFSLDatasetMixture` that was generating a mismatch between the shape of instances in the dataset and the shape of instances in the data loader.
- Made the 1B and 7B scripts more similar to each other.
- Changed underlying logic and top-level arguments of `convert_checkpoint_from_hf.py` and `convert_checkpoint_to_hf.py`.
- Beaker experiments launched with the `BeakerLaunchConfig` will now log with ANSI colors enabled.

### Fixed

- Fixed calculation of total steps based on epochs at the end of a training job.
- Fixed a bug where the trainer might try to save a duplicate final checkpoint if the run that already completed was restarted.
- When submitting a Beaker job from a branch that's tracking a GitHub fork, OLMo-core now instructs Beaker to pull from the fork instead of from the main repo.
- Made Beaker image resolution more robust.
- Having `t_max` overrides in the default model configs is confusing and error prone, so we removed them.
- Beaker launcher will only clone a single branch at runtime when possible, which can be much faster.

## [v2.0.1](https://github.com/allenai/OLMo-core/releases/tag/v2.0.1) - 2025-03-18

### Added

- Added information about the official 32B training run.
- Added information about the official 32B anneal training run.
- Added automatic support for LL128 when running on Augusta.
- Added information about 32B training logs.

### Fixed

- The official config for the 32B had unrealistic batch size settings.
- Ignore `group_overrides` for frozen parameters instead of throwing an error.
- Bump `ai2-olmo-eval==0.7.1`, which fixes makes the in-loop evaluation consistent with OLMES by removing [a bias](https://github.com/allenai/OLMo-in-loop-evals/pull/6)

### Removed

- Removed the "fused" cross-entropy loss variant. It had a bug and consistently under-performed the native PyTorch version when compiled. See [Post Incident Report: bug with fused CE loss](https://docs.google.com/document/d/1IK6q2gX6mH7eQO_IItCZAYYlm4g4htL4mNWbTQuPKf4/edit?usp=sharing) for more information.

## [v2.0.0](https://github.com/allenai/OLMo-core/releases/tag/v2.0.0) - 2025-03-12

This major release introduces a few breaking changes. We've provided more information here: [OLMo-core v2 design and upgrade guide](https://docs.google.com/document/d/1LvANhNzA-MdtiD2pLniLTqB9wxSSuqY435WuJIADeFM/edit?usp=sharing).

### Added

- Added `TrainModule` abstraction with `TransformerTrainModule` implementation, which encapsulates both a model and optimizer.
- Added `namespace` argument to `Trainer.record_metric()`.
- Added support for context parallelism.
- Added support for expert parallelism with MoE models.
- Added in-loop evals for Minerva, GSM, HumanEval, MBPP (`ai2-olmo-eval==0.7.0`)
- Added `CosWithWarmupAndLinearDecay` learning rate scheduler
- Added `WSD` learning rate scheduler
- Added `RunDuration` in `model_ladder` to configure training durations in terms of Chinchilla multipliers.

### Changed

- The `Trainer` now takes a `TrainModule` instead of a model and optimizer, and several configuration options have been moved to `TransformerTrainModule`, including `rank_microbatch_size`, `fused_loss`, `compile_loss`, `z_loss_multiplier`, and `autocast_precision`.
- Several `TransformerModelConfig` options have been to `TransformerTrainModule` / `TransformerTrainModuleConfig`, including `dp_config`, `tp_config`, `float8_config`, and `compile`.

### Removed

- Removed the following callbacks: `MoEHandlerCallback`, `SchedulerCallback`, `MatrixNormalizerCallback`, `GradClipperCallback`, and `Float8HandlerCallback`.
  The functionality from all of those callbacks has been moved to the `TransformerTrainModule` class.
- Removed the callback methods `.pre_eval_batch()` and `.post_eval_batch()`.

### Fixed

- Fixed the model ladder code when training on mps or cpu device

## [v1.9.0](https://github.com/allenai/OLMo-core/releases/tag/v1.9.0) - 2025-03-10

### Fixed

- Ensure certain optimizer param group fields are not overridden by the values in a checkpoint.

### Added

- Added `instance_filter_config` field to `NumpyDatasetConfig`.
- Added conversion script for OLMo 2 checkpoints to Huggingface format.
- Added `BeakerCallback`.
- Added logging for in-loop eval throughput

### Fixed

- Ensure certain optimizer param group fields are not overridden by the values in a checkpoint.
- Fixed issue where non-zero ranks would report partially-reduced values for training metrics.

## [v1.8.0](https://github.com/allenai/OLMo-core/releases/tag/v1.8.0) - 2025-01-29

### Added

- Added support for tensor parallelism. See the `TransformerConfig` class for usage.
- Added more downstream tasks from the model ladder.
- Added `io.copy_dir()` function.
- Added new LR schedulers: `LinearWithWarmup`, `InvSqrtWithWarmup`, `ConstantWithWarmup`, `SequentialScheduler`.
- Added option to pre-download checkpoint files from remote storage before trying to load a checkpoint.
- Added a callback for sending Slack notifications.
- Makes the MPS device work on Apple Silicon
- Added `SkipStepAdamW` optimizer.
- The trainer can load model-only checkpoints now.
- Added the option to throttle checkpoint uploads to one rank from each node at a time.
- Added support for logging rich Table objects as text in source mixture datasets.
- Added `unshard_strategy` parameter to `unshard_checkpoint()` function in `olmo_core.distributed.checkpoint`.
- Added function `load_keys()` to `olmo_core.distributed.checkpoint`.
- Added support for low precision optim state in `SkipStepAdamW`.

### Changed

- Changed storage of shared shard state in sharded checkpoints from smallest shard to lowest rank (normally 0).
- Changed how the trainer handles loading a checkpoint when `load_path` is provided. Now `load_path` is only used if no checkpoint is found in the `save_folder`.

### Fixed

- Added missing `weights_only=False` argument to fix loading train checkpoints with newer versions of PyTorch.
- Fixed bug where GCS upload does not retry on transient failures.
- Fixed bug where source mixture datasets were truncating source files instead of randomly sampling.
- Fixed bug in source mixture datsets where sampling from small npy files raised an mmap exception due to 0 instances in the sampled index.

## [v1.7.0](https://github.com/allenai/OLMo-core/releases/tag/v1.7.0) - 2024-11-27

### Added

- Added `key_mapping` argument to `olmo_core.distributed.checkpoint.load_model_and_optim_state()`
  for loading checkpoints with different key names.
- Added `load_key_mapping` field to the trainer, same idea as the new `key_mapping` argument above.
- Added an implementation of nGPT called `NormalizedTransformer`.
- Added an example showing how to convert a HuggingFace Llama 3.2 checkpoint into the right format for OLMo-core.
- Added an API for scaling RoPE embeddings.
- Added a `ModelLadder` API.

### Changed

- The `w_out` and `norm` top-level children of the `Transformer` model are now wrapped together in an `lm_head` module. Training scripts will have backwards compatibility with older checkpoints due to the `load_key_mapping` explained above.

### Fixed

- (Optimization) Mark model input sizes as dynamic for `torch.compile()` to avoid recompile during evals or variable-sequence / batch size training. This doesn't seem to hurt throughput.
- Made HTTPS and GCS IO functions more robust.
- Fixed a bug where we were always getting dolma2 tokenized validation data when generating config with DataMix.v3_small_ppl_validation.

## [v1.6.3](https://github.com/allenai/OLMo-core/releases/tag/v1.6.3) - 2024-11-15

### Added

- Added `olmo_core.distributed.checkpoint.get_checkpoint_metadata()` function.
- (BETA) Added flag to compile the optimizer step. So far only tested with AdamW. May not work with other optimizers.

### Fixed

- Old ephemeral checkpoints won't be removed until after the latest ephemeral checkpoint is saved successfully.
- Made GCS uploads more robust.
- Fixed single-node training on Google Augusta cluster.
- `numpy.random.dirichlet()` does not always sum to 1.0, so allow for a small tolerance in validating domain weights.

## [v1.6.2](https://github.com/allenai/OLMo-core/releases/tag/v1.6.2) - 2024-11-08

### Added

- Added option to disable `GarbageCollectorCallback`, not that you'd want to do this usually, but I needed to run an experiment to show how important that callback is.

### Fixed

- Fixed a bug where some default callbacks could be added twice if given a different name by the user.
- Fixed a bug where some `Trainer` bookkeeping tasks may not complete before `.fit()` returns.

## [v1.6.1](https://github.com/allenai/OLMo-core/releases/tag/v1.6.1) - 2024-11-06

### Added

- Added `retries` field to `BeakerLaunchConfig`.
- Allow running on Augusta cluster with existing train scripts.
- Added `olmo_core.utils.logging_configured()` function to check if logging has been configured.

### Fixed

- Fixed a potential distributed deadlock bug when training without a separate CPU-only bookkeeping backend.
- Removed some unnecessary host-device syncs in `olmo_core.distributed.utils`.
- Added `Trainer(Config).async_bookkeeping` field to toggle async bookkeeping.

## [v1.6.0](https://github.com/allenai/OLMo-core/releases/tag/v1.6.0) - 2024-11-01

### Added

- Added option to compile the trainer's loss function (`Trainer.compile_loss`).
- Added `SourceMixtureDataset` for composing a training mixture based on ratios of source datasets.
- Added `NumpyFSLDatasetMixture` for constructing a `NumpyDatasetBase` from a `SourceMixtureDataset`. Note this is only supported for FSL datasets.
- Added tests for `SourceMixture*` and `NumpyFSLDatasetMixture`.
- Added `DownstreamEvaluatorCallbackConfig` class for running in-loop downstream eval via [OLMo-in-loop-evals](https://github.com/allenai/OLMo-in-loop-evals).

### Changed

- Moved some types into `olmo_core.data.types` to avoid some circular dependencies.

### Fixed

- Made GCS client more robust by automatically retrying timeout errors for most operations.

## [v1.5.0](https://github.com/allenai/OLMo-core/releases/tag/v1.5.0) - 2024-10-23

### Added

- Added Google Cloud support for `list_directory()` and `clear_directory()`.
- Added `CometCallback` for logging training runs to Comet.ml.
- Added `DataMixBase` class, to allow extending to new data mix groups.
- Added support for MoE-based models.
- Added method `DataLoaderBase.get_mock_batch()`.
- Trainer now starts with a dry-run of a fake batch created by `DataLoaderBase.get_mock_batch()`.
- Added `Callback.pre_backward()`, `.pre_eval_batch()`, and `.post_eval_batch()` methods.
- Added `Trainer.model_forward()`, `.get_losses()`, and `.eval_batch()` methods.
- Added a new `TransformerActivationCheckpointingMode`, "selected_ops" (requires torch 2.5 or newer).

### Changed

- `BeakerLaunchConfig.setup_steps` should now include steps to clone your repo (which it will by default). This change allows support for private repos.

### Fixed

- `prepare_cli_environment()` now calls `add_cached_path_clients()`.
- Removed an unnecessary host-device sync.

## [v1.4.0](https://github.com/allenai/OLMo-core/releases/tag/v1.4.0) - 2024-10-02

### Changed

- Updated default layer norm epsilon for OLMo models from `1e-5` to `1e-6` to match latest model.
- Renamed `FSLDataLoader` to `NumpyFSLDataLoader`.
- Renamed `VSLDataLoader` to `NumpyVSLDataLoader`.
- The trainer now takes a `data_loader: DataLoaderBase` instead of a `dataset: NumpyDatasetBase`.

## [v1.3.2](https://github.com/allenai/OLMo-core/releases/tag/v1.3.2) - 2024-09-27

### Added

- Added `Config.validate()`, `Config.replace()`, and `Config.apply()` methods.
- Trainer now records sequence length as a metric.

### Fixed

- Ensure additional cached-path clients are added in the process pool workers from some dataset preparation methods.
- Fixed `label_mask` tensor created by `NumpyPaddedFSLDataset`.
- Removed redundant warning messages about CUDA alloc retries.
- Fixed non-deterministic deadlock bug with async checkpointing.

## [v1.3.1](https://github.com/allenai/OLMo-core/releases/tag/v1.3.1) - 2024-09-26

### Fixed

- Fixed the name given to evaluator metrics logged.

## [v1.3.0](https://github.com/allenai/OLMo-core/releases/tag/v1.3.0) - 2024-09-26

### Added

- Added `torchao` to the Docker/Beaker images.
- Added support for `torchao` `float8` training via the `Float8HandlerCallback`.
- Added `Callback.post_attach()` method.

## [v1.2.0](https://github.com/allenai/OLMo-core/releases/tag/v1.2.0) - 2024-09-25

### Added

- Added support for wildcards in `OptimGroupOverride.params`.
- Added `NumpyPaddedFSLDataset` variant.
- Added `Evaluator` class and `EvaluatorCallback` for in-loop evals.
- Added `v3-small-ppl-validation` data mix.

### Fixed

- Fixed bug with data loader when using threading.

## [v1.1.0](https://github.com/allenai/OLMo-core/releases/tag/v1.1.0) - 2024-09-18

### Added

- Added support for changing train sequence length when loading a checkpoint.
- Added support for sequence length warm-up during training via the callback `SequenceLengthSchedulerCallback`.
- Added support for variable sequence length (VSL) datasets and VSL curriculums as introduced in ["Dataset Decomposition: Faster LLM Training with Variable Sequence Length Curriculum"](https://arxiv.org/pdf/2405.13226).
- Added `Lion` and `SkipStepLion` optimizers.
- Added `init_seed` argument to `Transformer` and `TransformerConfig`.

### Changed

- Renamed `MemMapDataset` to `NumpyFSLDataset`.
- Batch size is now specified in tokens, not instances.

## [v1.0.6](https://github.com/allenai/OLMo-core/releases/tag/v1.0.6) - 2024-09-05

### Added

- Added "selected_modules" transformer activation checkpointing mode.
- Added `OLMo-1B.py` official training script.
- Added `OLMo-13B.py` official training script.
- Added `Trainer.get_metric()`, `.get_loss()`, and `.get_zloss()` methods.
- Added `io.copy_file()` function.
- Added `ProfilerCallback` for profiling/tracing the training loop with PyTorch `profiler` module.
- Added an "L2 norm" metric reduce type.

### Fixed

- Made reducing metrics more numerically stable with large world sizes.

## [v1.0.5](https://github.com/allenai/OLMo-core/releases/tag/v1.0.5) - 2024-09-03

### Fixed

- Fixed bug with checkpointer callback searching for existing ephemeral checkpoints when the checkpoint folder doesn't exist.
- Checkpointer callback won't collect existing ephemeral checkpoints that were saved after the checkpoint that was loaded from.

## [v1.0.4](https://github.com/allenai/OLMo-core/releases/tag/v1.0.4) - 2024-09-01

### Added

- Added `Trainer.save_checkpoint()` and `Trainer.save_checkpoint_async()` methods.
- Added `Callback.post_checkpoint_saved()` and `Callback.post_checkpoint_loaded()` methods.
- Added `ConfigSaverCallback`.
- Added `MemMapDataset.fingerprint` property.

### Changed

- The `work_dir` argument to `TrainerConfig` now defaults to `save_folder` is `save_folder` is a local path, otherwise a temporary directory with the same name as the basename of the `save_folder`.
- The `seed` argument to `prepare_training_environment()` is now optional.

### Fixed

- Fixed setting the right env vars for single node training on Jupiter.

## [v1.0.3](https://github.com/allenai/OLMo-core/releases/tag/v1.0.3) - 2024-08-30

### Added

- Add `Trainer.hard_stop` field.
- The trainer now catches `SIGTERM` and marks the run as canceled.
- Added `CheckpointerCallback.remove` strategy for configuring which old checkpoints found in the save folder are removed.
- Added `ReorderedNormTransformerBlock` implementation.
- Added `WandBCallback.notes` field.

### Fixed

- Fixed bug with how command arguments were expanded by `BeakerLaunchConfig`.

## [v1.0.2](https://github.com/allenai/OLMo-core/releases/tag/v1.0.2) - 2024-08-29

### Added

- Added support for unsharding model state into `safetensors` format with `olmo_core.distributed.checkpoint.unshard_checkpoint(..., use_safetensors=True)`.
- Added `data.TokenizerConfig` config class and `data.TokenizerName` enumeration.
- Added data mixes with `data.DataMix` API.
- Added `block_idx` attribute to the `TransformerBlock` class.
- Added `init_method` option to `Transformer` for controlling how the weights are initialized.

### Fixed

- Fixed `list_directory` for remote folders.

### Changed

- Callbacks now have to have a name assigned.

## [v1.0.1](https://github.com/allenai/OLMo-core/releases/tag/v1.0.1) - 2024-08-26

### Fixed

- Fixed a bug with resetting the initial LR in optimizers after a loading a checkpoint.

## [v1.0.0](https://github.com/allenai/OLMo-core/releases/tag/v1.0.0) - 2024-08-26

### Added

- Ported, refactored, and optimized the modeling and training from the OLMo repo while fixing several bugs. Introduces a new highly efficient yet customizable trainer and a standard API for launching jobs directly to Beaker from a Python script.

## [v0.1.0](https://github.com/allenai/OLMo-core/releases/tag/v0.1.0) - 2024-06-11

### Added

- Initial release.<|MERGE_RESOLUTION|>--- conflicted
+++ resolved
@@ -15,12 +15,8 @@
 - Added helpful error messages when OLMo-mix-0625 files are not found, directing users to use OLMo-mix-0925 and the fingerprint override flag.
 - Added `olmo_core.generate.chat` module to allow interacting with OlmoCore models without conversion to other formats.
 - Added `GAPMonitorCallback` for monitoring gradients, activations, and parameters (GAP).
-<<<<<<< HEAD
 - Added official OLMo3-7B pretraining scripts and data mix.
 - Added official OLMo3-7B midtraining script and data mix.
-=======
-- Added official Olmo 3 7B pretraining scripts and data mix.
->>>>>>> 55804bf8
 - Added a `NoOpOptimizer` that does nothing, uses no memory, and can be used for debugging.
 - Added official config for Olmo 3 32B.
 
