--- conflicted
+++ resolved
@@ -16,12 +16,9 @@
 - Added support for context parallelism.
 - Added support for expert parallelism with MoE models.
 - Added in-loop evals for Minerva, GSM, HumanEval, MBPP (`ai2-olmo-eval==0.7.0`)
-<<<<<<< HEAD
 - Added `CosWithWarmupAndLinearDecay` learning rate scheduler
 - Added `WSD` learning rate scheduler
-=======
 - Added `RunDuration` in `model_ladder` to configure training durations in terms of Chinchilla multipliers.
->>>>>>> fdacb34d
 
 ### Changed
 
