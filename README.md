--- conflicted
+++ resolved
@@ -71,32 +71,17 @@
 
 You can override most configuration options from the command-line. For example, to override the learning rate you could launch the script like this:
 
-<<<<<<< HEAD
 ```bash
 torchrun --nproc-per-node=8 ./src/scripts/train/OLMo2-0325-32B-train.py run01 --train_module.optim.lr=6e-3
 ```
 
-You can find list of all the checkpoints of 32B in [`src/scripts/train/official-0325/`](https://github.com/allenai/OLMo-core/tree/main/src/scripts/train/official-0325).
+You can find list of all the checkpoints of 32B in [`src/scripts/official/`](https://github.com/allenai/OLMo-core/tree/main/src/scripts/official).
 
 #### OLMo 7B and 13B models were trained using our previous training infrastructure. All related checkpoints, configs, and scripts for these models (training/fine-tuning) can be found in the [OLMo](https://github.com/allenai/OLMo) repository. Our new 32B model was trained using our updated training infrastructure. While you can also train 7B and 13B models on this new trainer, please note that the released checkpoints and configs for those models use a different format than the new 32B model.
 
 ## Inference
 
 You can use our Hugging Face integration to run inference on the OLMo Transformers checkpoints:
-=======
-Official training scripts for released models can be found in [`src/scripts/official/`](https://github.com/allenai/OLMo-core/tree/main/src/scripts/official).
-These scripts are meant to be launched with ``torchrun``. For example:
-
-```bash
-torchrun --nproc-per-node=8 ./src/scripts/official/OLMo2-0325-32B-train.py run01
-```
-
-You can override most configuration options from the command-line. For example, to override the learning rate you could launch the script like this:
-
-```bash
-torchrun --nproc-per-node=8 ./src/scripts/train/OLMo2-0325-32B-train.py run01 --train_module.optim.lr=6e-3
-```
->>>>>>> 41f8ddc9
 
 ```python
 from transformers import AutoModelForCausalLM, AutoTokenizer
@@ -132,6 +117,36 @@
 
 ![image](https://github.com/user-attachments/assets/c666686d-3ae6-4c88-8381-befd698d3fd0)
 
+## Official training scripts
+
+Official training scripts for released models can be found in [`src/scripts/official/`](https://github.com/allenai/OLMo-core/tree/main/src/scripts/official).
+These scripts are meant to be launched with ``torchrun``. For example:
+
+```bash
+torchrun --nproc-per-node=8 ./src/scripts/official/OLMo2-0325-32B-train.py run01
+```
+
+You can override most configuration options from the command-line. For example, to override the learning rate you could launch the script like this:
+
+```bash
+torchrun --nproc-per-node=8 ./src/scripts/train/OLMo2-0325-32B-train.py run01 --train_module.optim.lr=6e-3
+```
+
+## Development
+
+After cloning OLMo-core and setting up a Python virtual environment, install the codebase from source with:
+
+```bash
+pip install -e .[all]
+```
+
+The Python library source code is located in `src/olmo_core`. The corresponding tests are located in `src/test`. The library docs are located in `docs`. You can build the docs locally with `make docs`.
+
+Code checks:
+- We use `pytest` to run tests. You can run all tests with `pytest -v src/test`. You can also point `pytest` at a specific test file to run it individually.
+- We use `isort` and `black` for code formatting. Ideally you should integrate these into your editor, but you can also run them manually or configure them with a pre-commit hook. To validate that all files are formatted correctly, run `make style-check`.
+- We use `ruff` as our primary linter. You can run it with `make lint-check`.
+- We use `mypy` as our type checker. You can run it with `make type-check`.
 
 ## Citing
 
