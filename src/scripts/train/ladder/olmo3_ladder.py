import argparse
import logging

import olmo_core.io as io
from olmo_core.data import DataMix, TokenizerConfig
from olmo_core.data.composable import *
from olmo_core.internal.common import get_gpu_type, get_root_dir
from olmo_core.internal.ladder import main
from olmo_core.model_ladder import *

log = logging.getLogger(__name__)


def configure_ladder(args: argparse.Namespace) -> ModelLadder:
    tokenizer = TokenizerConfig.dolma2()
    instance_sources: list[InstanceSourceConfig] = [
        ConcatAndChunkInstanceSourceConfig(
            sources=[
                NumpyDocumentSourceMixConfig(
                    tokenizer=tokenizer,
                    mix=DataMix.OLMo_mix_0925,
                    # mix_base_dir=get_root_dir(args.cluster),
                    mix_base_dir="gs://ai2-llm/",  # HACK bc data isnt on weka
                )
            ],
            sequence_length=args.sequence_length,
        ),
    ]
    ladder = ModelLadder(
        name=args.name,
        dir=str(io.join_path(get_root_dir(args.cluster), "model-ladders", args.name)),
        sizes=list(TransformerSize),
        max_devices=args.max_gpus,
        device_type=get_gpu_type(args.cluster),
        model_configurator=TransformerModelConfigurator(),
        run_configurator=WSDSChinchillaRunConfigurator(
            chinchilla_multiple=args.chinchilla_multiple
        ),
        sequence_length=args.sequence_length,
        tokenizer=tokenizer,
        instance_sources=instance_sources,
        data_loader=ComposableDataLoaderConfig(
<<<<<<< HEAD
            num_workers=8,
            instance_filter_config=InstanceFilterConfig(),
=======
            num_workers=8, instance_filter_config=InstanceFilterConfig()
>>>>>>> 4c3895aa
        ),
    )
    return ladder


if __name__ == "__main__":
    main(configure_ladder)<|MERGE_RESOLUTION|>--- conflicted
+++ resolved
@@ -40,12 +40,7 @@
         tokenizer=tokenizer,
         instance_sources=instance_sources,
         data_loader=ComposableDataLoaderConfig(
-<<<<<<< HEAD
-            num_workers=8,
-            instance_filter_config=InstanceFilterConfig(),
-=======
             num_workers=8, instance_filter_config=InstanceFilterConfig()
->>>>>>> 4c3895aa
         ),
     )
     return ladder
