--- conflicted
+++ resolved
@@ -105,17 +105,11 @@
         paths=paths,
         label_mask_paths=label_mask_paths,
         # how to handle long docs?
-<<<<<<< HEAD
         #name=NumpyDatasetType.padded_fsl, # NumpyDatasetType.packed_fsl,  # concatenated short docs into a single sequence... (see also "padded_fsl")
         #generate_doc_lengths=False, # INTRA_DOCUMENT_MASKING,  # ...and mask attention so that they don't attend to each other
         name=NumpyDatasetType.packed_fsl,  # concatenated short docs into a single sequence... (see also "padded_fsl")
         generate_doc_lengths=INTRA_DOCUMENT_MASKING,  # ...and mask attention so that they don't attend to each other
         long_doc_strategy=LongDocStrategy.truncate,  # truncate docs...
-=======
-        name=NumpyDatasetType.padded_fsl,  # concatenated short docs into a single sequence... (see also "padded_fsl")
-        generate_doc_lengths=False,  # ...and mask attention so that they don't attend to each other
-        # long_doc_strategy=LongDocStrategy.truncate,  # truncate docs...
->>>>>>> fc9f549d
         sequence_length=SEQUENCE_LENGTH,  # ...that are over this length
     )
     return dataset, tokenizer_config
