"""
Train a 7B OLMo model on long contexts. Run this script without any arguments to see usage info.
"""

import logging
from functools import partial

from olmo_core.config import DType
from olmo_core.distributed.parallel import DataParallelType
from olmo_core.float8 import Float8Config
<<<<<<< HEAD
from olmo_core.internal.experiment import CommonComponents, main
from olmo_core.nn.attention import SlidingWindowAttentionConfig
from olmo_core.nn.lm_head import LMLossImplementation
=======
from olmo_core.internal.experiment import CommonComponents, build_config, main
>>>>>>> 464d01e7
from olmo_core.nn.transformer import TransformerConfig
from olmo_core.optim import CosWithWarmup, OptimGroupOverride
from olmo_core.optim.adamw import SkipStepAdamWConfig
from olmo_core.train import LoadStrategy, TrainerConfig
from olmo_core.train.callbacks import CheckpointerCallback, CometCallback, WandBCallback
from olmo_core.train.callbacks.profiler import ProfilerCallback
from olmo_core.train.common import Duration
from olmo_core.train.train_module import (
    TransformerActivationCheckpointingConfig,
    TransformerActivationCheckpointingMode,
    TransformerDataParallelConfig,
    TransformerDataParallelWrappingStrategy,
    TransformerTrainModuleConfig,
)
from olmo_core.train.train_module.transformer.config import TransformerTensorParallelConfig

log = logging.getLogger(__name__)
CONTEXT_LENGTH = 4 * 16_384
<<<<<<< HEAD
INTRA_DOCUMENT_MASKING = False
=======
GLOBAL_BATCH_SIZE = 64 * CONTEXT_LENGTH
INTRA_DOCUMENT_MASKING = True
>>>>>>> 464d01e7
# 64K length, 32 GPUs, FP8, no intra-doc masking -> 2,750 TPS
# 64K length, 32 GPUs, no FP8, intra-doc masking -> 3,250 TPS
# 64K length, 32 GPUs, FP8, intra-doc masking    -> 3,500 TPS


def build_model_config(common: CommonComponents) -> TransformerConfig:
    config = TransformerConfig.olmo2_7B(
        vocab_size=common.tokenizer.padded_vocab_size(),
    )
    # config.block.attention.sliding_window = SlidingWindowAttentionConfig(
    #     force_full_attention_on_first_layer=False,
    #     force_full_attention_on_last_layer=True,
    #     pattern=[4096, 4096, 4096, -1],
    # )
    config.block.attention.use_flex = True
    config.block.attention.use_sinks = True
    config.lm_head.loss_implementation = LMLossImplementation.fused_linear
    return config


def build_train_module_config(common: CommonComponents) -> TransformerTrainModuleConfig:
    return TransformerTrainModuleConfig(
<<<<<<< HEAD
        rank_microbatch_size=1 * CONTEXT_LENGTH,
        max_sequence_length=common.dataset.effective_sequence_length,
        optim=SkipStepAdamWConfig(
=======
        rank_microbatch_size=common.max_sequence_length,
        max_sequence_length=common.max_sequence_length,
        optim=AdamWConfig(
>>>>>>> 464d01e7
            lr=1e-5,
            weight_decay=0.1,
            betas=(0.9, 0.95),
            group_overrides=[
                OptimGroupOverride(params=["embeddings.weight"], opts=dict(weight_decay=0.0))
            ],
            foreach=True,
        ),
        compile_model=True,
        z_loss_multiplier=1e-5,
        dp_config=TransformerDataParallelConfig(
            name=DataParallelType.fsdp,
            param_dtype=DType.bfloat16,
            reduce_dtype=DType.float32,
            wrapping_strategy=TransformerDataParallelWrappingStrategy.blocks,
            shard_degree=8,
        ),
        float8_config=Float8Config(enabled=False),
        max_grad_norm=1.0,
        scheduler=CosWithWarmup(warmup_steps=2000),
        tp_config=TransformerTensorParallelConfig(
            degree=8,
        ),
        ac_config=TransformerActivationCheckpointingConfig(
            mode=TransformerActivationCheckpointingMode.budget,
            activation_memory_budget=0.5,
        ),
        state_dict_load_opts={"strict": False},
    )


def build_trainer_config(common: CommonComponents) -> TrainerConfig:
    return (
        TrainerConfig(
            save_folder=common.save_folder,
            save_overwrite=True,
            metrics_collect_interval=10,
            cancel_check_interval=1,
            max_duration=Duration.steps(25),
            load_path='gs://ai2-llm/checkpoints/OLMo25-from476838/step500680',
            load_strategy=LoadStrategy.always,

        )
        .with_callback(
            "checkpointer",
            CheckpointerCallback(
                enabled=False,
                save_interval=10_000,
                ephemeral_save_interval=250,
                save_async=True,
            ),
        )
        .with_callback(
            "comet",
            CometCallback(
                name=common.run_name,
                workspace="ai2",
                project="OLMo-core-7B",
                enabled=False,
                cancel_check_interval=10,
            ),
        )
        .with_callback(
            "wandb",
            WandBCallback(
                name=common.run_name,
                entity="ai2-llm",
                project="OLMo-core-7B",
                enabled=False,
                cancel_check_interval=10,
            ),
        )
    #     .with_callback(
    #         "profiler",
    #         ProfilerCallback(
    #             enabled=True,
    #             wait=15,
    #             warmup=2,
    #             active=2,
    #             repeat=1,
    #             skip_first=3,
    #         ),
    #     )
    )


if __name__ == "__main__":
    config_builder = partial(
        build_config,
        global_batch_size=GLOBAL_BATCH_SIZE,
        max_sequence_length=CONTEXT_LENGTH,
        model_config_builder=build_model_config,
        train_module_config_builder=build_train_module_config,
        trainer_config_builder=build_trainer_config,
        include_default_evals=False,
        intra_document_masking=INTRA_DOCUMENT_MASKING,
    )
    main(config_builder=config_builder)<|MERGE_RESOLUTION|>--- conflicted
+++ resolved
@@ -8,75 +8,45 @@
 from olmo_core.config import DType
 from olmo_core.distributed.parallel import DataParallelType
 from olmo_core.float8 import Float8Config
-<<<<<<< HEAD
-from olmo_core.internal.experiment import CommonComponents, main
-from olmo_core.nn.attention import SlidingWindowAttentionConfig
-from olmo_core.nn.lm_head import LMLossImplementation
-=======
 from olmo_core.internal.experiment import CommonComponents, build_config, main
->>>>>>> 464d01e7
 from olmo_core.nn.transformer import TransformerConfig
-from olmo_core.optim import CosWithWarmup, OptimGroupOverride
-from olmo_core.optim.adamw import SkipStepAdamWConfig
-from olmo_core.train import LoadStrategy, TrainerConfig
+from olmo_core.optim import AdamWConfig, CosWithWarmup, OptimGroupOverride
+from olmo_core.train import TrainerConfig
 from olmo_core.train.callbacks import CheckpointerCallback, CometCallback, WandBCallback
-from olmo_core.train.callbacks.profiler import ProfilerCallback
-from olmo_core.train.common import Duration
 from olmo_core.train.train_module import (
-    TransformerActivationCheckpointingConfig,
-    TransformerActivationCheckpointingMode,
+    TransformerContextParallelConfig,
     TransformerDataParallelConfig,
     TransformerDataParallelWrappingStrategy,
     TransformerTrainModuleConfig,
 )
-from olmo_core.train.train_module.transformer.config import TransformerTensorParallelConfig
 
 log = logging.getLogger(__name__)
 CONTEXT_LENGTH = 4 * 16_384
-<<<<<<< HEAD
-INTRA_DOCUMENT_MASKING = False
-=======
 GLOBAL_BATCH_SIZE = 64 * CONTEXT_LENGTH
 INTRA_DOCUMENT_MASKING = True
->>>>>>> 464d01e7
 # 64K length, 32 GPUs, FP8, no intra-doc masking -> 2,750 TPS
 # 64K length, 32 GPUs, no FP8, intra-doc masking -> 3,250 TPS
 # 64K length, 32 GPUs, FP8, intra-doc masking    -> 3,500 TPS
 
 
 def build_model_config(common: CommonComponents) -> TransformerConfig:
-    config = TransformerConfig.olmo2_7B(
-        vocab_size=common.tokenizer.padded_vocab_size(),
+    return TransformerConfig.olmo2_7B(
+        vocab_size=common.tokenizer.padded_vocab_size(), use_flash=True
     )
-    # config.block.attention.sliding_window = SlidingWindowAttentionConfig(
-    #     force_full_attention_on_first_layer=False,
-    #     force_full_attention_on_last_layer=True,
-    #     pattern=[4096, 4096, 4096, -1],
-    # )
-    config.block.attention.use_flex = True
-    config.block.attention.use_sinks = True
-    config.lm_head.loss_implementation = LMLossImplementation.fused_linear
-    return config
 
 
 def build_train_module_config(common: CommonComponents) -> TransformerTrainModuleConfig:
     return TransformerTrainModuleConfig(
-<<<<<<< HEAD
-        rank_microbatch_size=1 * CONTEXT_LENGTH,
-        max_sequence_length=common.dataset.effective_sequence_length,
-        optim=SkipStepAdamWConfig(
-=======
         rank_microbatch_size=common.max_sequence_length,
         max_sequence_length=common.max_sequence_length,
         optim=AdamWConfig(
->>>>>>> 464d01e7
             lr=1e-5,
             weight_decay=0.1,
             betas=(0.9, 0.95),
             group_overrides=[
                 OptimGroupOverride(params=["embeddings.weight"], opts=dict(weight_decay=0.0))
             ],
-            foreach=True,
+            fused=True,
         ),
         compile_model=True,
         z_loss_multiplier=1e-5,
@@ -84,20 +54,14 @@
             name=DataParallelType.fsdp,
             param_dtype=DType.bfloat16,
             reduce_dtype=DType.float32,
-            wrapping_strategy=TransformerDataParallelWrappingStrategy.blocks,
-            shard_degree=8,
+            wrapping_strategy=TransformerDataParallelWrappingStrategy.fine_grained,
         ),
+        cp_config=TransformerContextParallelConfig.llama3(degree=8)
+        if INTRA_DOCUMENT_MASKING
+        else TransformerContextParallelConfig.zig_zag(degree=8),
         float8_config=Float8Config(enabled=False),
         max_grad_norm=1.0,
         scheduler=CosWithWarmup(warmup_steps=2000),
-        tp_config=TransformerTensorParallelConfig(
-            degree=8,
-        ),
-        ac_config=TransformerActivationCheckpointingConfig(
-            mode=TransformerActivationCheckpointingMode.budget,
-            activation_memory_budget=0.5,
-        ),
-        state_dict_load_opts={"strict": False},
     )
 
 
@@ -108,15 +72,10 @@
             save_overwrite=True,
             metrics_collect_interval=10,
             cancel_check_interval=1,
-            max_duration=Duration.steps(25),
-            load_path='gs://ai2-llm/checkpoints/OLMo25-from476838/step500680',
-            load_strategy=LoadStrategy.always,
-
         )
         .with_callback(
             "checkpointer",
             CheckpointerCallback(
-                enabled=False,
                 save_interval=10_000,
                 ephemeral_save_interval=250,
                 save_async=True,
@@ -128,7 +87,7 @@
                 name=common.run_name,
                 workspace="ai2",
                 project="OLMo-core-7B",
-                enabled=False,
+                enabled=True,
                 cancel_check_interval=10,
             ),
         )
@@ -142,17 +101,6 @@
                 cancel_check_interval=10,
             ),
         )
-    #     .with_callback(
-    #         "profiler",
-    #         ProfilerCallback(
-    #             enabled=True,
-    #             wait=15,
-    #             warmup=2,
-    #             active=2,
-    #             repeat=1,
-    #             skip_first=3,
-    #         ),
-    #     )
     )
 
 
