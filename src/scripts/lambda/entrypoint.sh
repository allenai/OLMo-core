--- conflicted
+++ resolved
@@ -24,21 +24,12 @@
 path_prepend /data/ai2/bin/
 
 # Debugging info.
-<<<<<<< HEAD
-echo "HOSTNAME: $(hostname)"
-echo "PATH: $PATH"
-echo "HOME: $HOME"
-echo "Using repo dir: $REPO_DIR"
-echo "Using venv dir: $VENV_DIR"
-# echo "Using data dir: $DATA_DIR"
-=======
 node_0_only echo "HOSTNAME: $(hostname)"
 node_0_only echo "PATH: $PATH"
 node_0_only echo "HOME: $HOME"
 node_0_only echo "Using repo dir: $REPO_DIR"
 node_0_only echo "Using venv dir: $VENV_DIR"
-node_0_only echo "Using data dir: $DATA_DIR"
->>>>>>> 2adbb596
+# node_0_only echo "Using data dir: $DATA_DIR"
 
 # Change to repo directory.
 cd "$REPO_DIR" || exit 1
