--- conflicted
+++ resolved
@@ -56,27 +56,17 @@
 node_0_only uv pip freeze
 
 # Run per-node healthchecks (fails fast on bad nodes).
-<<<<<<< HEAD
-node_0_only echo "Running per-node healthchecks..."
-if ! ./src/scripts/lambda/healthchecks.sh; then
-    echo "Healthcheck failed on node '$(hostname)'. Consider adding it to the cordoned list by running:"
-=======
 node_0_only log_info "Running per-node healthchecks..."
 if ! ./src/scripts/lambda/healthchecks.sh; then
     log_error "Healthcheck failed on node '$(hostname)'."
     echo "Consider adding it to the cordoned list by running:"
->>>>>>> 22400489
     echo ""
     echo "  echo $(hostname) >> /data/ai2/cordoned-nodes.txt"
     echo ""
     exit 1
 fi
 
-<<<<<<< HEAD
-node_0_only echo "============= Setup complete ============="
-=======
 node_0_only log_info "Setup complete."
->>>>>>> 22400489
 
 node_0_only log_info "Launching script with torchrun..."
 exec torchrun \
