#!/bin/bash

# Source helper functions.
. ./src/scripts/lambda/utils.sh

REPO_DIR=/data/ai2/$USERNAME/OLMo-core
VENV_DIR=/data/ai2/uv/OLMo-core-$USERNAME
# DATA_DIR=/data/caia-mltrain/data/

node_0_only log_info "Starting setup..."

# Debugging info.
<<<<<<< HEAD
node_0_only echo "HOSTNAME: $(hostname)"
node_0_only echo "PATH: $PATH"
node_0_only echo "HOME: $HOME"
node_0_only echo "Using repo dir: $REPO_DIR"
node_0_only echo "Using venv dir: $VENV_DIR"
# node_0_only echo "Using data dir: $DATA_DIR"
=======
node_0_only log_info "PATH: $PATH"
node_0_only log_info "HOME: $HOME"
node_0_only log_info "Using repo dir: $REPO_DIR"
node_0_only log_info "Using venv dir: $VENV_DIR"
node_0_only log_info "Using data dir: $DATA_DIR"
>>>>>>> 6dd9ae3e

# Change to repo directory.
cd "$REPO_DIR" || exit 1

# Set necessary environment variables.
node_0_only log_info "Setting environment variables..."
export GOOGLE_APPLICATION_CREDENTIALS=/data/ai2/google/credentials.json
export OLMO_SHARED_FS=1
export OLMO_RICH_LOGGING=1
export OMP_NUM_THREADS=8
export FORCE_COLOR=1
export TORCH_LOGS=recompiles,graph_breaks

# Resolve hostname of master address and port to use.
export MASTER_ADDR
MASTER_ADDR=$(scontrol show hostname "$SLURM_JOB_NODELIST" | head -n 1)
export MASTER_PORT
MASTER_PORT=$((60000 + SLURM_JOB_ID % 5000))
node_0_only log_info "MASTER_ADDR: $MASTER_ADDR"
node_0_only log_info "MASTER_PORT: $MASTER_PORT"

# Increase open file limit
ulimit -n 65536
node_0_only log_info "Open File Limit (ulimit -n): $(ulimit -n)"

# Ensure port is available.
# if ! nc -vz "$MASTER_ADDR" $MASTER_PORT; then
#     echo "Error: Master port $MASTER_PORT on $MASTER_ADDR is not available."
#     exit 1
# fi

# Activate Python virtual env.
node_0_only log_info "Activating Python virtual environment..."
source "$VENV_DIR/bin/activate"
node_0_only uv pip freeze

<<<<<<< HEAD

# Run per-node healthchecks (fails fast on bad nodes).
node_0_only echo "Running per-node healthchecks..."
bash src/scripts/lambda/healthchecks.sh

node_0_only echo "============= Setup complete ============="
=======
# Run per-node healthchecks (fails fast on bad nodes).
node_0_only log_info "Running per-node healthchecks..."
if ! ./src/scripts/lambda/healthchecks.sh; then
    log_error "Healthcheck failed on node '$(hostname)'."
    echo "Consider adding it to the cordoned list by running:"
    echo ""
    echo "  echo $(hostname) >> /data/ai2/cordoned-nodes.txt"
    echo ""
    exit 1
fi

node_0_only log_info "Setup complete."
>>>>>>> 6dd9ae3e

node_0_only log_info "Launching script with torchrun..."
exec torchrun \
    --nnodes="$SLURM_NNODES" \
    --nproc_per_node="$SLURM_GPUS_ON_NODE" \
    --master_addr="$MASTER_ADDR" \
    --master_port="$MASTER_PORT" \
    --node_rank="$SLURM_NODEID" \
    "$@"<|MERGE_RESOLUTION|>--- conflicted
+++ resolved
@@ -10,20 +10,11 @@
 node_0_only log_info "Starting setup..."
 
 # Debugging info.
-<<<<<<< HEAD
-node_0_only echo "HOSTNAME: $(hostname)"
-node_0_only echo "PATH: $PATH"
-node_0_only echo "HOME: $HOME"
-node_0_only echo "Using repo dir: $REPO_DIR"
-node_0_only echo "Using venv dir: $VENV_DIR"
-# node_0_only echo "Using data dir: $DATA_DIR"
-=======
 node_0_only log_info "PATH: $PATH"
 node_0_only log_info "HOME: $HOME"
 node_0_only log_info "Using repo dir: $REPO_DIR"
 node_0_only log_info "Using venv dir: $VENV_DIR"
 node_0_only log_info "Using data dir: $DATA_DIR"
->>>>>>> 6dd9ae3e
 
 # Change to repo directory.
 cd "$REPO_DIR" || exit 1
@@ -60,14 +51,6 @@
 source "$VENV_DIR/bin/activate"
 node_0_only uv pip freeze
 
-<<<<<<< HEAD
-
-# Run per-node healthchecks (fails fast on bad nodes).
-node_0_only echo "Running per-node healthchecks..."
-bash src/scripts/lambda/healthchecks.sh
-
-node_0_only echo "============= Setup complete ============="
-=======
 # Run per-node healthchecks (fails fast on bad nodes).
 node_0_only log_info "Running per-node healthchecks..."
 if ! ./src/scripts/lambda/healthchecks.sh; then
@@ -80,7 +63,6 @@
 fi
 
 node_0_only log_info "Setup complete."
->>>>>>> 6dd9ae3e
 
 node_0_only log_info "Launching script with torchrun..."
 exec torchrun \
