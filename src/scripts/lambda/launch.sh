--- conflicted
+++ resolved
@@ -63,6 +63,7 @@
 # done
 
 SBATCH_ARGS=(
+    --job-name="$RUN_NAME"
     --export="WANDB_API_KEY,USERNAME"
     --output="/data/ai2/logs/${RUN_NAME}/%j.log"
     --nodes="$NODES"
@@ -81,12 +82,7 @@
 echo "Submitting job script: $JOB_SCRIPT"
 
 # Submit the job and capture the output (the Job ID).
-# The --parsable option ensures only the Job ID is returned.
-<<<<<<< HEAD
-JOB_ID=$(sbatch --job-name="$RUN_NAME" --export=WANDB_API_KEY,USERNAME --output="/data/ai2/logs/${RUN_NAME}/%j.log" --nodes="$NODES" --gpus-per-node=8 --ntasks-per-node=1 --parsable "$JOB_SCRIPT")
-=======
 JOB_ID=$(sbatch "${SBATCH_ARGS[@]}" "$JOB_SCRIPT")
->>>>>>> eede1979
 
 # Check if the submission was successful (sbatch returns a non-zero exit code on failure).
 if [ $? -eq 0 ]; then
