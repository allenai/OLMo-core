--- conflicted
+++ resolved
@@ -308,30 +308,6 @@
             raise NotImplementedError(f"file_exists not implemented for '{parsed.scheme}' files")
     else:
         return Path(path).exists()
-
-
-def remove_file(path: PathOrStr):
-    """
-    Remove a local or remote file.
-
-    :param path: The path or URL to the file.
-
-    :raises FileNotFoundError: If the file doesn't exist.
-    """
-    path = normalize_path(path)
-
-    if is_url(path):
-        from urllib.parse import urlparse
-
-        parsed = urlparse(str(path))
-        if parsed.scheme == "gs":
-            return _gcs_remove_file(parsed.netloc, parsed.path.strip("/"))
-        elif parsed.scheme in ("s3", "r2", "weka"):
-            return _s3_remove_file(parsed.scheme, parsed.netloc, parsed.path.strip("/"))
-        else:
-            raise NotImplementedError(f"remove_file not implemented for '{parsed.scheme}' files")
-    else:
-        Path(path).unlink()
 
 
 def clear_directory(dir: PathOrStr, force: bool = False):
@@ -582,18 +558,8 @@
 
 
 def _gcs_is_retriable(exc: Exception) -> bool:
-    from google.api_core.exceptions import BadRequest, GatewayTimeout
+    from google.api_core.exceptions import BadRequest
     from google.api_core.retry import if_transient_error
-<<<<<<< HEAD
-
-    return if_transient_error(exc) or isinstance(
-        exc,
-        (
-            requests.exceptions.Timeout,
-            BadRequest,  # Weird choice, but Google throws this transiently
-            GatewayTimeout,
-        ),
-=======
     from google.api_core.exceptions import GatewayTimeout
     
     return (
@@ -601,7 +567,6 @@
         or isinstance(exc, requests.exceptions.Timeout)
         or isinstance(exc, BadRequest)  # Weird choice, but Google throws this transiently
         or isinstance(exc, GatewayTimeout)
->>>>>>> 0348ee34
     )
 
 
@@ -630,20 +595,6 @@
         raise FileNotFoundError(f"gs://{bucket_name}/{key}")
     assert blob.size is not None
     return blob.size
-
-
-@retriable(retry_condition=_gcs_is_retriable)
-def _gcs_remove_file(bucket_name: str, key: str):
-    from google.api_core.exceptions import NotFound
-
-    storage_client = _get_gcs_client()
-    bucket = storage_client.bucket(bucket_name)
-    blob = bucket.blob(key)
-    try:
-        blob.reload(retry=_get_gcs_retry())
-        bucket.delete_blob(blob.name)
-    except NotFound:
-        raise FileNotFoundError(f"gs://{bucket_name}/{key}")
 
 
 @retriable(retry_condition=_gcs_is_retriable)
@@ -844,20 +795,7 @@
         return _get_s3_client(scheme).head_object(Bucket=bucket_name, Key=key)["ContentLength"]
     except ClientError as e:
         if e.response["ResponseMetadata"]["HTTPStatusCode"] == 404:
-            raise FileNotFoundError(f"{scheme}://{bucket_name}/{key}") from e
-        else:
-            raise
-
-
-@retriable(retry_condition=_s3_retry_condition)
-def _s3_remove_file(scheme: str, bucket_name: str, key: str):
-    from botocore.exceptions import ClientError
-
-    try:
-        return _get_s3_client(scheme).delete_object(Bucket=bucket_name, Key=key)
-    except ClientError as e:
-        if e.response["ResponseMetadata"]["HTTPStatusCode"] == 404:
-            raise FileNotFoundError(f"{scheme}://{bucket_name}/{key}") from e
+            raise FileNotFoundError(f"s3://{bucket_name}/{key}") from e
         else:
             raise
 
@@ -880,7 +818,7 @@
         )
     except ClientError as e:
         if e.response["ResponseMetadata"]["HTTPStatusCode"] == 404:
-            raise FileNotFoundError(f"{scheme}://{bucket_name}/{key}") from e
+            raise FileNotFoundError(f"s3://{bucket_name}/{key}") from e
         else:
             raise
 
