"""
Configuration helpers for LLM cooking.

Indended to aid those migrating from olmo-cookbook to OLMo-core. Implements the same
defaults as olmo-cookbook where possible, and even includes some QOL improvements.
"""

import logging
from typing import Dict, Optional

import torch

from olmo_core.config import DType
from olmo_core.distributed.parallel import DataParallelType
from olmo_core.float8 import AOFloat8LinearConfig, Float8Config
from olmo_core.internal.common import get_beaker_username
from olmo_core.io import dir_is_empty
from olmo_core.optim import OptimGroupOverride, SkipStepAdamWConfig
from olmo_core.optim.scheduler import Scheduler
from olmo_core.train import Duration, LoadStrategy, TrainerConfig
from olmo_core.train.callbacks import (
    BeakerCallback,
    Callback,
    CheckpointerCallback,
    ConfigSaverCallback,
    GarbageCollectorCallback,
    GPUMemoryMonitorCallback,
    MonkeyPatcherCallback,
    ProfilerCallback,
    SlackNotifierCallback,
    WandBCallback,
)
from olmo_core.train.train_module import (
    TransformerActivationCheckpointingConfig,
    TransformerActivationCheckpointingMode,
    TransformerContextParallelConfig,
    TransformerDataParallelConfig,
    TransformerTrainModuleConfig,
)

log = logging.getLogger(__name__)


def configure_train_module(
    max_sequence_length: int,
    rank_microbatch_size: int,
    learning_rate: float,
    scheduler: Scheduler,
    float8_enabled: bool = False,
    activation_memory_budget: float = 1.0,  # smaller memory budget means more checkpointing
    dp_shard_degree: Optional[int] = None,
    cp_degree: Optional[int] = None,
) -> TransformerTrainModuleConfig:
    if not (0.0 < activation_memory_budget <= 1.0):
        raise ValueError("activation_memory_budget must be in the range [0.0, 1.0].")
    return TransformerTrainModuleConfig(
        rank_microbatch_size=rank_microbatch_size,
        max_sequence_length=max_sequence_length,
        optim=SkipStepAdamWConfig(
            lr=learning_rate,
            weight_decay=0.1,
            betas=(0.9, 0.95),
            group_overrides=[
                OptimGroupOverride(params=["embeddings.weight"], opts=dict(weight_decay=0.0))
            ],
            foreach=True,
        ),
        scheduler=scheduler,
        z_loss_multiplier=1e-5,
        max_grad_norm=1.0,
        compile_model=True,
        dp_config=TransformerDataParallelConfig(
            name=DataParallelType.hsdp,
            param_dtype=DType.bfloat16,
            reduce_dtype=DType.float32,
            shard_degree=dp_shard_degree,
        ),
        cp_config=(
            TransformerContextParallelConfig.llama3(degree=cp_degree, head_stride=4)
            if cp_degree
            else None
        ),
        ac_config=TransformerActivationCheckpointingConfig(
            mode=TransformerActivationCheckpointingMode.budget,
            activation_memory_budget=activation_memory_budget,
        )
        if activation_memory_budget < 1.0
        else None,
        float8_config=Float8Config(
            enabled=float8_enabled,
            ao=AOFloat8LinearConfig(
                enable_fsdp_float8_all_gather=True,
                force_recompute_fp8_weight_in_bwd=True,
                round_scales_to_power_of_2=True,
            ),
        ),
    )


def configure_trainer(
    max_duration: Duration,
    checkpoint_dir: str,
    work_dir: str,
    load_path: Optional[str] = None,
    load_trainer_state: Optional[bool] = None,
    load_optim_state: Optional[bool] = None,
    hard_stop: Optional[Duration] = None,
) -> TrainerConfig:
    load_strategy = LoadStrategy.always if load_path else LoadStrategy.if_available
    if load_path and dir_is_empty(load_path):
        raise FileNotFoundError(f"{load_path=} was provided, but the directory is empty.")
    trainer_config = TrainerConfig(
        max_duration=max_duration,
        load_path=load_path,
        save_folder=checkpoint_dir,
        work_dir=work_dir,
        hard_stop=hard_stop,
        load_strategy=load_strategy,
        load_trainer_state=load_trainer_state,
        load_optim_state=load_optim_state,
        metrics_collect_interval=50,
        save_overwrite=True,
    )
    return trainer_config


def configure_default_callbacks(
    run_name: str,
    wandb_group_name: str,
    wandb_project: str = "olmo-cookbook",
    checkpoint_save_interval: int = 1000,
    ephemeral_checkpoint_save_interval: int = 250,
) -> Dict[str, Callback]:
    callbacks = {
        "checkpointer": CheckpointerCallback(
            save_interval=checkpoint_save_interval,
<<<<<<< HEAD
            ephemeral_save_interval=None,
=======
            ephemeral_save_interval=ephemeral_checkpoint_save_interval,
>>>>>>> c4166260
            save_async=False,  # TODO: enable async saving when augusta stops being silly
        ),
        "config_saver": ConfigSaverCallback(),
        "profiler": ProfilerCallback(enabled=False),
        "garbage_collector": GarbageCollectorCallback(),
        "slack_notifier": SlackNotifierCallback(name=run_name, enabled=False),
        "monkey_patcher": MonkeyPatcherCallback(),
        "wandb": WandBCallback(
            name=run_name,
            group=wandb_group_name,
            project=wandb_project,
            entity="ai2-llm",
            cancel_check_interval=20,
            enabled=True,
        ),
    }

    beaker_user = get_beaker_username()
    if beaker_user is not None:
        callbacks["beaker"] = BeakerCallback()
    if torch.cuda.is_available():
        callbacks["gpu_monitor"] = GPUMemoryMonitorCallback()

    return callbacks<|MERGE_RESOLUTION|>--- conflicted
+++ resolved
@@ -134,11 +134,7 @@
     callbacks = {
         "checkpointer": CheckpointerCallback(
             save_interval=checkpoint_save_interval,
-<<<<<<< HEAD
-            ephemeral_save_interval=None,
-=======
             ephemeral_save_interval=ephemeral_checkpoint_save_interval,
->>>>>>> c4166260
             save_async=False,  # TODO: enable async saving when augusta stops being silly
         ),
         "config_saver": ConfigSaverCallback(),
