--- conflicted
+++ resolved
@@ -13,6 +13,7 @@
     BeakerEnvVar,
     BeakerLaunchConfig,
     BeakerWekaBucket,
+    OLMoCoreBeakerImage,
     is_running_in_beaker_batch_job,
 )
 from olmo_core.train.callbacks.beaker import BEAKER_RESULT_DIR
@@ -109,15 +110,9 @@
     task_name: str = "train",
     workspace: str = "ai2/OLMo-core",
     budget: str = "ai2/oe-base",
-<<<<<<< HEAD
-    nccl_debug: bool = False,
-    cuda_launch_blocking: bool = False,
-    beaker_image: str = "olmo-core-tch280cu128-2025-09-24",
-=======
     nccl_debug: Union[bool, str] = False,
     flight_recorder: bool = False,
     beaker_image: str = OLMoCoreBeakerImage.stable,
->>>>>>> 89cef3df
     num_nodes: int = 1,
     use_hostname_constraints: bool = False,
     num_execution_units: Optional[int] = None,
@@ -220,14 +215,7 @@
         num_execution_units=num_execution_units,
         shared_filesystem=not is_url(root_dir),
         allow_dirty=False,
-<<<<<<< HEAD
-        env_vars=[
-            BeakerEnvVar(name="NCCL_DEBUG", value="INFO" if nccl_debug else "WARN"),
-            BeakerEnvVar(name="CUDA_LAUNCH_BLOCKING", value="1" if cuda_launch_blocking else "0"),
-        ],
-=======
         env_vars=env_vars,
->>>>>>> 89cef3df
         env_secrets=[env_secret for env_secret in env_secrets if env_secret is not None],
         setup_steps=[
             # Clone repo.
