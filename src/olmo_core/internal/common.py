import logging
from functools import lru_cache
from typing import List, Optional

import torch
from beaker import Beaker, BeakerError

from olmo_core.io import is_url
from olmo_core.launch.beaker import (
    BeakerEnvSecret,
    BeakerEnvVar,
    BeakerLaunchConfig,
    BeakerWekaBucket,
    OLMoCoreBeakerImage,
)
from olmo_core.utils import generate_uuid

log = logging.getLogger(__name__)


@lru_cache()
def get_beaker_client() -> Optional[Beaker]:
    try:
        return Beaker.from_env(check_for_upgrades=False)
    except BeakerError:
        return None


@lru_cache()
def get_beaker_username() -> Optional[str]:
    beaker = get_beaker_client()
    if beaker is not None:
        return beaker.account.whoami().name
    else:
        return None


def get_root_dir(cluster: str) -> str:
    root_dir: str = "weka://oe-training-default/ai2-llm"
    if "cirrascale" in cluster or cluster == "ai2/test-h100":
        root_dir = "/weka/oe-training-default/ai2-llm"
    elif "google" in cluster:
        root_dir = "gs://ai2-llm"
    elif "local" in cluster:
        root_dir = "gs://ai2-llm"
    return root_dir


def get_work_dir(root_dir: str) -> str:
    if is_url(root_dir):
        return "./dataset-cache"
    elif (beaker_username := get_beaker_username()) is not None:
        return f"{root_dir}/checkpoints/{beaker_username.lower()}/dataset-cache"
    else:
        return f"{root_dir}/checkpoints/dataset-cache"


def build_launch_config(
    *,
    name: str,
    root_dir: str,
    cmd: List[str],
    cluster: str,
    task_name: str = "train",
    workspace: str = "ai2/OLMo-core",
    budget: str = "ai2/oe-training",
    nccl_debug: bool = False,
    beaker_image: str = OLMoCoreBeakerImage.stable,
    num_nodes: int = 1,
) -> BeakerLaunchConfig:
    weka_buckets: List[BeakerWekaBucket] = []
    if root_dir.startswith("/weka/"):
        weka_buckets.append(BeakerWekaBucket("oe-training-default", "/weka/oe-training-default"))

    beaker_user = get_beaker_username()
    if beaker_user is None:
        raise RuntimeError(
            "Environment not configured correctly for Beaker, you may be missing the BEAKER_TOKEN env var."
        )

    return BeakerLaunchConfig(
        name=f"{name}-{generate_uuid()[:8]}",
        budget=budget,
        cmd=cmd,
        task_name=task_name,
        workspace=workspace,
        clusters=[cluster],
        weka_buckets=weka_buckets,
        beaker_image=beaker_image,
        num_nodes=num_nodes,
        num_gpus=8,
        shared_filesystem=not is_url(root_dir),
        allow_dirty=False,
        env_vars=[BeakerEnvVar(name="NCCL_DEBUG", value="INFO" if nccl_debug else "WARN")],
        env_secrets=[
            BeakerEnvSecret(name="BEAKER_TOKEN", secret=f"{beaker_user}_BEAKER_TOKEN"),
            BeakerEnvSecret(name="WANDB_API_KEY", secret=f"{beaker_user}_WANDB_API_KEY"),
            BeakerEnvSecret(name="COMET_API_KEY", secret=f"{beaker_user}_COMET_API_KEY"),
            BeakerEnvSecret(name="AWS_CONFIG", secret=f"{beaker_user}_AWS_CONFIG"),
            BeakerEnvSecret(name="AWS_CREDENTIALS", secret=f"{beaker_user}_AWS_CREDENTIALS"),
            BeakerEnvSecret(name="R2_ENDPOINT_URL", secret="R2_ENDPOINT_URL"),
            BeakerEnvSecret(name="WEKA_ENDPOINT_URL", secret="WEKA_ENDPOINT_URL"),
            BeakerEnvSecret(name="SLACK_WEBHOOK_URL", secret="SLACK_WEBHOOK_URL"),
        ],
        setup_steps=[
            # Clone repo.
            'git clone "$REPO_URL" .',
            'git checkout "$GIT_REF"',
            "git submodule update --init --recursive",
            # Setup python environment.
            "conda shell.bash activate base",
            #  "pip install 'ai2-olmo-eval @ git+https://git@github.com/allenai/OLMo-in-loop-evals.git@epwalsh/debug'",
            "pip install -e '.[all]'",
<<<<<<< HEAD
            "pip install --upgrade beaker-py==1.36.2",
=======
            #  "pip install --upgrade beaker-py",
>>>>>>> 490f03ab
            # Quickly try a new version of PyTorch like this
            #  "pip install --upgrade --pre torch==2.6.0.dev20241112+cu121 --index-url https://download.pytorch.org/whl/nightly/cu121",
            "pip freeze",
            # Move AWS credentials from env to relevant files
            "mkdir -p ~/.aws",
            "printenv AWS_CONFIG > ~/.aws/config",
            "printenv AWS_CREDENTIALS > ~/.aws/credentials",
        ],
    )


CLUSTER_TO_GPU_TYPE = {
    "ai2/jupiter-cirrascale-2": "NVIDIA H100 80GB HBM3",
    "ai2/test-h100": "NVIDIA H100 80GB HBM3",
    "ai2/pluto-cirrascale": "NVIDIA H100",
    "ai2/augusta-google-1": "NVIDIA H100",
    "ai2/titan-cirrascale": "NVIDIA B200",
}


def get_gpu_type(cluster: str) -> str:
    if cluster in CLUSTER_TO_GPU_TYPE:
        return CLUSTER_TO_GPU_TYPE[cluster]
    elif cluster == "local":
        return torch.get_default_device().type
    else:
        log.warning(f"Missing cluster '{cluster}' in CLUSTER_TO_GPU_TYPE mapping")
        beaker = get_beaker_client()
        assert beaker is not None
        nodes = beaker.cluster.nodes(cluster)
        assert nodes and nodes[0].limits.gpu_type
        return nodes[0].limits.gpu_type<|MERGE_RESOLUTION|>--- conflicted
+++ resolved
@@ -111,11 +111,7 @@
             "conda shell.bash activate base",
             #  "pip install 'ai2-olmo-eval @ git+https://git@github.com/allenai/OLMo-in-loop-evals.git@epwalsh/debug'",
             "pip install -e '.[all]'",
-<<<<<<< HEAD
-            "pip install --upgrade beaker-py==1.36.2",
-=======
             #  "pip install --upgrade beaker-py",
->>>>>>> 490f03ab
             # Quickly try a new version of PyTorch like this
             #  "pip install --upgrade --pre torch==2.6.0.dev20241112+cu121 --index-url https://download.pytorch.org/whl/nightly/cu121",
             "pip freeze",
