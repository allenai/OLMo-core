import logging
from functools import lru_cache
from typing import List, Optional

import torch
from beaker import Beaker, BeakerError, SecretNotFound

from olmo_core.distributed.utils import is_distributed
from olmo_core.exceptions import OLMoConfigurationError
from olmo_core.io import is_url
from olmo_core.launch.beaker import (
    BeakerEnvSecret,
    BeakerEnvVar,
    BeakerLaunchConfig,
    BeakerWekaBucket,
    OLMoCoreBeakerImage,
)
from olmo_core.utils import generate_uuid

log = logging.getLogger(__name__)


@lru_cache()
def get_beaker_client() -> Optional[Beaker]:
    try:
        return Beaker.from_env(check_for_upgrades=False)
    except BeakerError:
        return None


@lru_cache()
def get_beaker_username() -> Optional[str]:
    beaker = get_beaker_client()
    if beaker is not None:
        return beaker.account.whoami().name
    else:
        return None


def beaker_secret_exists(secret: str, workspace: Optional[str] = None) -> bool:
    beaker = get_beaker_client()
    if beaker is None:
        raise RuntimeError(
            "Environment not configured correctly for Beaker, you may be missing the BEAKER_TOKEN env var."
        )

    try:
        beaker.secret.get(secret, workspace=workspace)
        return True
    except SecretNotFound:
        return False


def _to_beaker_env_secret(
    name: str, secret: str, *, workspace: Optional[str] = None, required: bool = True
) -> Optional[BeakerEnvSecret]:
<<<<<<< HEAD
    # Assume beaker secret exists if we are in a distributed setting (e.g., during a training job)
    # so that we don't DOS beaker.
    if is_distributed() or beaker_secret_exists(secret, workspace=workspace):
        return BeakerEnvSecret(name=name, secret=secret)
    elif required:
        raise OLMoConfigurationError(
            f"Secret {secret} not configured in beaker workspace {workspace}"
        )
    else:
        log.info(f"Secret {secret} not configured in beaker workspace {workspace}")
        return None
=======
    # if beaker_secret_exists(secret, workspace=workspace):
    #     return BeakerEnvSecret(name=name, secret=secret)
    # elif required:
    #     raise OLMoConfigurationError(
    #         f"Secret {secret} not configured in beaker workspace {workspace}"
    #     )
    # else:
    #     log.info(f"Secret {secret} not configured in beaker workspace {workspace}")
    #     return None
    return BeakerEnvSecret(name=name, secret=secret)
>>>>>>> 0348ee34


def get_root_dir(cluster: str) -> str:
    root_dir: str = "weka://oe-training-default/ai2-llm"
    if "cirrascale" in cluster or cluster == "ai2/test-h100":
        root_dir = "/weka/oe-training-default/ai2-llm"
    elif "google" in cluster:
        root_dir = "gs://ai2-llm"
    elif "local" in cluster:
        root_dir = "gs://ai2-llm"
    return root_dir


def get_work_dir(root_dir: str) -> str:
    if is_url(root_dir):
        return "./dataset-cache"
    elif (beaker_username := get_beaker_username()) is not None:
        return f"{root_dir}/checkpoints/{beaker_username.lower()}/dataset-cache"
    else:
        return f"{root_dir}/checkpoints/dataset-cache"


def build_launch_config(
    *,
    name: str,
    root_dir: str,
    cmd: List[str],
    cluster: str,
    task_name: str = "train",
    workspace: str = "ai2/OLMo-core",
    budget: str = "ai2/oe-base",
    nccl_debug: bool = False,
    cuda_launch_blocking: bool = False,
    beaker_image: str = OLMoCoreBeakerImage.stable,
    num_nodes: int = 1,
) -> BeakerLaunchConfig:
    weka_buckets: List[BeakerWekaBucket] = []
    if root_dir.startswith("/weka/"):
        weka_buckets.append(BeakerWekaBucket("oe-training-default", "/weka/oe-training-default"))

    beaker_user = get_beaker_username()
    if beaker_user is None:
        raise RuntimeError(
            "Environment not configured correctly for Beaker, you may be missing the BEAKER_TOKEN env var."
        )

    google_creds = (
        _to_beaker_env_secret(
            name="GOOGLE_CREDENTIALS",
            secret="GOOGLE_CREDENTIALS",
            required=False,
            workspace=workspace,
        )
        if "google" not in cluster
        else None
    )
    env_secrets = [
        _to_beaker_env_secret(
            name="BEAKER_TOKEN", secret=f"{beaker_user}_BEAKER_TOKEN", workspace=workspace
        ),
        _to_beaker_env_secret(
            name="WANDB_API_KEY",
            secret=f"{beaker_user}_WANDB_API_KEY",
            required=True,
            workspace=workspace,
        ),
        _to_beaker_env_secret(
            name="COMET_API_KEY",
            secret=f"{beaker_user}_COMET_API_KEY",
            required=True,
            workspace=workspace,
        ),
        _to_beaker_env_secret(
            name="AWS_CONFIG", secret=f"{beaker_user}_AWS_CONFIG", workspace=workspace
        ),
        _to_beaker_env_secret(
            name="AWS_CREDENTIALS", secret=f"{beaker_user}_AWS_CREDENTIALS", workspace=workspace
        ),
        _to_beaker_env_secret(
            name="R2_ENDPOINT_URL", secret="R2_ENDPOINT_URL", required=False, workspace=workspace
        ),
        _to_beaker_env_secret(
            name="WEKA_ENDPOINT_URL",
            secret="WEKA_ENDPOINT_URL",
            required=False,
            workspace=workspace,
        ),
        _to_beaker_env_secret(
            name="SLACK_WEBHOOK_URL",
            secret="SLACK_WEBHOOK_URL",
            required=False,
            workspace=workspace,
        ),
        google_creds,
    ]

    launch_config = BeakerLaunchConfig(
        name=f"{name}-{generate_uuid()[:8]}",
        budget=budget,
        cmd=cmd,
        task_name=task_name,
        workspace=workspace,
        clusters=[cluster],
        weka_buckets=weka_buckets,
        beaker_image=beaker_image,
        num_nodes=num_nodes,
        num_gpus=8,
        shared_filesystem=not is_url(root_dir),
        allow_dirty=False,
        env_vars=[
            BeakerEnvVar(name="NCCL_DEBUG", value="INFO" if nccl_debug else "WARN"),
            BeakerEnvVar(name="CUDA_LAUNCH_BLOCKING", value="1" if cuda_launch_blocking else "0"),
        ],
        env_secrets=[env_secret for env_secret in env_secrets if env_secret is not None],
        setup_steps=[
            # Clone repo.
            'git clone "$REPO_URL" .',
            'git checkout "$GIT_REF"',
            "git submodule update --init --recursive",
            # Setup python environment.
            "conda shell.bash activate base",
            #  "pip install 'ai2-olmo-eval @ git+https://git@github.com/allenai/OLMo-in-loop-evals.git@epwalsh/debug'",
            "pip install -e '.[all]'",
            #  "pip install --upgrade beaker-py",
            # Quickly try a new version of PyTorch like this
            #  "pip install torch==2.7.1 --index-url https://download.pytorch.org/whl/cu128",
            "pip freeze",
            # Move AWS credentials from env to relevant files
            "mkdir -p ~/.aws",
            "printenv AWS_CONFIG > ~/.aws/config",
            "printenv AWS_CREDENTIALS > ~/.aws/credentials",
        ],
    )

    if google_creds:
        launch_config.setup_steps += [
            "mkdir -p ~/.google",
            f"printenv {google_creds.name} > ~/.google/credentials.json",
            "export GOOGLE_APPLICATION_CREDENTIALS=$HOME/.google/credentials.json",
        ]

    return launch_config


CLUSTER_TO_GPU_TYPE = {
    "ai2/jupiter-cirrascale-2": "NVIDIA H100 80GB HBM3",
    "ai2/test-h100": "NVIDIA H100 80GB HBM3",
    "ai2/pluto-cirrascale": "NVIDIA H100",
    "ai2/augusta-google-1": "NVIDIA H100",
    "ai2/titan-cirrascale": "NVIDIA B200",
}


def get_gpu_type(cluster: str) -> str:
    if cluster in CLUSTER_TO_GPU_TYPE:
        return CLUSTER_TO_GPU_TYPE[cluster]
    elif cluster == "local":
        return torch.get_default_device().type
    else:
        log.warning(f"Missing cluster '{cluster}' in CLUSTER_TO_GPU_TYPE mapping")
        beaker = get_beaker_client()
        assert beaker is not None
        nodes = beaker.cluster.nodes(cluster)
        assert nodes and nodes[0].limits.gpu_type
        return nodes[0].limits.gpu_type<|MERGE_RESOLUTION|>--- conflicted
+++ resolved
@@ -5,7 +5,6 @@
 import torch
 from beaker import Beaker, BeakerError, SecretNotFound
 
-from olmo_core.distributed.utils import is_distributed
 from olmo_core.exceptions import OLMoConfigurationError
 from olmo_core.io import is_url
 from olmo_core.launch.beaker import (
@@ -54,19 +53,6 @@
 def _to_beaker_env_secret(
     name: str, secret: str, *, workspace: Optional[str] = None, required: bool = True
 ) -> Optional[BeakerEnvSecret]:
-<<<<<<< HEAD
-    # Assume beaker secret exists if we are in a distributed setting (e.g., during a training job)
-    # so that we don't DOS beaker.
-    if is_distributed() or beaker_secret_exists(secret, workspace=workspace):
-        return BeakerEnvSecret(name=name, secret=secret)
-    elif required:
-        raise OLMoConfigurationError(
-            f"Secret {secret} not configured in beaker workspace {workspace}"
-        )
-    else:
-        log.info(f"Secret {secret} not configured in beaker workspace {workspace}")
-        return None
-=======
     # if beaker_secret_exists(secret, workspace=workspace):
     #     return BeakerEnvSecret(name=name, secret=secret)
     # elif required:
@@ -77,7 +63,6 @@
     #     log.info(f"Secret {secret} not configured in beaker workspace {workspace}")
     #     return None
     return BeakerEnvSecret(name=name, secret=secret)
->>>>>>> 0348ee34
 
 
 def get_root_dir(cluster: str) -> str:
@@ -108,9 +93,8 @@
     cluster: str,
     task_name: str = "train",
     workspace: str = "ai2/OLMo-core",
-    budget: str = "ai2/oe-base",
+    budget: str = "ai2/oe-training",
     nccl_debug: bool = False,
-    cuda_launch_blocking: bool = False,
     beaker_image: str = OLMoCoreBeakerImage.stable,
     num_nodes: int = 1,
 ) -> BeakerLaunchConfig:
@@ -187,10 +171,7 @@
         num_gpus=8,
         shared_filesystem=not is_url(root_dir),
         allow_dirty=False,
-        env_vars=[
-            BeakerEnvVar(name="NCCL_DEBUG", value="INFO" if nccl_debug else "WARN"),
-            BeakerEnvVar(name="CUDA_LAUNCH_BLOCKING", value="1" if cuda_launch_blocking else "0"),
-        ],
+        env_vars=[BeakerEnvVar(name="NCCL_DEBUG", value="INFO" if nccl_debug else "WARN")],
         env_secrets=[env_secret for env_secret in env_secrets if env_secret is not None],
         setup_steps=[
             # Clone repo.
