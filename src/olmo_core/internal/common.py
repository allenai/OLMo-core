import logging
from functools import lru_cache
from typing import List, Optional

import torch
from beaker import Beaker, BeakerError

from olmo_core.io import is_url
from olmo_core.launch.beaker import (
    BeakerEnvSecret,
    BeakerEnvVar,
    BeakerLaunchConfig,
    BeakerWekaBucket,
    OLMoCoreBeakerImage,
)
from olmo_core.utils import generate_uuid

log = logging.getLogger(__name__)


@lru_cache()
def get_beaker_client() -> Optional[Beaker]:
    try:
        return Beaker.from_env(check_for_upgrades=False)
    except BeakerError:
        return None


@lru_cache()
def get_beaker_username() -> Optional[str]:
    beaker = get_beaker_client()
    if beaker is not None:
        return beaker.account.whoami().name
    else:
        return None


def get_root_dir(cluster: str) -> str:
    root_dir: str = "weka://oe-training-default/ai2-llm"
<<<<<<< HEAD
    if "jupiter" in cluster or "test-h100" in cluster:
=======
    if "cirrascale" in cluster:
>>>>>>> d502b7ee
        root_dir = "/weka/oe-training-default/ai2-llm"
    elif "google" in cluster:
        root_dir = "gs://ai2-llm"
    elif "local" in cluster:
        root_dir = "gs://ai2-llm"
    return root_dir


def get_work_dir(root_dir: str) -> str:
    if is_url(root_dir):
        return "./dataset-cache"
    elif (beaker_username := get_beaker_username()) is not None:
        return f"{root_dir}/checkpoints/{beaker_username.lower()}/dataset-cache"
    else:
        return f"{root_dir}/checkpoints/dataset-cache"


def build_launch_config(
    *,
    name: str,
    root_dir: str,
    cmd: List[str],
    cluster: str,
    task_name: str = "train",
    workspace: str = "ai2/OLMo-core",
    budget: str = "ai2/oe-training",
    nccl_debug: bool = False,
    beaker_image: str = OLMoCoreBeakerImage.stable,
    num_nodes: int = 1,
) -> BeakerLaunchConfig:
    weka_buckets: List[BeakerWekaBucket] = []
    if root_dir.startswith("/weka/"):
        weka_buckets.append(BeakerWekaBucket("oe-training-default", "/weka/oe-training-default"))

    beaker_user = get_beaker_username()
    if beaker_user is None:
        raise RuntimeError(
            "Environment not configured correctly for Beaker, you may be missing the BEAKER_TOKEN env var."
        )

    return BeakerLaunchConfig(
        name=f"{name}-{generate_uuid()[:8]}",
        budget=budget,
        cmd=cmd,
        task_name=task_name,
        workspace=workspace,
        clusters=[cluster],
        weka_buckets=weka_buckets,
        beaker_image=beaker_image,
        num_nodes=num_nodes,
        num_gpus=8,
        shared_filesystem=not is_url(root_dir),
        allow_dirty=False,
        env_vars=[BeakerEnvVar(name="NCCL_DEBUG", value="INFO" if nccl_debug else "WARN")],
        env_secrets=[
            BeakerEnvSecret(name="BEAKER_TOKEN", secret=f"{beaker_user}_BEAKER_TOKEN"),
            BeakerEnvSecret(name="WANDB_API_KEY", secret=f"{beaker_user}_WANDB_API_KEY"),
            BeakerEnvSecret(name="COMET_API_KEY", secret=f"{beaker_user}_COMET_API_KEY"),
            BeakerEnvSecret(name="AWS_CONFIG", secret=f"{beaker_user}_AWS_CONFIG"),
            BeakerEnvSecret(name="AWS_CREDENTIALS", secret=f"{beaker_user}_AWS_CREDENTIALS"),
            BeakerEnvSecret(name="R2_ENDPOINT_URL", secret="R2_ENDPOINT_URL"),
            BeakerEnvSecret(name="WEKA_ENDPOINT_URL", secret="WEKA_ENDPOINT_URL"),
            BeakerEnvSecret(name="SLACK_WEBHOOK_URL", secret="SLACK_WEBHOOK_URL"),
        ],
        setup_steps=[
            # Clone repo.
            'git clone "$REPO_URL" .',
            'git checkout "$GIT_REF"',
            "git submodule update --init --recursive",
            # Setup python environment.
            "conda shell.bash activate base",
            #  "pip install 'ai2-olmo-eval @ git+https://git@github.com/allenai/OLMo-in-loop-evals.git@epwalsh/debug'",
            "pip install -e '.[all]'",
            "pip install --upgrade beaker-py",
            # Quickly try a new version of PyTorch like this
            #  "pip install --upgrade --pre torch==2.6.0.dev20241112+cu121 --index-url https://download.pytorch.org/whl/nightly/cu121",
            "pip freeze",
            # Move AWS credentials from env to relevant files
            "mkdir -p ~/.aws",
            "printenv AWS_CONFIG > ~/.aws/config",
            "printenv AWS_CREDENTIALS > ~/.aws/credentials",
        ],
    )


CLUSTER_TO_GPU_TYPE = {
    "ai2/jupiter-cirrascale-2": "NVIDIA H100 80GB HBM3",
    "ai2/pluto-cirrascale": "NVIDIA H100",
    "ai2/augusta-google-1": "NVIDIA H100",
    "ai2/titan-cirrascale": "NVIDIA B200",
}


def get_gpu_type(cluster: str) -> str:
    if cluster in CLUSTER_TO_GPU_TYPE:
        return CLUSTER_TO_GPU_TYPE[cluster]
    elif cluster == "local":
        return torch.get_default_device().type
    else:
        log.warning(f"Missing cluster '{cluster}' in CLUSTER_TO_GPU_TYPE mapping")
        beaker = get_beaker_client()
        assert beaker is not None
        nodes = beaker.cluster.nodes(cluster)
        assert nodes and nodes[0].limits.gpu_type
        return nodes[0].limits.gpu_type<|MERGE_RESOLUTION|>--- conflicted
+++ resolved
@@ -37,11 +37,7 @@
 
 def get_root_dir(cluster: str) -> str:
     root_dir: str = "weka://oe-training-default/ai2-llm"
-<<<<<<< HEAD
-    if "jupiter" in cluster or "test-h100" in cluster:
-=======
-    if "cirrascale" in cluster:
->>>>>>> d502b7ee
+    if "cirrascale" in cluster or "test-h100" in cluster:
         root_dir = "/weka/oe-training-default/ai2-llm"
     elif "google" in cluster:
         root_dir = "gs://ai2-llm"
