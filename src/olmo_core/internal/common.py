import logging
from functools import lru_cache
from pathlib import Path
from typing import List, Optional

import torch
from beaker import Beaker, BeakerError, SecretNotFound

<<<<<<< HEAD
from olmo_core.distributed.utils import is_distributed
=======
>>>>>>> 53dced5e
from olmo_core.exceptions import OLMoConfigurationError
from olmo_core.io import is_url
from olmo_core.launch.beaker import (
    BeakerEnvSecret,
    BeakerEnvVar,
    BeakerLaunchConfig,
    BeakerWekaBucket,
    OLMoCoreBeakerImage,
    is_running_in_beaker_batch_job,
)
from olmo_core.train.callbacks.beaker import BEAKER_RESULT_DIR
from olmo_core.utils import generate_uuid

log = logging.getLogger(__name__)

GOOGLE_CLUSTERS = [
    "ai2/augusta",
]


@lru_cache()
def get_beaker_client() -> Optional[Beaker]:
    try:
        return Beaker.from_env(check_for_upgrades=False)
    except BeakerError:
        return None


@lru_cache()
def get_beaker_username() -> Optional[str]:
    beaker = get_beaker_client()
    if beaker is not None:
        return beaker.account.whoami().name
    else:
        return None


def beaker_secret_exists(secret: str, workspace: Optional[str] = None) -> bool:
    beaker = get_beaker_client()
    if beaker is None:
        raise RuntimeError(
            "Environment not configured correctly for Beaker, you may be missing the BEAKER_TOKEN env var."
        )

    try:
        beaker.secret.get(secret, workspace=workspace)
        return True
    except SecretNotFound:
        return False


def _to_beaker_env_secret(
    name: str, secret: str, *, workspace: Optional[str] = None, required: bool = True
) -> Optional[BeakerEnvSecret]:
<<<<<<< HEAD
    # Assume beaker secret exists if we are in a distributed setting (e.g., during a training job)
    # so that we don't DOS beaker.
    if is_distributed() or beaker_secret_exists(secret, workspace=workspace):
=======
    # Assume beaker secret exists if we are running in a batch job (e.g., during a training job)
    # so that we don't DOS beaker.
    if is_running_in_beaker_batch_job() or beaker_secret_exists(secret, workspace=workspace):
>>>>>>> 53dced5e
        return BeakerEnvSecret(name=name, secret=secret)
    elif required:
        raise OLMoConfigurationError(
            f"Secret {secret} not configured in beaker workspace {workspace}"
        )
    else:
        log.info(f"Secret {secret} not configured in beaker workspace {workspace}")
        return None


def get_root_dir(cluster: str) -> str:
    if cluster in [
        "ai2/test-h100",
        "ai2/jupiter",
        "ai2/saturn",
        "ai2/ceres",
        "ai2/neptune",
        "ai2/titan",
        "ai2/rhea",
        "ai2/phobos",
    ]:
        return "/weka/oe-training-default/ai2-llm"
    elif cluster in GOOGLE_CLUSTERS:
        return "gs://ai2-llm"
    elif "local" in cluster:
        return "gs://ai2-llm"
    raise OLMoConfigurationError(f"Unknown cluster: {cluster}")


def get_work_dir(root_dir: str) -> str:
    if is_url(root_dir):
        return "./dataset-cache"
    elif (beaker_username := get_beaker_username()) is not None:
        return f"{root_dir}/checkpoints/{beaker_username.lower()}/dataset-cache"
    else:
        return f"{root_dir}/checkpoints/dataset-cache"


def build_launch_config(
    *,
    name: str,
    cmd: List[str],
    cluster: str,
    root_dir: Optional[str] = None,
    task_name: str = "train",
    workspace: str = "ai2/OLMo-core",
    budget: str = "ai2/oe-base",
    nccl_debug: bool = False,
    flight_recorder: bool = False,
    beaker_image: str = OLMoCoreBeakerImage.stable,
    num_nodes: int = 1,
    use_hostname_constraints: bool = False,
    num_execution_units: Optional[int] = None,
) -> BeakerLaunchConfig:
    weka_buckets: List[BeakerWekaBucket] = []

    default_root_dir = get_root_dir(cluster)
    if root_dir is None:
        root_dir = default_root_dir
    elif root_dir != default_root_dir:
        log.warning(
            f"Overriding default root_dir for {cluster=} to {root_dir} ({default_root_dir=})."
        )

    if root_dir.startswith("/weka/"):
        weka_buckets.append(BeakerWekaBucket("oe-training-default", "/weka/oe-training-default"))

    beaker_user = get_beaker_username()
    if beaker_user is None:
        raise RuntimeError(
            "Environment not configured correctly for Beaker, you may be missing the BEAKER_TOKEN env var."
        )

    google_creds = (
        _to_beaker_env_secret(
            name="GOOGLE_CREDENTIALS",
            secret="GOOGLE_CREDENTIALS",
            required=False,
            workspace=workspace,
        )
<<<<<<< HEAD
        if "google" not in cluster
=======
        if cluster not in GOOGLE_CLUSTERS
>>>>>>> 53dced5e
        else None
    )
    env_secrets = [
        _to_beaker_env_secret(
            name="BEAKER_TOKEN", secret=f"{beaker_user}_BEAKER_TOKEN", workspace=workspace
        ),
        _to_beaker_env_secret(
            name="WANDB_API_KEY",
            secret=f"{beaker_user}_WANDB_API_KEY",
<<<<<<< HEAD
            required=False,
=======
            required=True,
>>>>>>> 53dced5e
            workspace=workspace,
        ),
        _to_beaker_env_secret(
            name="COMET_API_KEY",
            secret=f"{beaker_user}_COMET_API_KEY",
            required=False,
            workspace=workspace,
        ),
        _to_beaker_env_secret(
            name="AWS_CONFIG", secret=f"{beaker_user}_AWS_CONFIG", workspace=workspace
        ),
        _to_beaker_env_secret(
            name="AWS_CREDENTIALS", secret=f"{beaker_user}_AWS_CREDENTIALS", workspace=workspace
        ),
        _to_beaker_env_secret(
            name="R2_ENDPOINT_URL", secret="R2_ENDPOINT_URL", required=False, workspace=workspace
        ),
        _to_beaker_env_secret(
            name="WEKA_ENDPOINT_URL",
            secret="WEKA_ENDPOINT_URL",
            required=False,
            workspace=workspace,
        ),
        _to_beaker_env_secret(
            name="SLACK_WEBHOOK_URL",
            secret="SLACK_WEBHOOK_URL",
            required=False,
            workspace=workspace,
        ),
        google_creds,
    ]

<<<<<<< HEAD
=======
    env_vars = [BeakerEnvVar(name="NCCL_DEBUG", value="INFO" if nccl_debug else "WARN")]
    if flight_recorder:
        # https://github.com/pytorch/tutorials/blob/main/unstable_source/flight_recorder_tutorial.rst
        fr_dump_location = Path(BEAKER_RESULT_DIR) / "flightrecorder" / "nccl_trace_rank_"
        env_vars += [
            BeakerEnvVar(name="TORCH_NCCL_TRACE_BUFFER_SIZE", value="2000"),
            BeakerEnvVar(name="TORCH_NCCL_DUMP_ON_TIMEOUT", value="1"),
            BeakerEnvVar(name="TORCH_FR_DUMP_TEMP_FILE", value=str(fr_dump_location)),
        ]

>>>>>>> 53dced5e
    launch_config = BeakerLaunchConfig(
        name=f"{name}-{generate_uuid()[:8]}",
        budget=budget,
        cmd=cmd,
        task_name=task_name,
        workspace=workspace,
        clusters=[cluster],
        weka_buckets=weka_buckets,
        beaker_image=beaker_image,
        num_nodes=num_nodes,
        num_gpus=8,
        use_hostname_constraints=use_hostname_constraints,
        num_execution_units=num_execution_units,
        shared_filesystem=not is_url(root_dir),
        allow_dirty=False,
<<<<<<< HEAD
        env_vars=[BeakerEnvVar(name="NCCL_DEBUG", value="INFO" if nccl_debug else "WARN")],
=======
        env_vars=env_vars,
>>>>>>> 53dced5e
        env_secrets=[env_secret for env_secret in env_secrets if env_secret is not None],
        setup_steps=[
            # Clone repo.
            'git clone "$REPO_URL" .',
            'git checkout "$GIT_REF"',
            "git submodule update --init --recursive",
            # Setup python environment.
            "conda shell.bash activate base",
            #  "pip install 'ai2-olmo-eval @ git+https://git@github.com/allenai/OLMo-in-loop-evals.git@epwalsh/debug'",
            "pip install -e '.[all]'",
            #  "pip install --upgrade beaker-py",
            # Quickly try a new version of PyTorch like this
            #  "pip install torch==2.7.1 --index-url https://download.pytorch.org/whl/cu128",
            "pip freeze",
            # Move AWS credentials from env to relevant files
            "mkdir -p ~/.aws",
            "printenv AWS_CONFIG > ~/.aws/config",
            "printenv AWS_CREDENTIALS > ~/.aws/credentials",
        ],
    )

<<<<<<< HEAD
=======
    if cluster == "ai2/augusta":
        # Print out host metadata for easy debugging.
        launch_config.setup_steps.insert(
            0,
            """ID=$(curl -s -H Metadata-Flavor:Google http://metadata.google.internal/computeMetadata/v1/instance/id); """
            """TOPOLOGY=$(curl -s -H Metadata-Flavor:Google http://metadata.google.internal/computeMetadata/v1/instance/attributes/physical_host_topology); """
            """printf 'Google Instance Metadata: {"id":"%s","physical_host_topology":%s}' "$ID" "$TOPOLOGY" | tr -d '[:space:]'; echo""",
        )

>>>>>>> 53dced5e
    if google_creds:
        launch_config.setup_steps += [
            "mkdir -p ~/.google",
            f"printenv {google_creds.name} > ~/.google/credentials.json",
            "export GOOGLE_APPLICATION_CREDENTIALS=$HOME/.google/credentials.json",
        ]

    return launch_config


CLUSTER_TO_GPU_TYPE = {
    "ai2/jupiter": "NVIDIA H100 80GB HBM3",
    "ai2/augusta": "NVIDIA H100 80GB HBM3",
    "ai2/ceres": "NVIDIA H100 80GB HBM3",
    "ai2/titan": "NVIDIA B200",
}


def get_gpu_type(cluster: str) -> str:
    if cluster in CLUSTER_TO_GPU_TYPE:
        return CLUSTER_TO_GPU_TYPE[cluster]
    elif cluster == "local":
        return torch.get_default_device().type
    else:
        log.warning(f"Missing cluster '{cluster}' in CLUSTER_TO_GPU_TYPE mapping")
        beaker = get_beaker_client()
        assert beaker is not None
        nodes = beaker.cluster.nodes(cluster)
        assert nodes and nodes[0].limits.gpu_type
        return nodes[0].limits.gpu_type<|MERGE_RESOLUTION|>--- conflicted
+++ resolved
@@ -6,10 +6,7 @@
 import torch
 from beaker import Beaker, BeakerError, SecretNotFound
 
-<<<<<<< HEAD
 from olmo_core.distributed.utils import is_distributed
-=======
->>>>>>> 53dced5e
 from olmo_core.exceptions import OLMoConfigurationError
 from olmo_core.io import is_url
 from olmo_core.launch.beaker import (
@@ -64,15 +61,9 @@
 def _to_beaker_env_secret(
     name: str, secret: str, *, workspace: Optional[str] = None, required: bool = True
 ) -> Optional[BeakerEnvSecret]:
-<<<<<<< HEAD
-    # Assume beaker secret exists if we are in a distributed setting (e.g., during a training job)
-    # so that we don't DOS beaker.
-    if is_distributed() or beaker_secret_exists(secret, workspace=workspace):
-=======
     # Assume beaker secret exists if we are running in a batch job (e.g., during a training job)
     # so that we don't DOS beaker.
     if is_running_in_beaker_batch_job() or beaker_secret_exists(secret, workspace=workspace):
->>>>>>> 53dced5e
         return BeakerEnvSecret(name=name, secret=secret)
     elif required:
         raise OLMoConfigurationError(
@@ -153,11 +144,7 @@
             required=False,
             workspace=workspace,
         )
-<<<<<<< HEAD
-        if "google" not in cluster
-=======
         if cluster not in GOOGLE_CLUSTERS
->>>>>>> 53dced5e
         else None
     )
     env_secrets = [
@@ -167,11 +154,7 @@
         _to_beaker_env_secret(
             name="WANDB_API_KEY",
             secret=f"{beaker_user}_WANDB_API_KEY",
-<<<<<<< HEAD
-            required=False,
-=======
             required=True,
->>>>>>> 53dced5e
             workspace=workspace,
         ),
         _to_beaker_env_secret(
@@ -204,8 +187,6 @@
         google_creds,
     ]
 
-<<<<<<< HEAD
-=======
     env_vars = [BeakerEnvVar(name="NCCL_DEBUG", value="INFO" if nccl_debug else "WARN")]
     if flight_recorder:
         # https://github.com/pytorch/tutorials/blob/main/unstable_source/flight_recorder_tutorial.rst
@@ -216,7 +197,6 @@
             BeakerEnvVar(name="TORCH_FR_DUMP_TEMP_FILE", value=str(fr_dump_location)),
         ]
 
->>>>>>> 53dced5e
     launch_config = BeakerLaunchConfig(
         name=f"{name}-{generate_uuid()[:8]}",
         budget=budget,
@@ -232,11 +212,7 @@
         num_execution_units=num_execution_units,
         shared_filesystem=not is_url(root_dir),
         allow_dirty=False,
-<<<<<<< HEAD
-        env_vars=[BeakerEnvVar(name="NCCL_DEBUG", value="INFO" if nccl_debug else "WARN")],
-=======
         env_vars=env_vars,
->>>>>>> 53dced5e
         env_secrets=[env_secret for env_secret in env_secrets if env_secret is not None],
         setup_steps=[
             # Clone repo.
@@ -258,8 +234,6 @@
         ],
     )
 
-<<<<<<< HEAD
-=======
     if cluster == "ai2/augusta":
         # Print out host metadata for easy debugging.
         launch_config.setup_steps.insert(
@@ -269,7 +243,6 @@
             """printf 'Google Instance Metadata: {"id":"%s","physical_host_topology":%s}' "$ID" "$TOPOLOGY" | tr -d '[:space:]'; echo""",
         )
 
->>>>>>> 53dced5e
     if google_creds:
         launch_config.setup_steps += [
             "mkdir -p ~/.google",
