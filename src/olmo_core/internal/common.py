--- conflicted
+++ resolved
@@ -132,11 +132,7 @@
             required=False,
             workspace=workspace,
         )
-<<<<<<< HEAD
-        if "augusta" not in cluster
-=======
         if cluster not in GOOGLE_CLUSTERS
->>>>>>> 1aeb369c
         else None
     )
     env_secrets = [
@@ -228,14 +224,8 @@
 
 CLUSTER_TO_GPU_TYPE = {
     "ai2/jupiter": "NVIDIA H100 80GB HBM3",
-<<<<<<< HEAD
-    "ai2/test-h100": "NVIDIA H100 80GB HBM3",
-    "ai2/pluto": "NVIDIA H100",
-    "ai2/augusta": "NVIDIA H100",
-=======
     "ai2/augusta": "NVIDIA H100 80GB HBM3",
     "ai2/ceres": "NVIDIA H100 80GB HBM3",
->>>>>>> 1aeb369c
     "ai2/titan": "NVIDIA B200",
 }
 
