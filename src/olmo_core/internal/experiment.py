import logging
import os
import sys
from dataclasses import dataclass
from typing import Callable, Dict, List, Optional, cast

import torch
from rich import print

from olmo_core.config import Config, StrEnum
from olmo_core.data import (
    DataMix,
    InstanceFilterConfig,
    NumpyDataLoaderConfig,
    NumpyDatasetConfig,
    NumpyPaddedFSLDatasetConfig,
    TokenizerConfig,
)
from olmo_core.data.numpy_dataset import NumpyFSLDatasetConfig
from olmo_core.distributed.utils import get_local_rank
from olmo_core.launch.beaker import BeakerLaunchConfig, OLMoCoreBeakerImage
from olmo_core.nn.transformer import TransformerConfig
from olmo_core.train import (
    TrainerConfig,
    prepare_training_environment,
    teardown_training_environment,
)
from olmo_core.train.callbacks import (
    BeakerCallback,
    Callback,
    ConfigSaverCallback,
    DownstreamEvaluatorCallbackConfig,
    GAPMonitorCallback,
    GarbageCollectorCallback,
    GPUMemoryMonitorCallback,
    LMEvaluatorCallbackConfig,
    ProfilerCallback,
    SlackNotifierCallback,
)
from olmo_core.train.callbacks.slack_notifier import SLACK_WEBHOOK_URL_ENV_VAR
from olmo_core.train.train_module import TransformerTrainModuleConfig
from olmo_core.utils import prepare_cli_environment, seed_all

from .common import build_launch_config, get_beaker_username, get_root_dir, get_work_dir

log = logging.getLogger(__name__)


@dataclass
class CliContext(Config):
    script: str
    cmd: "SubCmd"
    run_name: str
    cluster: str
    overrides: List[str]

    @property
    def remote_cmd(self) -> List[str]:
        return [
            self.script,
            self.cmd.post_launch_subcmd(),
            self.run_name,
            self.cluster,
            *self.overrides,
        ]


@dataclass
class CommonComponents(Config):
    run_name: str

    root_dir: str
    work_dir: str
    save_folder: str

    launch: Optional[BeakerLaunchConfig]

    tokenizer: TokenizerConfig
    max_sequence_length: int
    global_batch_size: int


@dataclass
class DataComponents(Config):
    dataset: NumpyDatasetConfig
    data_loader: NumpyDataLoaderConfig


@dataclass
class ExperimentConfig(Config):
    run_name: str
    launch: Optional[BeakerLaunchConfig]
    model: TransformerConfig
    dataset: NumpyDatasetConfig
    data_loader: NumpyDataLoaderConfig
    train_module: TransformerTrainModuleConfig
    trainer: TrainerConfig
    init_seed: int = 12536
    backend: Optional[str] = "cpu:gloo,cuda:nccl"


class SubCmd(StrEnum):
    launch = "launch"
    train = "train"
    train_single = "train_single"
    prep = "prep"
    launch_prep = "launch_prep"
    dry_run = "dry_run"

    def post_launch_subcmd(self) -> "SubCmd":
        if self in (SubCmd.launch_prep, SubCmd.prep):
            return SubCmd.prep
        else:
            return SubCmd.train

    def prepare_environment(self, config: ExperimentConfig):
        if self in (SubCmd.launch, SubCmd.dry_run, SubCmd.prep, SubCmd.launch_prep):
            prepare_cli_environment()
        elif self == SubCmd.train:
            prepare_training_environment(backend=config.backend)
        elif self == SubCmd.train_single:
            prepare_training_environment(backend=None)
        else:
            raise NotImplementedError(self)

    def run(self, config: ExperimentConfig):
        if get_local_rank() == 0:
            print(config)
            print(
                "\n"
                f"[b blue]Total parameters:[/]         {config.model.num_params:,d} ({config.model.num_active_params:,d} active)\n"
                f"[b blue]Non-embedding parameters:[/] {config.model.num_non_embedding_params:,d} ({config.model.num_active_non_embedding_params:,d} active)"
            )

        if self == SubCmd.launch:
            launch(config)
        elif self == SubCmd.dry_run:
            pass
        elif self == SubCmd.train:
            train(config)
            teardown_training_environment()
        elif self == SubCmd.train_single:
            if config.train_module.dp_config is not None:
                log.warning(
                    "'dp_config' is set to %s, but you can't use data parallelism when running on a single node. Disabling.",
                    config.train_module.dp_config,
                )
                config.train_module.dp_config = None
            if config.train_module.tp_config is not None:
                log.warning(
                    "'tp_config' is set to %s, but you can't use tensor parallelism when running on a single node. Disabling.",
                    config.train_module.dp_config,
                )
                config.train_module.tp_config = None
            train(config)
            teardown_training_environment()
        elif self == SubCmd.prep:
            prep(config)
        elif self == SubCmd.launch_prep:
            launch_prep(config)
        else:
            raise NotImplementedError(self)


ConfigBuilder = Callable[[CliContext], ExperimentConfig]
"""
Type alias for a function that builds an ExperimentConfig based on a CliContext.
"""


def build_common_components(
    cli_context: CliContext,
    *,
    tokenizer: TokenizerConfig,
    global_batch_size: int,
    max_sequence_length: int,
    beaker_image: str = OLMoCoreBeakerImage.stable,
    num_nodes: int = 1,
    beaker_workspace: str = "ai2/OLMo-core",
    use_hostname_constraints: bool = False,
    num_execution_units: Optional[int] = None,
    flight_recorder: bool = False,
) -> CommonComponents:
    root_dir = get_root_dir(cli_context.cluster)
    beaker_user = get_beaker_username()

    launch_config: Optional[BeakerLaunchConfig] = None
    if beaker_user is not None:
        cmd_to_launch = cli_context.cmd.post_launch_subcmd()
        launch_config = build_launch_config(
            name=f"{cli_context.run_name}-{cmd_to_launch}",
            root_dir=root_dir,
            cmd=cli_context.remote_cmd,
            cluster=cli_context.cluster,
            nccl_debug=True,
            flight_recorder=flight_recorder,
            beaker_image=beaker_image,
            num_nodes=num_nodes,
            workspace=beaker_workspace,
            use_hostname_constraints=use_hostname_constraints,
            num_execution_units=num_execution_units,
        )
        launch_config.launch_timeout = 5 * 60

    if beaker_user is not None:
        save_folder = f"{root_dir}/checkpoints/{beaker_user.lower()}/{cli_context.run_name}"
    else:
        save_folder = f"{root_dir}/checkpoints/{cli_context.run_name}"

    return CommonComponents(
        run_name=cli_context.run_name,
        root_dir=root_dir,
        work_dir=get_work_dir(root_dir),
        save_folder=save_folder,
        launch=launch_config,
        tokenizer=tokenizer,
        max_sequence_length=max_sequence_length,
        global_batch_size=global_batch_size,
    )


def build_default_data_components(
    common: CommonComponents,
    intra_document_masking: bool = False,
    include_instance_filter: bool = False,
) -> DataComponents:
    """
    Default dataset and data loader configurations. Constructs a simple FSL dataset and data loader
    configuration with default settings.
    """
    dataset_config = NumpyFSLDatasetConfig.from_data_mix(
        DataMix.OLMoE_mix_0824,
        tokenizer=common.tokenizer,
        mix_base_dir=common.root_dir,
        work_dir=common.work_dir,
        sequence_length=common.max_sequence_length,
        # max target sequence length doesn't affect how the data is loaded, just how it's cached behind the scenes
        max_target_sequence_length=max(common.max_sequence_length, 8192),
        generate_doc_lengths=intra_document_masking,
        instance_filter_config=None
        if not include_instance_filter
        else InstanceFilterConfig(
            repetition_max_period=13, repetition_min_period=1, repetition_max_count=32
        ),
    )

    data_loader_config = NumpyDataLoaderConfig(
        global_batch_size=common.global_batch_size, seed=34521, num_workers=4
    )

    return DataComponents(dataset=dataset_config, data_loader=data_loader_config)


def _build_required_callbacks(common: CommonComponents) -> Dict[str, Callback]:
    callbacks = {
        "config_saver": ConfigSaverCallback(),
        "profiler": ProfilerCallback(enabled=False),
        "garbage_collector": GarbageCollectorCallback(),
        "slack_notifier": SlackNotifierCallback(name=common.run_name, enabled=False),
        "gap_monitor": GAPMonitorCallback(enabled=False),
    }
    if common.launch is not None:
        callbacks["beaker"] = BeakerCallback()
    if torch.cuda.is_available():
        callbacks["gpu_monitor"] = GPUMemoryMonitorCallback()
    return callbacks


def _build_default_eval_callbacks(common: CommonComponents) -> Dict[str, Callback]:
    return {
        "lm_evaluator": LMEvaluatorCallbackConfig(
            eval_dataset=NumpyPaddedFSLDatasetConfig.from_data_mix(
                DataMix.v3_small_ppl_validation,
                mix_base_dir=common.root_dir,
                sequence_length=common.max_sequence_length,
                tokenizer=common.tokenizer,
                work_dir=common.work_dir,
            ),
            eval_interval=1000,
        ),
        "downstream_evaluator": DownstreamEvaluatorCallbackConfig(
            tasks=["hellaswag"],
            tokenizer=common.tokenizer,
            eval_interval=1000,
        ),
    }


def _set_beaker_execution_units(config: ExperimentConfig):
    # When running on Augusta with hostname constraints enabled, setting more beaker
    # execution units than model replicas may result in the replicas being split across
    # Augusta hardware blocks.
    if (
        config.launch
        and config.launch.use_hostname_constraints
        and any("augusta" in cluster for cluster in config.launch.clusters)
        and (dp_config := config.train_module.dp_config) is not None
    ):
        if dp_config.num_replicas is not None:
            num_model_replicas = dp_config.num_replicas
        elif dp_config.shard_degree is not None:
            nodes_per_replica = max(1, dp_config.shard_degree // config.launch.num_gpus)
            num_model_replicas = config.launch.num_nodes // nodes_per_replica
        else:
            return

        if config.launch.num_execution_units is None:
            log.info(f"Setting number of execution units to {num_model_replicas}.")
            config.launch.num_execution_units = num_model_replicas
        elif config.launch.num_execution_units > num_model_replicas:
            log.warning(
                f"Number of execution units {config.launch.num_execution_units} exceeds number of model replicas {num_model_replicas}. "
                "On Augusta, this may result in suboptimal performance due to model replicas being split "
                "across hardware blocks. To resolve, decrease num_execution_units in beaker launch config, "
                "increase number of model replicas or disable use_hostname_constraints in beaker launch config."
            )


def build_config(
    cli_context: CliContext,
    *,
    common_config_builder: Callable[..., CommonComponents] = build_common_components,
    data_config_builder: Callable[..., DataComponents] = build_default_data_components,
    model_config_builder: Callable[[CommonComponents], TransformerConfig],
    train_module_config_builder: Callable[[CommonComponents], TransformerTrainModuleConfig],
    trainer_config_builder: Callable[[CommonComponents], TrainerConfig],
    finalize_config: Optional[Callable[[ExperimentConfig], None]] = None,
    tokenizer: TokenizerConfig = TokenizerConfig.dolma2(),
    global_batch_size: int,
    max_sequence_length: int = 4096,
    beaker_image: str = OLMoCoreBeakerImage.stable,
    num_nodes: int = 1,
    beaker_workspace: str = "ai2/OLMo-core",
    use_hostname_constraints: bool = False,
    flight_recorder: bool = False,
    num_execution_units: Optional[int] = None,
    include_default_evals: bool = False,
    **data_kwargs,
) -> ExperimentConfig:
    """
    Build an ``ExperimentConfig`` from a CLI context with good defaults. Allows for easy
    customization of individual components of the configuration.

    :param cli_context: The CLI context containing run name and overrides.
    :param common_config_builder: Function to build common components. This should accept a
        ``CliContext`` instance and return a ``CommonComponents`` instance.
    :param data_config_builder: Function to build data components. This should accept a
        ``CommonComponents`` instance and return a ``DataComponents`` instance.
    :param model_config_builder: Function to build the transformer model configuration. This should accept a
        ``CommonComponents`` instance and return a ``TransformerConfig`` instance.
    :param train_module_config_builder: Function to build the training module configuration. This should accept a
        ``CommonComponents`` instance and return a ``TransformerTrainModuleConfig`` instance.
    :param trainer_config_builder: Function to build the trainer configuration. This should accept a
        ``CommonComponents`` instance and return a ``TrainerConfig`` instance.
    :param finalize_config: Optional function to finalize the configuration. This should accept an
        ``ExperimentConfig`` instance and modify it in place.
    :param tokenizer: The tokenizer configuration to use.
    :param global_batch_size: The global batch size for training.
    :param max_sequence_length: Maximum sequence length for the model. This is typically used to set
        the sequence length for the dataset and data loader, as well as the maximum sequence length
        for the model.
    :param beaker_image: The Beaker image to use for the experiment.
    :param num_nodes: Number of nodes to use for training.
    :param beaker_workspace: The Beaker workspace to use.
    :param use_hostname_constraints: Whether to use hostname constraints in Beaker.
    :param num_execution_units: Number of execution units for Beaker.
    :param include_default_evals: Whether to include default evaluation callbacks.
    :param data_kwargs: Additional keyword arguments to pass to the data config builder.
    :returns: The complete ``ExperimentConfig``.
    """

    common = common_config_builder(
        cli_context,
        tokenizer=tokenizer,
        global_batch_size=global_batch_size,
        max_sequence_length=max_sequence_length,
        beaker_image=beaker_image,
        num_nodes=num_nodes,
        beaker_workspace=beaker_workspace,
        use_hostname_constraints=use_hostname_constraints,
        flight_recorder=flight_recorder,
        num_execution_units=num_execution_units,
    )

    data = data_config_builder(common, **data_kwargs)

    model = model_config_builder(common)

    trainer = trainer_config_builder(common)
    callbacks_to_add = _build_required_callbacks(common)
    if include_default_evals:
        default_evals = _build_default_eval_callbacks(common)
        callbacks_to_add.update(default_evals)
    for name, cb in callbacks_to_add.items():
        if name not in trainer.callbacks:
            trainer.add_callback(name, cb)

    train_module = train_module_config_builder(common)

    config = ExperimentConfig(
        run_name=cli_context.run_name,
        launch=common.launch,
        model=model,
        dataset=data.dataset,
        data_loader=data.data_loader,
        train_module=train_module,
        trainer=trainer,
    )

    config = config.merge(cli_context.overrides)

    _set_beaker_execution_units(config)

    if finalize_config is not None:
        finalize_config(config)

    return config


def launch(config: ExperimentConfig):
    log.info(config)
    assert config.launch is not None

    # Only send local Slack notifications when slack callback is enabled.
    slack_enabled = False
    for callback in config.trainer.callbacks.values():
        if isinstance(callback, SlackNotifierCallback):
            if callback.enabled and SLACK_WEBHOOK_URL_ENV_VAR in os.environ:
                slack_enabled = True
            break

    config.launch.launch(
        follow=True,
        slack_notifications=slack_enabled,
        launch_timeout=5 * 60,
        #  step_timeout=30 * 60,  # hard timeout kills the job
<<<<<<< HEAD
        # step_soft_timeout=10 * 60,  # soft timeout only sends slack warning
=======
        step_soft_timeout=10 * 60,  # soft timeout only sends slack warning
>>>>>>> c4166260
    )


def launch_prep(config: ExperimentConfig):
    assert config.launch is not None
    config.launch.num_gpus = 0
    config.launch.num_nodes = 1
    log.info(config)
    config.launch.launch(follow=True, torchrun=False)


def prep(config: ExperimentConfig):
    dataset = config.dataset.build()
    data_loader = config.data_loader.build(dataset)
    data_loader.reshuffle(epoch=1)


def train(config: ExperimentConfig):
    # Set RNG states on all devices.
    seed_all(config.init_seed)

    # Build components.
    model = config.model.build(init_device="meta")
    train_module = config.train_module.build(model)
    dataset = config.dataset.build()
    data_loader = config.data_loader.build(dataset, dp_process_group=train_module.dp_process_group)
    trainer = config.trainer.build(train_module, data_loader)

    # Record the config to W&B/Comet and each checkpoint dir.
    config_dict = config.as_config_dict()
    cast(ConfigSaverCallback, trainer.callbacks["config_saver"]).config = config_dict

    # Train (also handles checkpoint loading)
    trainer.fit()


def main(*, config_builder: ConfigBuilder) -> None:
    """
    Main entry point for running Ai2-internal experiments.

    This function handles command-line argument parsing and executes the appropriate
    subcommand (launch, train, prep, etc.) based on user input.

    :param config_builder: A function that builds an ExperimentConfig from command-line
        arguments. It should accept (script, cmd, run_name, cluster, overrides)
        and return an ExperimentConfig instance.

    .. tip::
        Use ``functools.partial`` + ``build_config()`` to assemble a function that can be used as
        a config builder without needing to construct an entire ``ExperimentConfig``. For example::

            from functools import partial
            from olmo_core.internal.experiment import build_config, ConfigBuilder

            config_builder: ConfigBuilder = partial(
                build_config,
                data_config_builder=my_data_config_builder(),
                model_config_builder=my_model_config_builder(),
                train_module_config_builder=my_train_module_config_builder(),
                trainer_config_builder=my_trainer_config_builder(),
            )
            main(config_builder=config_builder)

    """

    usage = f"""
[yellow]Usage:[/] [i blue]python[/] [i cyan]{sys.argv[0]}[/] [i b magenta]{"|".join(SubCmd)}[/] [i b]RUN_NAME CLUSTER[/] [i][OVERRIDES...][/]

[b]Subcommands[/]
[b magenta]launch:[/]      Launch the script on Beaker with the [b magenta]train[/] subcommand.
[b magenta]train:[/]       Run the trainer. You usually shouldn't invoke the script with this subcommand directly.
             Instead use [b magenta]launch[/] or run it with torchrun.
[b magenta]train_single:[/]       Run the trainer on a single device (GPU, CPU, MPS). num_nodes is ignored.
[b magenta]prep:[/]        Prepare the dataset ahead of training to save GPU time.
[b magenta]launch_prep:[/] Launch the script on Beaker with the [b magenta]prep[/] subcommand.
[b magenta]dry_run:[/]     Pretty print the config and exit.

[b]Examples[/]
$ [i]python {sys.argv[0]} {SubCmd.launch} run01 ai2/neptune --launch.num_nodes=2[/]
    """.strip()

    if len(sys.argv) < 4 or sys.argv[1] not in set(SubCmd):
        import rich

        rich.get_console().print(usage, highlight=False)
        sys.exit(1)

    script, cmd, run_name, cluster, *overrides = sys.argv
    cmd = SubCmd(cmd)
    cli_context = CliContext(script, cmd, run_name, cluster, overrides)

    config: ExperimentConfig = config_builder(cli_context)

    cmd.prepare_environment(config)
    cmd.run(config)<|MERGE_RESOLUTION|>--- conflicted
+++ resolved
@@ -434,11 +434,7 @@
         slack_notifications=slack_enabled,
         launch_timeout=5 * 60,
         #  step_timeout=30 * 60,  # hard timeout kills the job
-<<<<<<< HEAD
         # step_soft_timeout=10 * 60,  # soft timeout only sends slack warning
-=======
-        step_soft_timeout=10 * 60,  # soft timeout only sends slack warning
->>>>>>> c4166260
     )
 
 
