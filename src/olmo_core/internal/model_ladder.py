import logging
import sys
from dataclasses import dataclass
from typing import Callable, List, cast

from rich import print

from olmo_core.config import Config, StrEnum
from olmo_core.data import NumpyDataLoaderConfig, NumpyDatasetConfig
from olmo_core.distributed.utils import get_local_rank
from olmo_core.launch.beaker import BeakerLaunchConfig
from olmo_core.model_ladder import ModelLadder, ModelSize, RunDuration
from olmo_core.nn.transformer import TransformerConfig
from olmo_core.train import (
    TrainerConfig,
    prepare_training_environment,
    teardown_training_environment,
)
from olmo_core.train.callbacks import CometCallback, ConfigSaverCallback, WandBCallback
from olmo_core.train.train_module import TransformerTrainModuleConfig
from olmo_core.utils import prepare_cli_environment, seed_all

from .common import build_launch_config, get_gpu_type, get_root_dir

log = logging.getLogger(__name__)


@dataclass
class LadderRunConfig(Config):
    launch: BeakerLaunchConfig
    ladder: ModelLadder
    model: TransformerConfig
    dataset: NumpyDatasetConfig
    data_loader: NumpyDataLoaderConfig
    train_module: TransformerTrainModuleConfig
    trainer: TrainerConfig


class SubCmd(StrEnum):
    launch = "launch"
    train = "train"
    dry_run = "dry_run"

    def prepare_environment(self):
        if self in (SubCmd.launch, SubCmd.dry_run):
            prepare_cli_environment()
        elif self == SubCmd.train:
            prepare_training_environment()
        else:
            raise NotImplementedError(self)

    def run(self, config: LadderRunConfig):
        if get_local_rank() == 0:
            print(config)

        if self == SubCmd.launch:
            config.launch.launch(follow=True)
        elif self == SubCmd.dry_run:
            pass
        elif self == SubCmd.train:
            try:
                # Set RNG states on all devices.
                seed_all(config.ladder.init_seed)

                # Build components.
                model = config.model.build(init_device="meta")
                train_module = config.train_module.build(model)
                dataset = config.dataset.build()
                data_loader = config.data_loader.build(
                    dataset, dp_process_group=train_module.dp_process_group
                )
                trainer = config.trainer.build(train_module, data_loader)

                # Record the config to W&B/Comet and each checkpoint dir.
                config_dict = config.as_config_dict()
                cast(CometCallback, trainer.callbacks["comet"]).config = config_dict
                cast(WandBCallback, trainer.callbacks["wandb"]).config = config_dict
                cast(ConfigSaverCallback, trainer.callbacks["config_saver"]).config = config_dict

                # Train.
                trainer.fit()
            finally:
                teardown_training_environment()
        else:
            raise NotImplementedError(self)


def build_config(
    ladder: ModelLadder,
    script: str,
    size: ModelSize,
    run_duration: RunDuration,
    cmd: SubCmd,
    cluster: str,
    overrides: List[str],
) -> LadderRunConfig:
    del cmd

    root_dir = get_root_dir(cluster)
    launch = build_launch_config(
        name=f"{ladder.name}-{size}-{run_duration}",
        root_dir=root_dir,
        cmd=[script, SubCmd.train, size, run_duration, cluster, *overrides],
        cluster=cluster,
    ).merge(overrides, strict=False)

    dp_world_size = launch.num_nodes * launch.num_gpus
    gpu_type = get_gpu_type(cluster)

    model = ladder.get_model_config(size=size)
<<<<<<< HEAD
    optim = ladder.get_optim_config()
    dataset = ladder.get_dataset_config()
    data_loader = ladder.get_data_loader_config()
    trainer = ladder.get_trainer_config(
        size=size, run_duration=run_duration, gpu_type=gpu_type, dp_world_size=dp_world_size
    )
=======
    dataset = ladder.get_dataset_config()
    data_loader = ladder.get_data_loader_config(size=size)
    train_module = ladder.get_train_module_config(
        size=size, gpu_type=gpu_type, dp_world_size=dp_world_size
    )
    trainer = ladder.get_trainer_config(size=size, gpu_type=gpu_type, dp_world_size=dp_world_size)
>>>>>>> 6e5b16fc

    return LadderRunConfig(
        launch=launch,
        ladder=ladder,
        model=model,
        dataset=dataset,
        data_loader=data_loader,
        train_module=train_module,
        trainer=trainer,
    ).merge(overrides)


def main(ladder_builder: Callable[[str], ModelLadder]):
    usage = f"""
[yellow]Usage:[/] [i blue]python[/] [i cyan]{sys.argv[0]}[/] [i b magenta]{'|'.join(SubCmd)}[/] [i b]SIZE RUN_DURATION CLUSTER[/] [i][OVERRIDES...][/]

[b]Subcommands[/]
[b magenta]launch:[/]      Launch the script on Beaker with the [b magenta]train[/] subcommand.
[b magenta]train:[/]       Run the trainer. You usually shouldn't invoke the script with this subcommand directly.
             Instead use [b magenta]launch[/] or run it with torchrun.
[b magenta]dry_run:[/]     Pretty print the config to run and exit.

[b]Examples[/]
$ [i]python {sys.argv[0]} {SubCmd.launch} 1B 1xC ai2/pluto-cirrascale --launch.num_nodes=2[/]
    """.strip()

    try:
        script, cmd, size, run_duration, cluster, overrides = (
            sys.argv[0],
            SubCmd(sys.argv[1]),
            ModelSize(sys.argv[2]),
            RunDuration(sys.argv[3]),
            sys.argv[4],
            sys.argv[5:],
        )
    except (IndexError, ValueError):
        import rich

        rich.get_console().print(usage, highlight=False)
        sys.exit(1)

    cmd.prepare_environment()

    # Build ladder config.
    ladder = ladder_builder(get_root_dir(cluster))
    ladder = ladder.merge(overrides, prefix="ladder")

    # Build run config.
    config = build_config(ladder, script, size, run_duration, cmd, cluster, overrides)
    config.ladder.validate()

    # Run the cmd.
    cmd.run(config)<|MERGE_RESOLUTION|>--- conflicted
+++ resolved
@@ -108,21 +108,12 @@
     gpu_type = get_gpu_type(cluster)
 
     model = ladder.get_model_config(size=size)
-<<<<<<< HEAD
-    optim = ladder.get_optim_config()
-    dataset = ladder.get_dataset_config()
-    data_loader = ladder.get_data_loader_config()
-    trainer = ladder.get_trainer_config(
-        size=size, run_duration=run_duration, gpu_type=gpu_type, dp_world_size=dp_world_size
-    )
-=======
     dataset = ladder.get_dataset_config()
     data_loader = ladder.get_data_loader_config(size=size)
     train_module = ladder.get_train_module_config(
         size=size, gpu_type=gpu_type, dp_world_size=dp_world_size
     )
     trainer = ladder.get_trainer_config(size=size, gpu_type=gpu_type, dp_world_size=dp_world_size)
->>>>>>> 6e5b16fc
 
     return LadderRunConfig(
         launch=launch,
