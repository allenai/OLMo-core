"""
Configuration classes for defining model ladder scaling ablations.
"""

import logging
from abc import ABCMeta, abstractmethod
from dataclasses import dataclass, field

from olmo_core.data.numpy_dataset import InstanceFilterConfig

from .config import Config, StrEnum
from .data import (
    DataMix,
    NumpyDataLoaderConfig,
    NumpyDatasetConfig,
    NumpyDatasetType,
    TokenizerConfig,
)
from .doc_utils import beta_feature
from .exceptions import OLMoConfigurationError
from .io import join_path
from .nn.transformer import TransformerConfig
from .optim import CosWithWarmup, OptimConfig
from .train import Duration, TrainerConfig
from .train.callbacks import (
    CheckpointerCallback,
    CometCallback,
    ConfigSaverCallback,
    DownstreamEvaluatorCallbackConfig,
    GarbageCollectorCallback,
    GPUMemoryMonitorCallback,
    LMEvaluatorCallbackConfig,
    WandBCallback,
)
from .train.train_module import TransformerTrainModuleConfig

__all__ = ["ModelSize", "ModelLadder", "RunDuration"]

log = logging.getLogger(__name__)


class ModelSize(StrEnum):
    """
    An enumeration of the standard model sizes in the ladder.
    :class:`ModelLadder` implementations should produce models that match these sizes
    as close as possible, ignoring embeddings.
    """

    size_190M = "190M"
    """
    190M parameters.
    """
    size_370M = "370M"
    """
    370M parameters.
    """
    size_600M = "600M"
    """
    600M parameters.
    """
    size_760M = "760M"
    """
    760M parameters.
    """
    size_1B = "1B"
    """
    1B parameters.
    """
    size_3B = "3B"
    """
    3B parameters.
    """
    size_7B = "7B"
    """
    7B parameters.
    """
    size_13B = "13B"
    """
    13B parameters.
    """

    @property
    def num_params(self) -> int:
        value, unit = int(self[:-1]), self[-1]
        if unit == "M":
            return value * int(1e6)
        elif unit == "B":
            return value * int(1e9)
        else:
            raise NotImplementedError(self)


class RunDuration(StrEnum):
    """
    An enumeration of the standard training durations for the ladder, in terms of Chinchilla multipliers.
    """

    Cx0_5 = "0.5xC"
    """
    Multiplier of 0.5.
    """

    Cx1 = "1xC"
    """
    Multiplier of 1.
    """
    Cx2 = "2xC"
    """
    Multiplier of 2.
    """
    Cx5 = "5xC"
    """
    Multiplier of 5.
    """

    Cx10 = "10xC"
    """
    Multiplier of 10.
    """

    @property
    def multiplier(self) -> float:
        return float(self.split("xC")[0])


@beta_feature
@dataclass
class ModelLadder(Config, metaclass=ABCMeta):
    """
    Base class for defining model ladder experiments.

    At a minimum subclasses must implement:

    - :meth:`get_model_config()`
    - :meth:`get_optim_config()`
    - :meth:`get_rank_microbatch_size()`

    for every model size defined by :class:`ModelSize`.
    """

    name: str
    """
    The name of the ladder runs.
    """

    project: str
    """
    The name of the W&B/Comet project to save run data to.
    """

    mix_base_dir: str
    """
    The base directory of the training data.
    """

    work_dir: str
    """
    The local working directory used for dataset caching.
    """

    save_folder: str
    """
    The local or remote folder to save checkpoints to.
    """

    sequence_length: int = 2048
    """
    The target sequence length to train the ladder on.
    """

    tokenizer: TokenizerConfig = field(default_factory=TokenizerConfig.dolma2)
    """
    Get the tokenizer config to use throughput the ladder.
    """

    init_seed: int = 2352
    """
    The seed to use when first initializing RNG states.
    """

    data_mix: DataMix = DataMix.OLMoE_mix_0824
    """
    The data mix to train on.
    """

    data_seed: int = 34521
    """
    The seed to use for shuffling the data.
    """

    max_dp_world_size: int = 64
    """
    The maximum data parallel world size that you intent to run with. This is used to set the batch size.
    """

    @property
    def model_size(self) -> int:
        """
        The size of the model in terms of non-embedding parameters.
        """
        return self._model_size

    def get_save_folder(self, size: ModelSize, run_duration: RunDuration) -> str:
        return str(join_path(self.save_folder, f"checkpoints/{self.name}-{size}-{run_duration}"))

    @abstractmethod
    def _get_model_config(self, *, size: ModelSize) -> TransformerConfig:
        """
        Get the model config for a given model size.

        :param size: The target model size.
        """
        raise NotImplementedError

    def get_model_config(self, *, size: ModelSize) -> TransformerConfig:
        """
        Get the model config for a given model size.

        :param size: The target model size.
        """
        model_config = self._get_model_config(size=size)
        self._model_size = model_config.num_non_embedding_params
        return model_config

    @abstractmethod
    def get_optim_config(self) -> OptimConfig:
        """
        Get the optimizer config for a given model size.

        :param size: The target model size.
        """
        raise NotImplementedError

    def get_dataset_config(self) -> NumpyDatasetConfig:
        """
        Get the train dataset config.

        :param kwargs: Extra kwargs to pass to the dataset config constructor.
        """
        return NumpyDatasetConfig.from_data_mix(
            self.data_mix,
            tokenizer=self.tokenizer,
            mix_base_dir=self.mix_base_dir,
            sequence_length=self.sequence_length,
            work_dir=self.work_dir,
            instance_filter_config=InstanceFilterConfig(
                repetition_max_period=13,
                repetition_min_period=1,
                repetition_max_count=32,
            ),
        )

    def get_data_loader_config(self) -> NumpyDataLoaderConfig:
        """
        Get the data loader config.

        :param size: The target model size.
        """
        return NumpyDataLoaderConfig(
            global_batch_size=self.get_global_batch_size(),
            seed=self.data_seed,
            num_workers=4,
        )

    @abstractmethod
    def get_rank_microbatch_size(self, *, size: ModelSize, gpu_type: str) -> int:
        """
        Returns the maximum micro-batch size in tokens per device that should be used for the given
        model size.

        :param size: The target model size.
        :param gpu_type: The type of GPU as given by ``torch.cuda.get_device_name()``.
        """
        raise NotImplementedError

    def get_global_batch_size(self) -> int:
        """
        Get the global batch size in tokens for a given model size.

        :param size: The target model size.
        """
        # Calculate batch size according to https://api.semanticscholar.org/CorpusID:270764838,
        # which assumes a sequence length of 2048. So adjust from there accordingly.
        assert self.sequence_length in {2048, 4096, 8192}
        seq_len_divisor = self.sequence_length // 2048

        global_batch_size = 160 * (self.model_size / 108000000) ** (2 / 3)
        global_batch_size /= seq_len_divisor
        global_batch_size /= self.max_dp_world_size
        global_batch_size = round(global_batch_size)
        global_batch_size *= self.max_dp_world_size

        return self.sequence_length * global_batch_size

    def get_duration(self, run_duration: RunDuration = RunDuration.Cx2) -> Duration:
        """
        Get the duration to train for given the model size. Defaults to 2 x Chinchilla optimal.

        :param size: The target model size.
        """
        return Duration.tokens(int(run_duration.multiplier * 20) * self.model_size)

<<<<<<< HEAD
    def get_trainer_config(
        self,
        *,
        size: ModelSize,
        run_duration: RunDuration,
        gpu_type: str,
        dp_world_size: int,
    ) -> TrainerConfig:
=======
    def get_train_module_config(
        self, *, size: ModelSize, gpu_type: str, dp_world_size: int
    ) -> TransformerTrainModuleConfig:
>>>>>>> 6e5b16fc
        """
        Build the train module config.

        :param size: The target model size.
        :param gpu_type: The type of GPU as given by ``torch.cuda.get_device_name()``.
        :param dp_world_size: The data parallel world size.
        """
        if dp_world_size > self.max_dp_world_size:
            raise OLMoConfigurationError(
                f"max_dp_world_size ({self.max_dp_world_size}) must be at least as big as current dp "
                f"world size ({dp_world_size})"
            )

        rank_mbz = self.get_rank_microbatch_size(size=size, gpu_type=gpu_type)
        if rank_mbz % self.sequence_length != 0:
            raise OLMoConfigurationError(
                f"rank micro-batch size ({rank_mbz:,d} tokens) must be divisible "
                f"by the sequence length ({self.sequence_length:,d})"
            )

        rank_mbz_instances = rank_mbz // self.sequence_length

        global_bz = self.get_global_batch_size()
        if global_bz % self.sequence_length != 0:
            raise OLMoConfigurationError(
                f"global batch size ({rank_mbz:,d} tokens) must be divisible "
                f"by the sequence length ({self.sequence_length:,d})"
            )

        global_bz_instances = self.get_global_batch_size() // self.sequence_length

        if global_bz_instances % (rank_mbz_instances * dp_world_size) != 0:
            new_rank_mbz_instances = global_bz_instances // dp_world_size
            if new_rank_mbz_instances > rank_mbz_instances:
                for divisor in range(2, new_rank_mbz_instances + 1):
                    if (
                        new_rank_mbz_instances % divisor == 0
                        and new_rank_mbz_instances // divisor < rank_mbz_instances
                    ):
                        new_rank_mbz_instances //= divisor
                        break
                else:
                    raise RuntimeError("shouldn't get here")

            assert new_rank_mbz_instances <= rank_mbz_instances
            assert global_bz_instances % (new_rank_mbz_instances * dp_world_size) == 0

            new_rank_mbz = new_rank_mbz_instances * self.sequence_length
            log.warning(
                f"Adjusting rank micro-batch size from {rank_mbz:,d} tokens ({rank_mbz_instances:,d} instances) "
                f"down to {new_rank_mbz:,d} tokens ({new_rank_mbz_instances:,d} instances) to be compatible "
                "with data parallel world size"
            )
            rank_mbz = new_rank_mbz
        return TransformerTrainModuleConfig(
            rank_microbatch_size=rank_mbz,
            max_sequence_length=self.sequence_length,
            optim=self.get_optim_config(size=size),
            max_grad_norm=1.0,
            scheduler=CosWithWarmup(warmup_steps=2000),
        )

    def get_trainer_config(
        self,
        *,
        size: ModelSize,
        gpu_type: str,
        dp_world_size: int,
    ) -> TrainerConfig:
        """
        Build the trainer config.

        :param size: The target model size.
        :param gpu_type: The type of GPU as given by ``torch.cuda.get_device_name()``.
        :param dp_world_size: The data parallel world size.
        """
        del gpu_type, dp_world_size

        from olmo_eval import list_tasks

        return (
            TrainerConfig(
<<<<<<< HEAD
                save_folder=self.get_save_folder(size, run_duration),
                rank_microbatch_size=rank_mbz,
                metrics_collect_interval=10,
                cancel_check_interval=1,
                z_loss_multiplier=1e-5,
                compile_loss=True,
                fused_loss=False,
                max_duration=self.get_duration(run_duration),
            )
            .with_callback(
                "lr_scheduler",
                SchedulerCallback(
                    scheduler=CosWithWarmup(warmup_steps=round(self.model_size / global_bz))
                ),
            )
=======
                save_folder=self.get_save_folder(size),
                metrics_collect_interval=10,
                cancel_check_interval=1,
                max_duration=self.get_duration(size),
            )
>>>>>>> 6e5b16fc
            .with_callback("gpu_monitor", GPUMemoryMonitorCallback())
            .with_callback("config_saver", ConfigSaverCallback())
            .with_callback("garbage_collector", GarbageCollectorCallback())
            .with_callback(
                "lm_evaluator",
                LMEvaluatorCallbackConfig(
                    eval_dataset=NumpyDatasetConfig.from_data_mix(
                        DataMix.v3_small_ppl_validation,
                        name=NumpyDatasetType.padded_fsl,
                        mix_base_dir=self.mix_base_dir,
                        sequence_length=self.sequence_length,
                        tokenizer=self.tokenizer,
                        work_dir=self.work_dir,
                    ),
                    eval_interval=500,
                ),
            )
            .with_callback(
                "downstream_evaluator",
                DownstreamEvaluatorCallbackConfig(
                    tasks=[
                        task for task in list_tasks() if "_mc" not in task and "_var" not in task
                    ],
                    tokenizer=self.tokenizer,
                    eval_interval=500,
                ),
            )
            .with_callback(
                "checkpointer",
                CheckpointerCallback(
                    save_interval=100_000,  # large enough value that we won't save until the end
                    ephemeral_save_interval=250,
                    save_async=True,
                ),
            )
            .with_callback(
                "comet",
                CometCallback(
                    name=f"{self.name}-{size}-{run_duration}",
                    workspace="ai2",
                    project=self.project,
                    enabled=True,
                    cancel_check_interval=5,
                ),
            )
            .with_callback(
                "wandb",
                WandBCallback(
                    name=f"{self.name}-{size}-{run_duration}",
                    entity="ai2",
                    project=self.project,
                    enabled=False,
                    cancel_check_interval=5,
                ),
            )
        )

    def validate(self):
        """
        Validate the ladder configuration.

        :raises OLMoConfigurationError: If the ladder has any issues.
        """
        for size in ModelSize:
            # validating to match old ladder sizes.
            if size == ModelSize.size_1B:
                target_size = 1.3
            elif size == ModelSize.size_3B:
                target_size = 3.2
            else:
                target_size = int(size[:-1])
            if size.endswith("M"):
                target_size = target_size * 10**6
            elif size.endswith("B"):
                target_size = target_size * 10**9
            else:
                raise NotImplementedError(size)

            model_config = self.get_model_config(size=size)

            # Make sure actual model size is close to target size.
            num_params = model_config.num_non_embedding_params
            if abs(num_params - target_size) / target_size > 0.05:
                raise OLMoConfigurationError(
                    f"Model size of {num_params:,d} for sequence length {self.sequence_length} is "
                    f"too far from target size of {size}: {model_config}"
                )

            self.get_optim_config()
            self.get_rank_microbatch_size(size=size, gpu_type="H100")
            bz_tokens = self.get_global_batch_size()
            if bz_tokens % self.sequence_length != 0:
                raise OLMoConfigurationError(
                    f"Batch size of {bz_tokens:,d} tokens for model size {size} "
                    f"must be divisible by the sequence length ({self.sequence_length})"
                )<|MERGE_RESOLUTION|>--- conflicted
+++ resolved
@@ -300,7 +300,6 @@
         """
         return Duration.tokens(int(run_duration.multiplier * 20) * self.model_size)
 
-<<<<<<< HEAD
     def get_trainer_config(
         self,
         *,
@@ -309,11 +308,6 @@
         gpu_type: str,
         dp_world_size: int,
     ) -> TrainerConfig:
-=======
-    def get_train_module_config(
-        self, *, size: ModelSize, gpu_type: str, dp_world_size: int
-    ) -> TransformerTrainModuleConfig:
->>>>>>> 6e5b16fc
         """
         Build the train module config.
 
@@ -373,13 +367,14 @@
             max_sequence_length=self.sequence_length,
             optim=self.get_optim_config(size=size),
             max_grad_norm=1.0,
-            scheduler=CosWithWarmup(warmup_steps=2000),
+            scheduler=scheduler=CosWithWarmup(warmup_steps=round(self.model_size / global_bz)),
         )
 
     def get_trainer_config(
         self,
         *,
         size: ModelSize,
+        run_duration: RunDuration,
         gpu_type: str,
         dp_world_size: int,
     ) -> TrainerConfig:
@@ -396,29 +391,11 @@
 
         return (
             TrainerConfig(
-<<<<<<< HEAD
                 save_folder=self.get_save_folder(size, run_duration),
-                rank_microbatch_size=rank_mbz,
                 metrics_collect_interval=10,
                 cancel_check_interval=1,
-                z_loss_multiplier=1e-5,
-                compile_loss=True,
-                fused_loss=False,
                 max_duration=self.get_duration(run_duration),
             )
-            .with_callback(
-                "lr_scheduler",
-                SchedulerCallback(
-                    scheduler=CosWithWarmup(warmup_steps=round(self.model_size / global_bz))
-                ),
-            )
-=======
-                save_folder=self.get_save_folder(size),
-                metrics_collect_interval=10,
-                cancel_check_interval=1,
-                max_duration=self.get_duration(size),
-            )
->>>>>>> 6e5b16fc
             .with_callback("gpu_monitor", GPUMemoryMonitorCallback())
             .with_callback("config_saver", ConfigSaverCallback())
             .with_callback("garbage_collector", GarbageCollectorCallback())
