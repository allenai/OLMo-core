--- conflicted
+++ resolved
@@ -113,6 +113,7 @@
     else:
         return o
 
+
 @torch.compiler.disable
 def mark_dynamic(x: torch.Tensor, dim: Union[int, Sequence[int]], strict: bool = True):
     """
@@ -203,11 +204,6 @@
 def set_env_var(name: str, value: str, override: bool = False, secret: bool = False):
     value_str = "****" if secret else value
     if name in os.environ:
-<<<<<<< HEAD
-        if override and os.environ[name] != value:
-            log_or_print(log, f"Overriding env var '{name}' to '{value_str}'", logging.WARNING)
-            os.environ[name] = value
-=======
         if os.environ[name] != value:
             if override:
                 log_or_print(log, f"Overriding env var '{name}' to '{value_str}'", logging.WARNING)
@@ -218,7 +214,6 @@
                     f"Will skip setting env var '{name}' since it's already set to '{value_str}'",
                     logging.WARNING,
                 )
->>>>>>> 87d64b95
         else:
             log_or_print(log, f"Env var '{name}' already set to '{value_str}'")
     else:
