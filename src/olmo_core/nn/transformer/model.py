--- conflicted
+++ resolved
@@ -45,13 +45,13 @@
     TransformerBlock,
     TransformerBlockBase,
 )
-from .flops import num_floating_point_operations_for_logits
 from .config import (
     TransformerActivationCheckpointingMode,
     TransformerBlockConfig,
+    TransformerConfig,
     TransformerDataParallelWrappingStrategy,
-    TransformerConfig,
 )
+from .flops import num_floating_point_operations_for_logits
 from .init import InitMethod
 
 if TYPE_CHECKING:
@@ -148,7 +148,7 @@
         # later, like for pipeline parallelism.
         self.num_params
         self.num_non_embedding_params
-        
+
         self.config: Optional[TransformerConfig] = None
 
     def _validate_block(self, block: TransformerBlockBase) -> TransformerBlockBase:
@@ -216,11 +216,6 @@
         max_seq_len: Optional[int] = None,
         max_local_microbatch_size: Optional[int] = None,
         device: Optional[torch.device] = None,
-<<<<<<< HEAD
-        pp_mesh: Optional[DeviceMesh] = None,
-        world_mesh: Optional[DeviceMesh] = None,
-=======
->>>>>>> a04e93f9
     ) -> torch.Generator:
         """
         Initialize the model weights.
@@ -238,16 +233,7 @@
             if hasattr(module, "reset_parameters"):
                 module.reset_parameters()  # type: ignore
 
-<<<<<<< HEAD
-        seed = self.init_seed
-        if world_mesh is not None: # ensure different seed for each rank
-            seed += world_mesh.get_rank()
-        # if pp_mesh is not None:
-        #     seed += pp_mesh.get_local_rank()
-
-=======
         seed = self.init_seed + get_rank()
->>>>>>> a04e93f9
         generator = torch.Generator(device).manual_seed(seed)
 
         if self.embeddings is not None:
@@ -772,19 +758,18 @@
 
     def num_flops_per_token(self, seq_len: int) -> int:
         flops = []
-        
+
         # calculate flops for each block (each block might have different config)
         for block_idx in range(self.n_layers):
             block_config = self.config.block
             if self.config.block_overrides is not None and block_idx in self.config.block_overrides:
                 block_config = self.config.block_overrides[block_idx]
-            
-            flops.append(block_config.flops_per_token(self.d_model, seq_len)) 
-            
+
+            flops.append(block_config.flops_per_token(self.d_model, seq_len))
+
         flops.append(num_floating_point_operations_for_logits(self.config, seq_len) / seq_len)
 
         return sum(flops)
-    
 
     def post_batch(self, dry_run: bool = False):
         """
