import logging
from collections import defaultdict
from functools import cached_property
from typing import (
    TYPE_CHECKING,
    Any,
    Dict,
    List,
    Literal,
    Optional,
    Set,
    Tuple,
    Union,
    cast,
)

import torch
import torch.nn as nn
from torch.distributed import DeviceMesh
from torch.distributed.fsdp import FSDPModule, MixedPrecisionPolicy, fully_shard
from torch.distributed.tensor import Replicate, Shard
from torch.distributed.tensor.parallel import RowwiseParallel, parallelize_module
from torch.nn.attention.flex_attention import BlockMask

from olmo_core.data.utils import get_cumulative_document_lengths
from olmo_core.distributed.parallel import get_pp_mesh
from olmo_core.distributed.utils import hide_from_torch, unhide_from_torch
from olmo_core.doc_utils import beta_feature
from olmo_core.exceptions import OLMoConfigurationError
from olmo_core.float8 import Float8Config
from olmo_core.utils import get_default_device, mark_dynamic, move_to_device

from ..attention import (
    Attention,
    FusedAttention,
    RingAttentionLoadBalancer,
    RingAttentionLoadBalancerType,
    get_flex_attn_causal_block_mask,
)
from ..buffer_cache import BufferCache
from ..functional import l2_normalize
from ..lm_head import LMHeadConfig, LMOutputWithLoss
from ..moe import MoEBase
from ..rope import RoPEBuffers, RotaryEmbeddingBase
from ..utils import selective_checkpointing_context_fn
from .block import (
    MoETransformerBlock,
    NormalizedTransformerBlock,
    TransformerBlock,
    TransformerBlockBase,
)
from .config import (
    TransformerActivationCheckpointingMode,
    TransformerBlockConfig,
    TransformerDataParallelWrappingStrategy,
)
from .init import InitMethod

if TYPE_CHECKING:
    from olmo_core.train.common import ReduceType

__all__ = [
    "Transformer",
    "NormalizedTransformer",
    "MoETransformer",
    "TransformerDataParallelWrappingStrategy",
    "TransformerActivationCheckpointingMode",
]


log = logging.getLogger(__name__)


class Transformer(nn.Module):
    """
    A typical "Llama-style" transformer implementation.

    :param d_model: The model dimensionality.
    :param vocab_size: The vocab size.
    :param n_layers: The number of transformer layers/blocks.
    :param block: The block configuration.
    :param layer_norm: The layer norm config for the final layer norm.
    :param bias: Whether to use a bias in the final linear layer.
    :param dtype: The datatype to use for the linear output layer.
    :param init_device: The device used when initializing parameters.
    """

    def __init__(
        self,
        *,
        d_model: int,
        vocab_size: int,
        n_layers: int,
        block: TransformerBlockConfig,
        lm_head: LMHeadConfig,
        dtype: torch.dtype = torch.float32,
        init_method: InitMethod = InitMethod.normal,
        init_device: str = "cpu",
        init_seed: int = 0,
        init_std: float = 0.02,
        block_overrides: Optional[Dict[int, TransformerBlockConfig]] = None,
    ):
        super().__init__()

        cache = BufferCache()

        self.d_model = d_model
        self.vocab_size = vocab_size
        self.n_layers = n_layers
        self.n_attn_heads = block.attention.n_heads
        self.dtype = dtype

        self.embeddings = nn.Embedding(vocab_size, d_model, dtype=dtype, device=init_device)
        self.blocks = nn.ModuleDict()
        for block_idx in range(n_layers):
            block_config = block
            if block_overrides is not None and block_idx in block_overrides:
                block_config = block_overrides[block_idx]
            self.blocks[str(block_idx)] = self._validate_block(
                block_config.build(
                    d_model=d_model,
                    block_idx=block_idx,
                    n_layers=n_layers,
                    init_device=init_device,
                    cache=cache,
                )
            )
        self.lm_head = lm_head.build(
            d_model=d_model, vocab_size=vocab_size, init_device=init_device
        )

        self.init_device = init_device
        self.init_method = InitMethod(init_method)
        self.init_seed = init_seed
        self.init_std = init_std

        self._cache = cache
        self._pp_enabled = False
        self._pp_group_size = 1
        self._fp8_enabled = False
        self._precompute_float8_dynamic_scale_for_fsdp = False
        self._compile_enabled = False
        self._device: Optional[torch.device] = None
        self._cp_load_balancer: Optional[RingAttentionLoadBalancer] = None
        self._tp_enabled = False
        self._tp_mesh: Optional[DeviceMesh] = None
        self._fsdp_enabled = False

        # Cache the value of these properties up-front in case the parameters are removed
        # later, like for pipeline parallelism.
        self.num_params
        self.num_non_embedding_params

    def _validate_block(self, block: TransformerBlockBase) -> TransformerBlockBase:
        return block

    def compute_auxiliary_metrics(
        self, reset: bool = True
    ) -> Dict[str, Tuple[torch.Tensor, Optional["ReduceType"]]]:
        del reset
        return {}

    def reset_auxiliary_metrics(self):
        pass

    @property
    def pp_enabled(self) -> bool:
        return self._pp_enabled

    @property
    def fp8_enabled(self) -> bool:
        return self._fp8_enabled

    @property
    def tp_enabled(self) -> bool:
        return self._tp_enabled

    @property
    def fsdp_enabled(self) -> bool:
        return self._fsdp_enabled

    @property
    def is_moe(self) -> bool:
        return False

    @property
    def device(self) -> torch.device:
        if self._device is None:
            for p in self.parameters():
                if p.numel() > 0:
                    self._device = p.device
                    break
            else:
                self._device = get_default_device()
        return self._device

    @property
    def compile_enabled(self) -> bool:
        return self._compile_enabled

    def get_rope_buffers(
        self, seq_len: int, device: Optional[torch.device] = None
    ) -> Dict[int, Optional[RoPEBuffers]]:
        """
        Get the RoPE buffers to pass to each layer.
        """
        if device is None:
            device = self.device
        rope_buffers = {}
        for key, block in self.blocks.items():
            rope = cast(Optional[RotaryEmbeddingBase], block.attention.rope)  # type: ignore
            rope_buffers[int(key)] = None if rope is None else rope.get_buffers(seq_len, device)
        return rope_buffers

    def _get_flex_attn_block_masks(
        self,
        seq_len: int,
        device: Optional[torch.device] = None,
        doc_lens: Optional[torch.Tensor] = None,
    ) -> List[Optional[BlockMask]]:
        if device is None:
            device = self.device

        block_masks_by_window_size = {}
        block_masks = []
        for block in self.blocks.values():
            block = cast(TransformerBlock, block)
            att = cast(Union[Attention, FusedAttention], block.attention)

            block_mask = None
            if att.use_flex_attn:
                # Reuse block masks across layers with the same window size
                window_size = getattr(att, "window_size", None)
                if window_size not in block_masks_by_window_size:
                    block_masks_by_window_size[window_size] = get_flex_attn_causal_block_mask(
                        seq_len, device, window_size, doc_lens
                    )

                block_mask = block_masks_by_window_size[window_size]

            block_masks.append(block_mask)

        return block_masks

    @torch.no_grad()
    def init_weights(
        self,
        *,
        max_seq_len: Optional[int] = None,
        max_local_microbatch_size: Optional[int] = None,
        device: Optional[torch.device] = None,
        world_mesh: Optional[DeviceMesh] = None,
    ) -> torch.Generator:
        """
        Initialize the model weights.

        :param max_seq_len: The maximum sequence length expected. This is used
            to warm up the RoPE cache.
        :param max_local_microbatch_size: The maximum local (rank) micro-batch size (in tokens)
            expected. This is used to warm-up some MoE cache.
        :param device: The device the local copy of the model will be trained on.
        """
        device = device or self.device
        self.to_empty(device=device)

        for module in self.modules():
            if hasattr(module, "reset_parameters"):
                module.reset_parameters()  # type: ignore

        seed = self.init_seed
        if world_mesh is not None and self.pp_enabled:
            seed += get_pp_mesh(world_mesh).get_local_rank()

        generator = torch.Generator(device).manual_seed(seed)

        if self.embeddings is not None:
            self.init_method.init_embeddings(
                self.embeddings, d_model=self.d_model, std=self.init_std, generator=generator
            )

        for block in self.blocks.values():
            # This might fail if it's wrapped.
            #  assert isinstance(block, TransformerBlock)
            block = cast(TransformerBlock, block)
            att = cast(Union[Attention, FusedAttention], block.attention)

            # Attention weights.
            self.init_method.init_attention(
                att,
                d_model=self.d_model,
                block_idx=block.block_idx,
                num_blocks=self.n_layers,
                std=self.init_std,
                generator=generator,
            )

            # Feed-forward weights.
            if hasattr(block, "feed_forward"):
                self.init_method.init_feed_forward(
                    block.feed_forward,
                    d_model=self.d_model,
                    block_idx=block.block_idx,
                    num_blocks=self.n_layers,
                    std=self.init_std,
                    generator=generator,
                )

            # MoE weights.
            if hasattr(block, "feed_forward_moe"):
                block = cast(MoETransformerBlock, block)
                if max_local_microbatch_size is not None:
                    block.feed_forward_moe.warmup_cache(max_local_microbatch_size)
                self.init_method.init_feed_forward_moe(
                    block.feed_forward_moe,
                    d_model=self.d_model,
                    block_idx=block.block_idx,
                    num_blocks=self.n_layers,
                    std=self.init_std,
                    generator=generator,
                )

            # Warm up RoPE cache.
            if max_seq_len is not None and att.rope is not None:
                att.rope.warmup_cache(max_seq_len, device)

        if self.lm_head is not None:
            self.init_method.init_final_w_out(
                self.lm_head.w_out, d_model=self.d_model, std=self.init_std, generator=generator
            )

        return generator

    def _prepare_inputs(
        self,
        input_ids: torch.Tensor,
        labels: Optional[torch.Tensor] = None,
        *,
        ignore_index: int = -100,
        loss_reduction: Literal["mean", "sum", "none"] = "mean",
        z_loss_multiplier: Optional[float] = None,
        loss_div_factor: Optional[Union[torch.Tensor, float]] = None,
        return_logits: Optional[bool] = None,
        **kwargs,
    ) -> Tuple[
        torch.Tensor,
        Optional[torch.Tensor],
        Dict[str, Any],
        Dict[int, Dict[str, Any]],
        Dict[str, Any],
    ]:
        # NOTE: with pipeline parallelism input_ids might actually be an intermediate output,
        # so we have to be careful here.
        B, S = input_ids.shape[:2]

        all_block_kwargs: Dict[str, Any] = {}
        per_block_kwargs: Dict[int, Dict[str, Any]] = defaultdict(dict)
        lm_head_kwargs: Dict[str, Any] = dict(
            ignore_index=ignore_index,
            loss_reduction=loss_reduction,
            z_loss_multiplier=z_loss_multiplier,
            return_logits=return_logits,
        )

        if loss_div_factor is not None:
            loss_div_factor = move_to_device(loss_div_factor, self.device)
            lm_head_kwargs["loss_div_factor"] = loss_div_factor
            all_block_kwargs["loss_div_factor"] = loss_div_factor

        # Prepare document length inputs.
        max_doc_len: Optional[int] = None
        cu_doc_lens: Optional[torch.Tensor] = None
        if (doc_lens := kwargs.pop("doc_lens", None)) is not None and (
            max_doc_lens := kwargs.pop("max_doc_lens", None)
        ) is not None:
            max_doc_len = max(max_doc_lens)
            cu_doc_lens = get_cumulative_document_lengths(doc_lens)

        # Prepare block mask
        block_masks = self._get_flex_attn_block_masks(S, self.device, doc_lens)
        block_kwargs["block_masks"] = block_masks

        # Shard inputs and RoPE buffers on sequence dimension if using context parallelism.
        if (cp_load_balancer := self._cp_load_balancer) is not None:
            inputs = [input_ids]
            seq_dims = [1]
            pad_values: List[Union[int, float]] = [0]
            keys = ["input_ids"]

            # NOTE: initialize buffer(s) on CPU to avoid possible host-device sync when sharding.
            for block_idx, rope_buffers in self.get_rope_buffers(S, torch.device("cpu")).items():
                if rope_buffers is not None:
                    if rope_buffers.pos_sin is not None:
                        inputs.append(rope_buffers.pos_sin)
                        seq_dims.append(0)
                        pad_values.append(0.0)
                        keys.append(f"block_{block_idx}.pos_sin")
                    if rope_buffers.pos_cos is not None:
                        inputs.append(rope_buffers.pos_cos)
                        seq_dims.append(0)
                        pad_values.append(0.0)
                        keys.append(f"block_{block_idx}.pos_cos")
                    if rope_buffers.freqs_cis is not None:
                        inputs.append(rope_buffers.freqs_cis)
                        seq_dims.append(0)
                        pad_values.append(0.0)
                        keys.append(f"block_{block_idx}.freqs_cis")

            if labels is not None:
                inputs.append(labels)
                seq_dims.append(1)
                pad_values.append(ignore_index)
                keys.append("labels")

            if cu_doc_lens is not None:
                # NOTE: Can only shard properly here if 'input_ids' is flat, i.e. a single instance.
                # TODO: (epwalsh) We could just flatten all of the inputs here, but then we risk going
                # beyond the model's maximum sequence length, which might be okay at least
                # with relative positional encodings, but then again if you're resorting to context
                # parallelism you can probably only fit a single instance at a time anyway.
                if B != 1:
                    raise RuntimeError(
                        f"Rank micro-batches must consist of a single instance when using "
                        f"context parallelism with intra-document masking (got {B} instances)"
                    )
                inputs, additional_inputs = cp_load_balancer.batch_shard_by_document(
                    inputs=inputs,
                    seq_dims=seq_dims,
                    cu_doc_lens=cu_doc_lens,
                    pad_values=pad_values,
                    length_multiple=16,
                )
                for key, value in additional_inputs.items():
                    all_block_kwargs[key] = move_to_device(value, self.device)

            else:
                inputs = cp_load_balancer.batch_shard(
                    inputs=inputs,
                    seq_dims=seq_dims,
                    pad_values=pad_values,
                )

            for key, value in zip(keys, inputs):
                if key.startswith("block_"):
                    block_key, key = key.split(".", 1)
                    block_idx = int(block_key.replace("block_", ""))
                    per_block_kwargs[block_idx][key] = move_to_device(value, self.device)
                else:
                    all_block_kwargs[key] = move_to_device(value, self.device)

            input_ids = all_block_kwargs.pop("input_ids")
            labels = all_block_kwargs.pop("labels", None)
        else:
            input_ids = move_to_device(input_ids, self.device)
            labels = move_to_device(labels, self.device)
            all_block_kwargs["max_doc_len"] = max_doc_len
            all_block_kwargs["cu_doc_lens"] = move_to_device(cu_doc_lens, self.device)

        return (
            input_ids,
            labels,
            all_block_kwargs,
            per_block_kwargs,
            lm_head_kwargs,
        )

    def forward(
        self,
        input_ids: torch.Tensor,
        *,
        labels: Optional[torch.Tensor] = None,
        ignore_index: int = -100,
        loss_reduction: Literal["mean", "sum", "none"] = "mean",
        z_loss_multiplier: Optional[float] = None,
        loss_div_factor: Optional[Union[torch.Tensor, float]] = None,
        return_logits: Optional[bool] = None,
        **kwargs,
    ) -> Union[torch.Tensor, LMOutputWithLoss]:
        """
        Run the transformer on the token input IDs.

        :param input_ids: The token input IDs, shape ``(batch_size, seq_len)``.

        :returns: The logits if ``labels`` is ``None`` or the losses if ``labels`` is not ``None``.
        """
        (
            input_ids,
            labels,
            all_block_kwargs,
            per_block_kwargs,
            lm_head_kwargs,
        ) = self._prepare_inputs(
            input_ids,
            labels,
            ignore_index=ignore_index,
            loss_reduction=loss_reduction,
            z_loss_multiplier=z_loss_multiplier,
            loss_div_factor=loss_div_factor,
            return_logits=return_logits,
            **kwargs,
        )

        # Get embeddings but pass-through for non-existent layers to allow easy
        # pipeline parallel configuration.
        h = self.embeddings(input_ids) if self.embeddings is not None else input_ids

        block_mask_by_layer = block_kwargs.pop("block_masks", [None] * self.n_layers)

        # Run each block.
<<<<<<< HEAD
        for key, block in self.blocks.items():
            block_mask = block_mask_by_layer[int(key)]

            # Mark sizes as dynamic for torch.compile().
            if self.compile_enabled:
                mark_dynamic(h, (0, 1), strict=False)
                if block_mask is not None:
                    _mark_block_mask_dynamic(block_mask)

            h = block(h, block_mask=block_mask, **block_kwargs)
=======
        for block_key, block in self.blocks.items():
            block_idx = int(block_key)
            block_kwargs = per_block_kwargs.get(block_idx, {})
            # Mark sizes as dynamic for torch.compile().
            if self.compile_enabled:
                mark_dynamic(h, (0, 1), strict=False)
            h = block(h, **all_block_kwargs, **block_kwargs)
>>>>>>> 9fb63667

        # Get final logits but again pass-through in case of pipeline parallelism.
        if self.lm_head is not None:
            if self.compile_enabled:
                mark_dynamic(h, (0, 1), strict=False)
                if labels is not None:
                    mark_dynamic(labels, (0, 1), strict=False)
            # NOTE: When TP is active we can't pass 'labels=None' or the hook from 'PrepareModuleInput'
            # will throw an exception.
            if labels is not None:
                lm_head_kwargs["labels"] = labels
            return self.lm_head(h, **lm_head_kwargs)
        else:
            return h

    def apply_fp8(self, float8_config: Float8Config):
        """
        Use an FP8 recipe on most linear layers.
        """
        if not float8_config.enabled:
            return

        modules_to_ignore = set()
        if self.lm_head is not None:
            modules_to_ignore.add("lm_head.w_out")

        float8_config.apply_float8_linear(self, modules_to_ignore=modules_to_ignore)

        self._fp8_enabled = True
        self._precompute_float8_dynamic_scale_for_fsdp = (
            float8_config.should_precompute_float8_dynamic_scale_for_fsdp
        )

    def apply_pp(self, pp_mesh: DeviceMesh):
        """
        Prepare the model for pipeline parallelism after it's been split into stages.
        """
        for block in self.blocks.values():
            block = cast(TransformerBlockBase, block)
            block.apply_pp(pp_mesh)
        self._pp_enabled = True
        self._pp_group_size = pp_mesh.size()

    def apply_tp(self, tp_mesh: DeviceMesh, float8_enabled: Optional[bool] = None):
        """
        Apply tensor parallelism to the model.

        :param loss_parallel: Set to ``True`` if parallelizing the loss function as well.
        :param float8_enabled: Set this to ``True`` if training with float8 linear layers.
        """
        if float8_enabled is None:
            float8_enabled = self.fp8_enabled
        elif not float8_enabled and self.fp8_enabled:
            raise OLMoConfigurationError(
                "Got 'float8_enabled=False', but FP8 has already been enabled"
            )

        if self.embeddings is not None:
            parallelize_module(
                self.embeddings,
                device_mesh=tp_mesh,
                parallelize_plan=RowwiseParallel(
                    input_layouts=Replicate(),
                    output_layouts=Shard(1),
                    use_local_output=False,
                ),
            )

        # Apply tensor/sequence parallelism to every transformer block.
        for block in self.blocks.values():
            block = cast(TransformerBlockBase, block)
            block.apply_tp(tp_mesh, input_layout=Shard(1), float8_enabled=float8_enabled)

        if self.lm_head is not None:
            self.lm_head.apply_tp(tp_mesh, input_layouts=(Shard(1), Replicate()))

        self._tp_enabled = True
        self._tp_mesh = tp_mesh

    def apply_cp(
        self,
        cp_mesh: DeviceMesh,
        load_balancer: RingAttentionLoadBalancerType,
        head_stride: int = 1,
    ):
        """
        Prepare the model for context-parallelism (CP).

        :param cp_mesh: The CP device mesh.
        :param load_balancer: The load balancing method.
        """
        self._cp_load_balancer = load_balancer.build(cp_mesh)
        for block in self.blocks.values():
            cast(TransformerBlockBase, block).apply_cp(
                cp_mesh, load_balancer, head_stride=head_stride
            )
        if self.lm_head is not None:
            self.lm_head.apply_cp(cp_mesh, load_balancer)

    def apply_activation_checkpointing(
        self,
        mode: TransformerActivationCheckpointingMode,
        block_interval: Optional[int] = None,
        modules: Optional[List[str]] = None,
        activation_memory_budget: Optional[float] = None,
    ):
        """
        Apply activation checkpointing to the model.

        :param mode: Determines how to apply activation checkpointing.
        :param block_interval: Required when :data:`mode` is "selected_blocks". Determines
            which blocks are wrapped.
        :param modules: Required when :data:`mode` is "selected_modules". A list of modules names
            to wrap for activation checkpointing. Globs are supported.
        :param activation_memory_budget: The memory budget for activation checkpointing in the range
            [0, 1]. 0 corresponds to the memory usage when recomputing all activations, and 1
            corresponds to the memory usage when recomputing no activations (which is the default).
            Requires compilation to be enabled.
        """

        if mode == TransformerActivationCheckpointingMode.budget:
            if activation_memory_budget is None:
                raise ValueError("'activation_memory_budget' is required for 'budget' mode")
            if activation_memory_budget < 0 or activation_memory_budget > 1:
                raise ValueError("'activation_memory_budget' must be in the range [0, 1]")
            torch._functorch.config.activation_memory_budget = activation_memory_budget
            return

        from torch.distributed.algorithms._checkpoint.checkpoint_wrapper import (
            checkpoint_wrapper as ptd_checkpoint_wrapper,
        )

        if (
            mode == TransformerActivationCheckpointingMode.selected_blocks
            and block_interval is None
        ):
            raise ValueError("'block_interval' is required for 'selected_blocks' mode")

        if mode == TransformerActivationCheckpointingMode.selected_modules and modules is None:
            raise ValueError("'modules' is required for 'selected_modules' mode")

        # TODO: only preserve RNG state if dropout is active
        preserve_rng_state = False

        if mode == TransformerActivationCheckpointingMode.selected_modules:
            from fnmatch import fnmatch

            assert modules is not None
            wrapped_modules: Set[str] = set()
            for name, module in self.named_modules():
                for pattern in modules:
                    if fnmatch(name, pattern):
                        break
                else:
                    continue

                if isinstance(module, MoEBase):
                    raise OLMoConfigurationError(
                        "Wrapping an entire MoE module for activation checkpointing is not supported. "
                        "Please try a finer-grained wrapping strategy."
                    )

                # NOTE: have to be careful not to try to wrap submodules of modules that have been wrapped.
                parent_name = ".".join(name.split(".")[:-1])
                if parent_name in wrapped_modules:
                    continue

                parent = self if not parent_name else self.get_submodule(parent_name)
                module = ptd_checkpoint_wrapper(module, preserve_rng_state=preserve_rng_state)
                parent.register_module(name.split(".")[-1], module)
                log.info(f"Wrapped '{name}' for activation checkpointing")
                wrapped_modules.add(name)
        else:
            for block_idx, block in enumerate(self.blocks.values()):
                if mode == TransformerActivationCheckpointingMode.selected_blocks:
                    assert block_interval is not None
                    if block_idx % block_interval == 0:
                        if isinstance(block, MoETransformerBlock):
                            raise OLMoConfigurationError(
                                "Wrapping MoE blocks for activation checkpointing is not supported."
                            )
                        block = ptd_checkpoint_wrapper(block, preserve_rng_state=preserve_rng_state)
                elif mode == TransformerActivationCheckpointingMode.full:
                    if isinstance(block, MoETransformerBlock):
                        raise OLMoConfigurationError(
                            "Wrapping MoE blocks for activation checkpointing is not supported."
                        )
                    block = ptd_checkpoint_wrapper(block, preserve_rng_state=preserve_rng_state)
                elif mode == TransformerActivationCheckpointingMode.selected_ops:
                    block = ptd_checkpoint_wrapper(
                        block,
                        context_fn=selective_checkpointing_context_fn,
                        preserve_rng_state=preserve_rng_state,
                    )

                self.blocks.register_module(str(block_idx), block)

    def apply_compile(self):
        """
        Apply ``torch.compile()`` to each transformer block, which makes compilation efficient
        due to repeated structure.

        .. warning::
            This must be called after :meth:`apply_activation_checkpointing()` but
            before :meth:`apply_fsdp()` or :meth:`apply_ddp()`.
        """
        for block in self.blocks.values():
            block = cast(TransformerBlockBase, block)
            block.apply_compile()

        if self.lm_head is not None:
            self.lm_head.compile(fullgraph=False)

        self._compile_enabled = True

    def apply_fsdp(
        self,
        dp_mesh: Optional[DeviceMesh] = None,
        param_dtype: Optional[torch.dtype] = None,
        reduce_dtype: torch.dtype = torch.float32,
        pp_enabled: bool = False,
        prefetch_factor: int = 0,
        wrapping_strategy: TransformerDataParallelWrappingStrategy = TransformerDataParallelWrappingStrategy.full,
    ):
        """
        Apply FSDP(2) to the model.

        .. warning::
            This should generally be called last if using any other parallelism strategies or optimizations
            like :meth:`apply_compile()`.

        :param dp_mesh: The model data parallel device mesh.
        :param param_dtype: The data type to materialize params in. Defaults to the current param dtype.
        :param reduce_dtype: The data type for gradient reduction.
        :pp_enabled: If pipeline parallelism is also enabled.
        :prefetch_factor: For tuning the prefetch settings. 0 is the default, and higher values result
            in more aggressive prefetching.
        :wrapping_strategy: The wrapping strategy.
        """
        mp_policy = MixedPrecisionPolicy(
            param_dtype=param_dtype or self.dtype, reduce_dtype=reduce_dtype
        )
        fsdp_config = dict(mesh=dp_mesh, mp_policy=mp_policy)
        # For PP, do not reshard after forward to avoid per-microbatch all-gathers,
        # which can be expensive and non-overlapped
        reshard_after_forward = False if pp_enabled else True

        for block in self.blocks.values():
            block = cast(TransformerBlockBase, block)
            block.apply_fsdp(
                dp_mesh=dp_mesh,
                prefetch_factor=prefetch_factor,
                wrapping_strategy=wrapping_strategy,
                reshard_after_forward=reshard_after_forward,
                mp_policy=mp_policy,
            )

        if self.embeddings is not None:
            fully_shard(self.embeddings, reshard_after_forward=reshard_after_forward, **fsdp_config)
            # Embedding params are not needed for backwards computation.
            cast(FSDPModule, self.embeddings).set_unshard_in_backward(False)

        if (
            wrapping_strategy != TransformerDataParallelWrappingStrategy.blocks
            and self.lm_head is not None
        ):
            fully_shard(self.lm_head, reshard_after_forward=False, **fsdp_config)

        fully_shard(self, reshard_after_forward=reshard_after_forward, **fsdp_config)
        # Some inputs need to be on CPU initially, but FSDP will move everything to model's
        # device if we don't hide it.
        self.register_forward_pre_hook(_hide_cpu_inputs_from_torch, prepend=True, with_kwargs=True)
        self.register_forward_pre_hook(
            _unhide_cpu_inputs_from_torch, prepend=False, with_kwargs=True
        )

        if prefetch_factor > 0:
            blocks = cast(List[FSDPModule], list(self.blocks.values()))
            for i in range(len(blocks)):
                block = blocks[i]
                if i + 1 < len(blocks):
                    block.set_modules_to_forward_prefetch(blocks[i + 1 : i + 1 + prefetch_factor])
                elif isinstance(self.lm_head, FSDPModule):
                    block.set_modules_to_forward_prefetch([self.lm_head])

        self._fsdp_enabled = True

    def apply_ddp(
        self,
        dp_mesh: Optional[DeviceMesh] = None,
        param_dtype: Optional[torch.dtype] = None,
        compile_enabled: bool = False,
        autograd_compile_enabled: bool = False,
    ):
        """
        Apply DDP to the model.
        """
        from torch.distributed._composable.replicate import replicate

        # Cast model explicitly to the specified dtype before applying DDP
        target_dtype = param_dtype or self.dtype
        if target_dtype != self.dtype:
            self.to(dtype=target_dtype)

        # Adapted from
        # https://github.com/pytorch/torchtitan/blob/90c889e972b56b9faadebbb78fc985dedc537ed9/torchtitan/parallelisms/parallelize_llama.py#L328
        if compile_enabled:
            if autograd_compile_enabled:
                torch._dynamo.config.optimize_ddp = "python_reducer_without_compiled_forward"  # type: ignore
            else:
                torch._dynamo.config.optimize_ddp = "ddp_optimizer"  # type: ignore

        replicate(self, device_mesh=dp_mesh, bucket_cap_mb=100)
        # Some inputs need to be on CPU initially, but DDP will move everything to model's
        # device if we don't hide it.
        self.register_forward_pre_hook(_hide_cpu_inputs_from_torch, prepend=True, with_kwargs=True)
        self.register_forward_pre_hook(
            _unhide_cpu_inputs_from_torch, prepend=False, with_kwargs=True
        )

    @cached_property
    def num_params(self) -> int:
        return sum(p.numel() for p in self.parameters())

    @property
    def num_trainable_params(self) -> int:
        return sum(p.numel() for p in self.parameters() if p.requires_grad)

    @cached_property
    def num_non_embedding_params(self) -> int:
        return self.num_params - self.embeddings.weight.numel()

    def num_flops_per_token(self, seq_len: int) -> int:
        """
        Get the approximate number of flops per token.
        """
        n, h, q, t = (
            self.n_layers,
            self.n_attn_heads,
            self.d_model // self.n_attn_heads,
            seq_len,
        )

        # Reasoning behind the factor of 12 for the self-attention part of the formula:
        # 1. each self-attention has 2 matmul in the forward and 4 in the backward (6)
        # 2. the flash attention does 1 more matmul recomputation in the backward
        #    but recomputation should not be counted in calculating MFU           (+0)
        # 3. each matmul performs 1 multiplication and 1 addition                 (*2)
        # 4. we follow the convention and do not account for sparsity in causal attention
        flop_per_token = 6 * self.num_non_embedding_params + 12 * n * h * q * t

        return flop_per_token

    def post_batch(self, dry_run: bool = False):
        """
        Should be called right after the final backward of a complete batch but before the optimizer step.
        """
        del dry_run

    def post_optim_step(self):
        """
        Should be called right after an optimizer step.
        """
        if self.fp8_enabled and self._precompute_float8_dynamic_scale_for_fsdp:
            from torchao.float8 import precompute_float8_dynamic_scale_for_fsdp

            precompute_float8_dynamic_scale_for_fsdp(self)


@beta_feature
class NormalizedTransformer(Transformer):
    """
    A nGPT transformer implementation, to be used with the :class:`NormalizedTransformerBlock` block
    type.
    """

    def __init__(
        self,
        *,
        d_model: int,
        vocab_size: int,
        n_layers: int,
        block: TransformerBlockConfig,
        lm_head: LMHeadConfig,
        dtype: torch.dtype = torch.float32,
        init_method: InitMethod = InitMethod.normalized,
        init_device: str = "cpu",
        init_seed: int = 0,
        init_std: float = 0.02,
        block_overrides: Optional[Dict[int, TransformerBlockConfig]] = None,
    ):
        super().__init__(
            d_model=d_model,
            vocab_size=vocab_size,
            n_layers=n_layers,
            block=block,
            lm_head=lm_head,
            dtype=dtype,
            init_method=init_method,
            init_device=init_device,
            init_seed=init_seed,
            init_std=init_std,
            block_overrides=block_overrides,
        )

    def _validate_block(self, block: TransformerBlockBase) -> TransformerBlockBase:
        if not isinstance(block, NormalizedTransformerBlock):
            raise OLMoConfigurationError(
                f"'{self.__class__.__name__}' requires a '{NormalizedTransformerBlock.__name__}' block"
            )
        return block

    @torch.no_grad()
    def init_weights(self, *args, **kwargs) -> torch.Generator:
        generator = super().init_weights(*args, **kwargs)
        self.normalize_matrices()
        return generator

    @torch.no_grad()
    def normalize_matrices(self):
        """
        Normalize the weights in all matrices. This should be called after each optimizer step, which
        the :class:`~olmo_core.train.train_module.TransformerTrainModule` will handle for you.
        """
        if self.embeddings is not None:
            self._normalize_matrix(self.embeddings.weight)

        for block in self.blocks.values():
            if hasattr(block, "normalize_matrices"):
                block.normalize_matrices()  # type: ignore

        if self.lm_head is not None:
            self.lm_head.normalize_matrices()  # type: ignore

    def _normalize_matrix(self, w: torch.Tensor, dim: int = -1):
        w.copy_(l2_normalize(w, dim=dim))

    def apply_tp(
        self,
        tp_mesh: DeviceMesh,
        float8_enabled: Optional[bool] = None,
    ):
        del tp_mesh, float8_enabled

        raise NotImplementedError(
            "TP is not implemented yet for the normalized transformer variant"
        )

    def apply_compile(self):
        super().apply_compile()
        self.normalize_matrices = torch.compile(self.normalize_matrices)

    def post_optim_step(self):
        super().post_optim_step()
        self.normalize_matrices()


@beta_feature
class MoETransformer(Transformer):
    """
    An MoE transformer implementation, to be used with one of the
    :class:`MoETransformerBlock` block types.
    """

    @property
    def is_moe(self) -> bool:
        return True

    def compute_auxiliary_metrics(
        self, reset: bool = True
    ) -> Dict[str, Tuple[torch.Tensor, Optional["ReduceType"]]]:
        from olmo_core.train.common import ReduceType

        mean_offset = 1.0
        if self.pp_enabled:
            # Change the divisor to 'world_size // pp_group_size'
            mean_offset = self._pp_group_size

        out: Dict[str, Tuple[torch.Tensor, Optional["ReduceType"]]] = {}
        for block_idx, block in self.blocks.items():
            if not block.is_moe:
                continue
            block = cast(MoETransformerBlock, block)
            block_metrics = block.compute_metrics(reset=reset)
            for metric_name, (metric_val, reduce_type) in block_metrics.items():
                out[f"block {int(block_idx):02d}/{metric_name}"] = (metric_val, reduce_type)

                if self.pp_enabled and reduce_type == ReduceType.mean:
                    metric_val = metric_val.float() * mean_offset

                if metric_name not in out:
                    out[metric_name] = (metric_val, reduce_type)
                elif reduce_type in (ReduceType.mean, ReduceType.sum):
                    out[metric_name] = (
                        out[metric_name][0] + metric_val,
                        reduce_type,
                    )
                elif reduce_type == ReduceType.max:
                    out[metric_name] = (torch.max(out[metric_name][0], metric_val), reduce_type)
                else:
                    raise NotImplementedError(reduce_type)
        return out

    def reset_auxiliary_metrics(self):
        for block in self.blocks.values():
            if not block.is_moe:
                continue
            cast(MoETransformerBlock, block).reset_metrics()

    def apply_ep(self, ep_mesh: DeviceMesh, **kwargs):
        for block in self.blocks.values():
            if not block.is_moe:
                continue
            block = cast(MoETransformerBlock, block)
            block.apply_ep(ep_mesh, **kwargs)

    def prepare_experts_for_fsdp(
        self,
        world_mesh: DeviceMesh,
        param_dtype: Optional[torch.dtype] = None,
        reduce_dtype: torch.dtype = torch.float32,
        pp_enabled: bool = False,
    ):
        for block in self.blocks.values():
            if not block.is_moe:
                continue
            block = cast(MoETransformerBlock, block)
            reshard_after_forward = True
            if pp_enabled or block.ep_enabled or block.tp_enabled:
                reshard_after_forward = False
            block.feed_forward_moe.prepare_experts_for_fsdp(
                world_mesh=world_mesh,
                mp_policy=MixedPrecisionPolicy(
                    param_dtype=param_dtype or self.dtype, reduce_dtype=reduce_dtype
                ),
                reshard_after_forward=reshard_after_forward,
            )

    def prepare_experts_for_ddp(self, world_mesh: DeviceMesh):
        for block in self.blocks.values():
            if not block.is_moe:
                continue
            cast(MoETransformerBlock, block).feed_forward_moe.prepare_experts_for_ddp(
                world_mesh=world_mesh,
            )

    def post_batch(self, dry_run: bool = False):
        for block in self.blocks.values():
            if not block.is_moe:
                continue
            block = cast(MoETransformerBlock, block)
            block.feed_forward_moe.post_batch(dry_run=dry_run)


def _hide_cpu_inputs_from_torch(m, args, kwargs) -> Optional[Tuple[Any, Dict[str, Any]]]:
    del m
    if (doc_lens := kwargs.get("doc_lens")) is not None:
        kwargs["doc_lens"] = hide_from_torch(doc_lens)
    return (args, kwargs)


def _unhide_cpu_inputs_from_torch(m, args, kwargs) -> Optional[Tuple[Any, Dict[str, Any]]]:
    del m
    if (doc_lens := kwargs.get("doc_lens")) is not None:
        kwargs["doc_lens"] = unhide_from_torch(doc_lens)
    return (args, kwargs)


def _mark_block_mask_dynamic(block_mask: BlockMask):
    mark_dynamic(block_mask.kv_num_blocks, 2)
    mark_dynamic(block_mask.kv_indices, (2, 3))
    if block_mask.full_kv_num_blocks is not None:
        mark_dynamic(block_mask.full_kv_num_blocks, 2)
    if block_mask.full_kv_indices is not None:
        mark_dynamic(block_mask.full_kv_indices, (2, 3))
    if block_mask.q_num_blocks is not None:
        mark_dynamic(block_mask.q_num_blocks, 2)
    if block_mask.q_indices is not None:
        mark_dynamic(block_mask.q_indices, (2, 3))
    if block_mask.full_q_num_blocks is not None:
        mark_dynamic(block_mask.full_q_num_blocks, 2)
    if block_mask.full_q_indices is not None:
        mark_dynamic(block_mask.full_q_indices, (2, 3))<|MERGE_RESOLUTION|>--- conflicted
+++ resolved
@@ -506,10 +506,11 @@
         block_mask_by_layer = block_kwargs.pop("block_masks", [None] * self.n_layers)
 
         # Run each block.
-<<<<<<< HEAD
-        for key, block in self.blocks.items():
-            block_mask = block_mask_by_layer[int(key)]
-
+
+        for block_key, block in self.blocks.items():
+            block_idx = int(block_key)
+            block_mask = block_mask_by_layer[block_idx]
+            block_kwargs = per_block_kwargs.get(block_idx, {})
             # Mark sizes as dynamic for torch.compile().
             if self.compile_enabled:
                 mark_dynamic(h, (0, 1), strict=False)
@@ -517,15 +518,7 @@
                     _mark_block_mask_dynamic(block_mask)
 
             h = block(h, block_mask=block_mask, **block_kwargs)
-=======
-        for block_key, block in self.blocks.items():
-            block_idx = int(block_key)
-            block_kwargs = per_block_kwargs.get(block_idx, {})
-            # Mark sizes as dynamic for torch.compile().
-            if self.compile_enabled:
-                mark_dynamic(h, (0, 1), strict=False)
-            h = block(h, **all_block_kwargs, **block_kwargs)
->>>>>>> 9fb63667
+            h = block(h, block_mask=block_mask, **all_block_kwargs, **block_kwargs)
 
         # Get final logits but again pass-through in case of pipeline parallelism.
         if self.lm_head is not None:
