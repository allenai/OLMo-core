import logging
from collections import defaultdict
from functools import cached_property, lru_cache
from typing import (
    TYPE_CHECKING,
    Any,
    Dict,
    List,
    Literal,
    Optional,
    Set,
    Tuple,
    Union,
    cast,
)
import math
<<<<<<< HEAD
=======
from contextlib import nullcontext
>>>>>>> daf82385

import torch
import torch.nn as nn
from torch.nn import functional as F
from torch.nn.attention.flex_attention import BlockMask
from torch.distributed import DeviceMesh
from torch.distributed.fsdp import FSDPModule, MixedPrecisionPolicy, fully_shard
from torch.distributed.tensor import Replicate, Shard
from torch.distributed.tensor.parallel import RowwiseParallel, parallelize_module

from olmo_core.data.tokenizer import ByteTokenizerConfig
from olmo_core.data.utils import get_cumulative_document_lengths, get_labels
from olmo_core.distributed.parallel import get_pp_mesh
from olmo_core.distributed.utils import hide_from_torch, unhide_from_torch
from olmo_core.doc_utils import beta_feature
from olmo_core.exceptions import OLMoConfigurationError
from olmo_core.float8 import Float8Config
from olmo_core.utils import get_default_device, mark_dynamic, move_to_device
from olmo_core.nn.blt.config import BLTConfig
from olmo_core.nn.functional.cross_entropy_loss import cross_entropy_loss
from olmo_core.nn.attention import FlashAttention2Backend

from ..attention import (
    Attention,
    FusedAttention,
    RingAttentionLoadBalancer,
    RingAttentionLoadBalancerType,
)
from ..buffer_cache import BufferCache
from ..functional import l2_normalize
from ..lm_head import LMHeadConfig, LMOutputWithLoss
from ..moe import MoEBase
from ..blt.config import LocalEncoderConfig, LocalDecoderConfig
from ..blt import utils as blt_utils
from ..rope import RoPEBuffers, RotaryEmbeddingBase
from ..utils import selective_checkpointing_context_fn
from .block import (
    MoETransformerBlock,
    NormalizedTransformerBlock,
    TransformerBlock,
    TransformerBlockBase,
)
from .config import (
    TransformerActivationCheckpointingMode,
    TransformerBlockConfig,
    TransformerDataParallelWrappingStrategy,
)
from .init import InitMethod

if TYPE_CHECKING:
    from olmo_core.train.common import ReduceType

__all__ = [
    "Transformer",
    "NormalizedTransformer",
    "MoETransformer",
    "TransformerDataParallelWrappingStrategy",
    "TransformerActivationCheckpointingMode",
]


log = logging.getLogger(__name__)


class Transformer(nn.Module):
    """
    A typical "Llama-style" transformer implementation.

    :param d_model: The model dimensionality.
    :param vocab_size: The vocab size.
    :param n_layers: The number of transformer layers/blocks.
    :param block: The block configuration.
    :param layer_norm: The layer norm config for the final layer norm.
    :param bias: Whether to use a bias in the final linear layer.
    :param dtype: The datatype to use for the linear output layer.
    :param init_device: The device used when initializing parameters.
    """

    def __init__(
        self,
        *,
        d_model: int,
        vocab_size: int,
        n_layers: int,
        block: TransformerBlockConfig,
        lm_head: LMHeadConfig,
        dtype: torch.dtype = torch.float32,
        init_method: InitMethod = InitMethod.normal,
        init_device: str = "cpu",
        init_seed: int = 0,
        init_std: float = 0.02,
        block_overrides: Optional[Dict[int, TransformerBlockConfig]] = None,
    ):
        super().__init__()

        cache = BufferCache()

        self.d_model = d_model
        self.vocab_size = vocab_size
        self.n_layers = n_layers
        self.n_attn_heads = block.attention.n_heads
        self.dtype = dtype

        self.embeddings = nn.Embedding(vocab_size, d_model, dtype=dtype, device=init_device)
        self.blocks = nn.ModuleDict()
        for block_idx in range(n_layers):
            block_config = block
            if block_overrides is not None and block_idx in block_overrides:
                block_config = block_overrides[block_idx]
            self.blocks[str(block_idx)] = self._validate_block(
                block_config.build(
                    d_model=d_model,
                    block_idx=block_idx,
                    n_layers=n_layers,
                    init_device=init_device,
                    cache=cache,
                )
            )
        self.lm_head = lm_head.build(
            d_model=d_model, vocab_size=vocab_size, init_device=init_device
        )

        self.init_device = init_device
        self.init_method = InitMethod(init_method)
        self.init_seed = init_seed
        self.init_std = init_std

        self._cache = cache
        self._pp_enabled = False
        self._pp_group_size = 1
        self._fp8_enabled = False
        self._precompute_float8_dynamic_scale_for_fsdp = False
        self._compile_enabled = False
        self._device: Optional[torch.device] = None
        self._cp_load_balancer: Optional[RingAttentionLoadBalancer] = None
        self._tp_enabled = False
        self._tp_mesh: Optional[DeviceMesh] = None
        self._fsdp_enabled = False

        # Cache the value of these properties up-front in case the parameters are removed
        # later, like for pipeline parallelism.
        self.num_params
        self.num_non_embedding_params

    def _validate_block(self, block: TransformerBlockBase) -> TransformerBlockBase:
        return block

    def compute_auxiliary_metrics(
        self, reset: bool = True
    ) -> Dict[str, Tuple[torch.Tensor, Optional["ReduceType"]]]:
        del reset
        return {}

    def reset_auxiliary_metrics(self):
        pass

    @property
    def pp_enabled(self) -> bool:
        return self._pp_enabled

    @property
    def fp8_enabled(self) -> bool:
        return self._fp8_enabled

    @property
    def tp_enabled(self) -> bool:
        return self._tp_enabled

    @property
    def fsdp_enabled(self) -> bool:
        return self._fsdp_enabled

    @property
    def is_moe(self) -> bool:
        return False

    @property
    def device(self) -> torch.device:
        if self._device is None:
            for p in self.parameters():
                if p.numel() > 0:
                    self._device = p.device
                    break
            else:
                self._device = get_default_device()
        return self._device

    @property
    def compile_enabled(self) -> bool:
        return self._compile_enabled

    def get_rope_buffers(
        self, seq_len: int, device: Optional[torch.device] = None
    ) -> Dict[int, Optional[RoPEBuffers]]:
        """
        Get the RoPE buffers to pass to each layer.
        """
        if device is None:
            device = self.device
        rope_buffers = {}
        for key, block in self.blocks.items():
            rope = cast(Optional[RotaryEmbeddingBase], block.attention.rope)  # type: ignore
            rope_buffers[int(key)] = None if rope is None else rope.get_buffers(seq_len, device)
        return rope_buffers

    @torch.no_grad()
    def init_weights(
        self,
        *,
        max_seq_len: Optional[int] = None,
        max_local_microbatch_size: Optional[int] = None,
        device: Optional[torch.device] = None,
        world_mesh: Optional[DeviceMesh] = None,
    ) -> torch.Generator:
        """
        Initialize the model weights.

        :param max_seq_len: The maximum sequence length expected. This is used
            to warm up the RoPE cache.
        :param max_local_microbatch_size: The maximum local (rank) micro-batch size (in tokens)
            expected. This is used to warm-up some MoE cache.
        :param device: The device the local copy of the model will be trained on.
        """
        device = device or self.device
        self.to_empty(device=device)

        for module in self.modules():
            if hasattr(module, "reset_parameters"):
                module.reset_parameters()  # type: ignore

        seed = self.init_seed
        if world_mesh is not None and self.pp_enabled:
            seed += get_pp_mesh(world_mesh).get_local_rank()

        generator = torch.Generator(device).manual_seed(seed)

        if self.embeddings is not None:
            self.init_method.init_embeddings(
                self.embeddings,
                d_model=self.d_model,
                std=self.init_std,
                generator=generator,
            )

        for block in self.blocks.values():
            # This might fail if it's wrapped.
            #  assert isinstance(block, TransformerBlock)
            block = cast(TransformerBlock, block)
            att = cast(Union[Attention, FusedAttention], block.attention)

            # Attention weights.
            self.init_method.init_attention(
                att,
                d_model=self.d_model,
                block_idx=block.block_idx,
                num_blocks=self.n_layers,
                std=self.init_std,
                generator=generator,
            )

            # Feed-forward weights.
            if hasattr(block, "feed_forward"):
                self.init_method.init_feed_forward(
                    block.feed_forward,
                    d_model=self.d_model,
                    block_idx=block.block_idx,
                    num_blocks=self.n_layers,
                    std=self.init_std,
                    generator=generator,
                )

            # MoE weights.
            if hasattr(block, "feed_forward_moe"):
                block = cast(MoETransformerBlock, block)
                if max_local_microbatch_size is not None:
                    block.feed_forward_moe.warmup_cache(max_local_microbatch_size)
                self.init_method.init_feed_forward_moe(
                    block.feed_forward_moe,
                    d_model=self.d_model,
                    block_idx=block.block_idx,
                    num_blocks=self.n_layers,
                    std=self.init_std,
                    generator=generator,
                )

            # Warm up attention backend cache.
            if max_seq_len is not None and att.backend is not None:
                att.backend.warmup_cache(max_seq_len, device)

            # Warm up RoPE cache.
            if max_seq_len is not None and att.rope is not None:
                att.rope.warmup_cache(max_seq_len, device)

        if self.lm_head is not None:
            self.init_method.init_final_w_out(
                self.lm_head.w_out,
                d_model=self.d_model,
                std=self.init_std,
                generator=generator,
            )

        return generator

    def _prepare_inputs(
        self,
        input_ids: torch.Tensor,
        labels: Optional[torch.Tensor] = None,
        *,
        ignore_index: int = -100,
        loss_reduction: Literal["mean", "sum", "none"] = "mean",
        z_loss_multiplier: Optional[float] = None,
        loss_div_factor: Optional[Union[torch.Tensor, float]] = None,
        return_logits: Optional[bool] = None,
        logits_to_keep: Union[int, torch.Tensor] = 0,
        **kwargs,
    ) -> Tuple[
        torch.Tensor,
        Optional[torch.Tensor],
        Dict[str, Any],
        Dict[int, Dict[str, Any]],
        Dict[str, Any],
    ]:
        # NOTE: with pipeline parallelism input_ids might actually be an intermediate output,
        # so we have to be careful here.
        B, S = input_ids.shape[:2]

        all_block_kwargs: Dict[str, Any] = {}
        per_block_kwargs: Dict[int, Dict[str, Any]] = defaultdict(dict)
        lm_head_kwargs: Dict[str, Any] = dict(
            ignore_index=ignore_index,
            loss_reduction=loss_reduction,
            z_loss_multiplier=z_loss_multiplier,
            return_logits=return_logits,
            logits_to_keep=logits_to_keep,
        )

        if loss_div_factor is not None:
            loss_div_factor = move_to_device(loss_div_factor, self.device)
            lm_head_kwargs["loss_div_factor"] = loss_div_factor
            all_block_kwargs["loss_div_factor"] = loss_div_factor

        # Prepare document length inputs.
        max_doc_len: Optional[int] = None
        cu_doc_lens: Optional[torch.Tensor] = None
        doc_lens: Optional[torch.Tensor] = None
        cache_leftpad: Optional[torch.Tensor] = kwargs.pop("cache_leftpad", None)

        if (doc_lens := kwargs.pop("doc_lens", None)) is not None and (
            max_doc_lens := kwargs.pop("max_doc_lens", None)
        ) is not None:
            max_doc_len = max(max_doc_lens)
            cu_doc_lens = get_cumulative_document_lengths(doc_lens)

        # Shard inputs and RoPE buffers on sequence dimension if using context parallelism.
        if (cp_load_balancer := self._cp_load_balancer) is not None:
            inputs = [input_ids]
            seq_dims = [1]
            pad_values: List[Union[int, float]] = [0]
            keys = ["input_ids"]

            # NOTE: initialize buffer(s) on CPU to avoid possible host-device sync when sharding.
            for block_idx, rope_buffers in self.get_rope_buffers(S, torch.device("cpu")).items():
                if rope_buffers is not None:
                    if rope_buffers.pos_sin is not None:
                        inputs.append(rope_buffers.pos_sin)
                        seq_dims.append(0)
                        pad_values.append(0.0)
                        keys.append(f"block_{block_idx}.pos_sin")
                    if rope_buffers.pos_cos is not None:
                        inputs.append(rope_buffers.pos_cos)
                        seq_dims.append(0)
                        pad_values.append(0.0)
                        keys.append(f"block_{block_idx}.pos_cos")
                    if rope_buffers.freqs_cis is not None:
                        inputs.append(rope_buffers.freqs_cis)
                        seq_dims.append(0)
                        pad_values.append(0.0)
                        keys.append(f"block_{block_idx}.freqs_cis")

            if labels is not None:
                inputs.append(labels)
                seq_dims.append(1)
                pad_values.append(ignore_index)
                keys.append("labels")

            if cache_leftpad is not None:
                raise NotImplementedError("cache_leftpad is not supported with context parallelism")

            if cu_doc_lens is not None:
                # NOTE: Can only shard properly here if 'input_ids' is flat, i.e. a single instance.
                # TODO: (epwalsh) We could just flatten all of the inputs here, but then we risk going
                # beyond the model's maximum sequence length, which might be okay at least
                # with relative positional encodings, but then again if you're resorting to context
                # parallelism you can probably only fit a single instance at a time anyway.
                if B != 1:
                    raise RuntimeError(
                        f"Rank micro-batches must consist of a single instance when using "
                        f"context parallelism with intra-document masking (got {B} instances)"
                    )
                inputs, additional_inputs = cp_load_balancer.batch_shard_by_document(
                    inputs=inputs,
                    seq_dims=seq_dims,
                    cu_doc_lens=cu_doc_lens,
                    pad_values=pad_values,
                    length_multiple=16,
                )
                for key, value in additional_inputs.items():
                    all_block_kwargs[key] = move_to_device(value, self.device)

            else:
                inputs = cp_load_balancer.batch_shard(
                    inputs=inputs,
                    seq_dims=seq_dims,
                    pad_values=pad_values,
                )

            for key, value in zip(keys, inputs):
                if key.startswith("block_"):
                    block_key, key = key.split(".", 1)
                    block_idx = int(block_key.replace("block_", ""))
                    per_block_kwargs[block_idx][key] = move_to_device(value, self.device)
                else:
                    all_block_kwargs[key] = move_to_device(value, self.device)

            input_ids = all_block_kwargs.pop("input_ids")
            labels = all_block_kwargs.pop("labels", None)
        else:
            input_ids = move_to_device(input_ids, self.device)
            labels = move_to_device(labels, self.device)

            if (max_doc_len is not None or cu_doc_lens is not None) and cache_leftpad is not None:
                raise ValueError("max_doc_len/cu_doc_lens and cache_leftpad are mutually exclusive")
            if max_doc_len is not None or cu_doc_lens is not None:
                all_block_kwargs["max_doc_len"] = max_doc_len
                all_block_kwargs["cu_doc_lens"] = move_to_device(cu_doc_lens, self.device)
            if cache_leftpad is not None:
                all_block_kwargs["cache_leftpad"] = move_to_device(cache_leftpad, self.device)

        return (
            input_ids,
            labels,
            all_block_kwargs,
            per_block_kwargs,
            lm_head_kwargs,
        )

    def forward(
        self,
        input_ids: torch.Tensor,
        *,
        labels: Optional[torch.Tensor] = None,
        ignore_index: int = -100,
        loss_reduction: Literal["mean", "sum", "none"] = "mean",
        z_loss_multiplier: Optional[float] = None,
        loss_div_factor: Optional[Union[torch.Tensor, float]] = None,
        return_logits: Optional[bool] = None,
        logits_to_keep: Union[int, torch.Tensor] = 0,
        **kwargs,
    ) -> Union[torch.Tensor, LMOutputWithLoss]:
        """
        Run the transformer on the token input IDs.

        :param input_ids: The token input IDs, shape ``(batch_size, seq_len)``.
        :param labels: The token labels, shape ``(batch_size, seq_len)``.
        :param ignore_index: The index to ignore in the loss computation. Default is -100.
        :param loss_reduction: The reduction method for the loss. Can be "mean", "sum", or "none".
        :param z_loss_multiplier: Optional multiplier for the z-loss regularization term.
        :param loss_div_factor: Optional divisor for the loss, can be a scalar or tensor.
        :param return_logits: Whether to return logits along with the loss when labels are provided.
        :param logits_to_keep: Number of positions to keep from the end of the sequence (if int),
            or tensor specifying which positions to keep. Default is 0 (keep all).

        :returns: The logits if ``labels`` is ``None`` or the losses if ``labels`` is not ``None``.
        """
        (
            input_ids,
            labels,
            all_block_kwargs,
            per_block_kwargs,
            lm_head_kwargs,
        ) = self._prepare_inputs(
            input_ids,
            labels,
            ignore_index=ignore_index,
            loss_reduction=loss_reduction,
            z_loss_multiplier=z_loss_multiplier,
            loss_div_factor=loss_div_factor,
            return_logits=return_logits,
            logits_to_keep=logits_to_keep,
            **kwargs,
        )

        # Get embeddings but pass-through for non-existent layers to allow easy
        # pipeline parallel configuration.
        h = self.embeddings(input_ids) if self.embeddings is not None else input_ids

        dtype = h.dtype

        # Run each block.
        for block_key, block in self.blocks.items():
            block_idx = int(block_key)
            block_kwargs = per_block_kwargs.get(block_idx, {})
            # Mark sizes as dynamic for torch.compile().
            if self.compile_enabled:
                mark_dynamic(h, (0, 1), strict=False)
            h = block(h, **all_block_kwargs, **block_kwargs)

        # Get final logits but again pass-through in case of pipeline parallelism.
        if self.lm_head is not None:
            if self.compile_enabled:
                mark_dynamic(h, (0, 1), strict=False)
                if labels is not None:
                    mark_dynamic(labels, (0, 1), strict=False)
            # NOTE: When TP is active we can't pass 'labels=None' or the hook from 'PrepareModuleInput'
            # will throw an exception.
            if labels is not None:
                lm_head_kwargs["labels"] = labels
            return self.lm_head(h, **lm_head_kwargs)
        else:
            return h

    def apply_fp8(self, float8_config: Float8Config):
        """
        Use an FP8 recipe on most linear layers.
        """
        if not float8_config.enabled:
            return

        modules_to_ignore = set()
        if self.lm_head is not None:
            modules_to_ignore.add("lm_head.w_out")

        float8_config.apply_float8_linear(self, modules_to_ignore=modules_to_ignore)

        self._fp8_enabled = True
        self._precompute_float8_dynamic_scale_for_fsdp = (
            float8_config.should_precompute_float8_dynamic_scale_for_fsdp
        )

    def apply_pp(self, pp_mesh: DeviceMesh):
        """
        Prepare the model for pipeline parallelism after it's been split into stages.
        """
        for block in self.blocks.values():
            block = cast(TransformerBlockBase, block)
            block.apply_pp(pp_mesh)
        self._pp_enabled = True
        self._pp_group_size = pp_mesh.size()

    def apply_tp(self, tp_mesh: DeviceMesh, float8_enabled: Optional[bool] = None):
        """
        Apply tensor parallelism to the model.

        :param loss_parallel: Set to ``True`` if parallelizing the loss function as well.
        :param float8_enabled: Set this to ``True`` if training with float8 linear layers.
        """
        if float8_enabled is None:
            float8_enabled = self.fp8_enabled
        elif not float8_enabled and self.fp8_enabled:
            raise OLMoConfigurationError(
                "Got 'float8_enabled=False', but FP8 has already been enabled"
            )

        if self.embeddings is not None:
            parallelize_module(
                self.embeddings,
                device_mesh=tp_mesh,
                parallelize_plan=RowwiseParallel(
                    input_layouts=Replicate(),
                    output_layouts=Shard(1),
                    use_local_output=False,
                ),
            )

        # Apply tensor/sequence parallelism to every transformer block.
        for block in self.blocks.values():
            block = cast(TransformerBlockBase, block)
            block.apply_tp(tp_mesh, input_layout=Shard(1), float8_enabled=float8_enabled)

        if self.lm_head is not None:
            self.lm_head.apply_tp(tp_mesh, input_layouts=(Shard(1), Replicate()))

        self._tp_enabled = True
        self._tp_mesh = tp_mesh

    def apply_cp(
        self,
        cp_mesh: DeviceMesh,
        load_balancer: RingAttentionLoadBalancerType,
        head_stride: int = 1,
    ):
        """
        Prepare the model for context-parallelism (CP).

        :param cp_mesh: The CP device mesh.
        :param load_balancer: The load balancing method.
        """
        self._cp_load_balancer = load_balancer.build(cp_mesh)
        for block in self.blocks.values():
            cast(TransformerBlockBase, block).apply_cp(
                cp_mesh, load_balancer, head_stride=head_stride
            )
        if self.lm_head is not None:
            self.lm_head.apply_cp(cp_mesh, load_balancer)

    def apply_activation_checkpointing(
        self,
        mode: TransformerActivationCheckpointingMode,
        block_interval: Optional[int] = None,
        modules: Optional[List[str]] = None,
        activation_memory_budget: Optional[float] = None,
    ):
        """
        Apply activation checkpointing to the model.

        :param mode: Determines how to apply activation checkpointing.
        :param block_interval: Required when :data:`mode` is "selected_blocks". Determines
            which blocks are wrapped.
        :param modules: Required when :data:`mode` is "selected_modules". A list of modules names
            to wrap for activation checkpointing. Globs are supported.
        :param activation_memory_budget: The memory budget for activation checkpointing in the range
            [0, 1]. 0 corresponds to the memory usage when recomputing all activations, and 1
            corresponds to the memory usage when recomputing no activations (which is the default).
            Requires compilation to be enabled.
        """

        if mode == TransformerActivationCheckpointingMode.budget:
            if activation_memory_budget is None:
                raise ValueError("'activation_memory_budget' is required for 'budget' mode")
            if activation_memory_budget < 0 or activation_memory_budget > 1:
                raise ValueError("'activation_memory_budget' must be in the range [0, 1]")
            torch._functorch.config.activation_memory_budget = activation_memory_budget
            return

        from torch.distributed.algorithms._checkpoint.checkpoint_wrapper import (
            checkpoint_wrapper as ptd_checkpoint_wrapper,
        )

        if (
            mode == TransformerActivationCheckpointingMode.selected_blocks
            and block_interval is None
        ):
            raise ValueError("'block_interval' is required for 'selected_blocks' mode")

        if mode == TransformerActivationCheckpointingMode.selected_modules and modules is None:
            raise ValueError("'modules' is required for 'selected_modules' mode")

        # TODO: only preserve RNG state if dropout is active
        preserve_rng_state = False

        if mode == TransformerActivationCheckpointingMode.selected_modules:
            from fnmatch import fnmatch

            assert modules is not None
            wrapped_modules: Set[str] = set()
            for name, module in self.named_modules():
                for pattern in modules:
                    if fnmatch(name, pattern):
                        break
                else:
                    continue

                if isinstance(module, MoEBase):
                    raise OLMoConfigurationError(
                        "Wrapping an entire MoE module for activation checkpointing is not supported. "
                        "Please try a finer-grained wrapping strategy."
                    )

                # NOTE: have to be careful not to try to wrap submodules of modules that have been wrapped.
                parent_name = ".".join(name.split(".")[:-1])
                if parent_name in wrapped_modules:
                    continue

                parent = self if not parent_name else self.get_submodule(parent_name)
                module = ptd_checkpoint_wrapper(module, preserve_rng_state=preserve_rng_state)
                parent.register_module(name.split(".")[-1], module)
                log.info(f"Wrapped '{name}' for activation checkpointing")
                wrapped_modules.add(name)
        else:
            for block_idx, block in enumerate(self.blocks.values()):
                if mode == TransformerActivationCheckpointingMode.selected_blocks:
                    assert block_interval is not None
                    if block_idx % block_interval == 0:
                        if isinstance(block, MoETransformerBlock):
                            raise OLMoConfigurationError(
                                "Wrapping MoE blocks for activation checkpointing is not supported."
                            )
                        block = ptd_checkpoint_wrapper(block, preserve_rng_state=preserve_rng_state)
                elif mode == TransformerActivationCheckpointingMode.full:
                    if isinstance(block, MoETransformerBlock):
                        raise OLMoConfigurationError(
                            "Wrapping MoE blocks for activation checkpointing is not supported."
                        )
                    block = ptd_checkpoint_wrapper(block, preserve_rng_state=preserve_rng_state)
                elif mode == TransformerActivationCheckpointingMode.selected_ops:
                    block = ptd_checkpoint_wrapper(
                        block,
                        context_fn=selective_checkpointing_context_fn,
                        preserve_rng_state=preserve_rng_state,
                    )

                self.blocks.register_module(str(block_idx), block)

    def apply_compile(self):
        """
        Apply ``torch.compile()`` to each transformer block, which makes compilation efficient
        due to repeated structure.

        .. warning::
            This must be called after :meth:`apply_activation_checkpointing()` but
            before :meth:`apply_fsdp()` or :meth:`apply_ddp()`.
        """
        for block in self.blocks.values():
            block = cast(TransformerBlockBase, block)
            block.apply_compile()

        if self.lm_head is not None:
            self.lm_head.compile(fullgraph=False)

        self._compile_enabled = True

    def apply_fsdp(
        self,
        dp_mesh: Optional[DeviceMesh] = None,
        param_dtype: Optional[torch.dtype] = None,
        reduce_dtype: torch.dtype = torch.float32,
        pp_enabled: bool = False,
        prefetch_factor: int = 0,
        wrapping_strategy: TransformerDataParallelWrappingStrategy = TransformerDataParallelWrappingStrategy.full,
    ):
        """
        Apply FSDP(2) to the model.

        .. warning::
            This should generally be called last if using any other parallelism strategies or optimizations
            like :meth:`apply_compile()`.

        :param dp_mesh: The model data parallel device mesh.
        :param param_dtype: The data type to materialize params in. Defaults to the current param dtype.
        :param reduce_dtype: The data type for gradient reduction.
        :pp_enabled: If pipeline parallelism is also enabled.
        :prefetch_factor: For tuning the prefetch settings. 0 is the default, and higher values result
            in more aggressive prefetching.
        :wrapping_strategy: The wrapping strategy.
        """
        mp_policy = MixedPrecisionPolicy(
            param_dtype=param_dtype or self.dtype, reduce_dtype=reduce_dtype
        )
        fsdp_config = dict(mesh=dp_mesh, mp_policy=mp_policy)
        # For PP, do not reshard after forward to avoid per-microbatch all-gathers,
        # which can be expensive and non-overlapped
        reshard_after_forward = False if pp_enabled else True

        for block in self.blocks.values():
            block = cast(TransformerBlockBase, block)
            block.apply_fsdp(
                dp_mesh=dp_mesh,
                prefetch_factor=prefetch_factor,
                wrapping_strategy=wrapping_strategy,
                reshard_after_forward=reshard_after_forward,
                mp_policy=mp_policy,
            )

        if self.embeddings is not None:
            fully_shard(
                self.embeddings,
                reshard_after_forward=reshard_after_forward,
                **fsdp_config,
            )
            # Embedding params are not needed for backwards computation.
            cast(FSDPModule, self.embeddings).set_unshard_in_backward(False)

        if (
            wrapping_strategy != TransformerDataParallelWrappingStrategy.blocks
            and self.lm_head is not None
        ):
            fully_shard(self.lm_head, reshard_after_forward=False, **fsdp_config)

        fully_shard(self, reshard_after_forward=reshard_after_forward, **fsdp_config)
        # Some inputs need to be on CPU initially, but FSDP will move everything to model's
        # device if we don't hide it.
        self.register_forward_pre_hook(_hide_cpu_inputs_from_torch, prepend=True, with_kwargs=True)
        self.register_forward_pre_hook(
            _unhide_cpu_inputs_from_torch, prepend=False, with_kwargs=True
        )

        if prefetch_factor > 0:
            blocks = cast(List[FSDPModule], list(self.blocks.values()))
            for i in range(len(blocks)):
                block = blocks[i]
                if i + 1 < len(blocks):
                    block.set_modules_to_forward_prefetch(blocks[i + 1 : i + 1 + prefetch_factor])
                elif isinstance(self.lm_head, FSDPModule):
                    block.set_modules_to_forward_prefetch([self.lm_head])

        self._fsdp_enabled = True

    def apply_ddp(
        self,
        dp_mesh: Optional[DeviceMesh] = None,
        param_dtype: Optional[torch.dtype] = None,
        compile_enabled: bool = False,
        autograd_compile_enabled: bool = False,
    ):
        """
        Apply DDP to the model.
        """
        from torch.distributed._composable.replicate import replicate

        # Cast model explicitly to the specified dtype before applying DDP
        target_dtype = param_dtype or self.dtype
        if target_dtype != self.dtype:
            self.to(dtype=target_dtype)

        # Adapted from
        # https://github.com/pytorch/torchtitan/blob/90c889e972b56b9faadebbb78fc985dedc537ed9/torchtitan/parallelisms/parallelize_llama.py#L328
        if compile_enabled:
            if autograd_compile_enabled:
                torch._dynamo.config.optimize_ddp = "python_reducer_without_compiled_forward"  # type: ignore
            else:
                torch._dynamo.config.optimize_ddp = "ddp_optimizer"  # type: ignore

        replicate(self, device_mesh=dp_mesh, bucket_cap_mb=100)
        # Some inputs need to be on CPU initially, but DDP will move everything to model's
        # device if we don't hide it.
        self.register_forward_pre_hook(_hide_cpu_inputs_from_torch, prepend=True, with_kwargs=True)
        self.register_forward_pre_hook(
            _unhide_cpu_inputs_from_torch, prepend=False, with_kwargs=True
        )

    @cached_property
    def num_params(self) -> int:
        return sum(p.numel() for p in self.parameters())

    @property
    def num_trainable_params(self) -> int:
        return sum(p.numel() for p in self.parameters() if p.requires_grad)

    @cached_property
    def num_non_embedding_params(self) -> int:
        return self.num_params - self.embeddings.weight.numel()

    def num_flops_per_token(self, seq_len: int) -> int:
        """
        Get the approximate number of flops per token.
        """
        n, h, q, t = (
            self.n_layers,
            self.n_attn_heads,
            self.d_model // self.n_attn_heads,
            seq_len,
        )

        # Reasoning behind the factor of 12 for the self-attention part of the formula:
        # 1. each self-attention has 2 matmul in the forward and 4 in the backward (6)
        # 2. the flash attention does 1 more matmul recomputation in the backward
        #    but recomputation should not be counted in calculating MFU           (+0)
        # 3. each matmul performs 1 multiplication and 1 addition                 (*2)
        # 4. we follow the convention and do not account for sparsity in causal attention
        flop_per_token = 6 * self.num_non_embedding_params + 12 * n * h * q * t

        return flop_per_token

    def post_batch(self, dry_run: bool = False):
        """
        Should be called right after the final backward of a complete batch but before the optimizer step.
        """
        del dry_run

    def post_optim_step(self):
        """
        Should be called right after an optimizer step.
        """
        if self.fp8_enabled and self._precompute_float8_dynamic_scale_for_fsdp:
            from torchao.float8 import precompute_float8_dynamic_scale_for_fsdp

            precompute_float8_dynamic_scale_for_fsdp(self)


@beta_feature
class NormalizedTransformer(Transformer):
    """
    A nGPT transformer implementation, to be used with the :class:`NormalizedTransformerBlock` block
    type.
    """

    def __init__(
        self,
        *,
        d_model: int,
        vocab_size: int,
        n_layers: int,
        block: TransformerBlockConfig,
        lm_head: LMHeadConfig,
        dtype: torch.dtype = torch.float32,
        init_method: InitMethod = InitMethod.normalized,
        init_device: str = "cpu",
        init_seed: int = 0,
        init_std: float = 0.02,
        block_overrides: Optional[Dict[int, TransformerBlockConfig]] = None,
    ):
        super().__init__(
            d_model=d_model,
            vocab_size=vocab_size,
            n_layers=n_layers,
            block=block,
            lm_head=lm_head,
            dtype=dtype,
            init_method=init_method,
            init_device=init_device,
            init_seed=init_seed,
            init_std=init_std,
            block_overrides=block_overrides,
        )

    def _validate_block(self, block: TransformerBlockBase) -> TransformerBlockBase:
        if not isinstance(block, NormalizedTransformerBlock):
            raise OLMoConfigurationError(
                f"'{self.__class__.__name__}' requires a '{NormalizedTransformerBlock.__name__}' block"
            )
        return block

    @torch.no_grad()
    def init_weights(self, *args, **kwargs) -> torch.Generator:
        generator = super().init_weights(*args, **kwargs)
        self.normalize_matrices()
        return generator

    @torch.no_grad()
    def normalize_matrices(self):
        """
        Normalize the weights in all matrices. This should be called after each optimizer step, which
        the :class:`~olmo_core.train.train_module.TransformerTrainModule` will handle for you.
        """
        if self.embeddings is not None:
            self._normalize_matrix(self.embeddings.weight)

        for block in self.blocks.values():
            if hasattr(block, "normalize_matrices"):
                block.normalize_matrices()  # type: ignore

        if self.lm_head is not None:
            self.lm_head.normalize_matrices()  # type: ignore

    def _normalize_matrix(self, w: torch.Tensor, dim: int = -1):
        w.copy_(l2_normalize(w, dim=dim))

    def apply_tp(
        self,
        tp_mesh: DeviceMesh,
        float8_enabled: Optional[bool] = None,
    ):
        del tp_mesh, float8_enabled

        raise NotImplementedError(
            "TP is not implemented yet for the normalized transformer variant"
        )

    def apply_compile(self):
        super().apply_compile()
        self.normalize_matrices = torch.compile(self.normalize_matrices)

    def post_optim_step(self):
        super().post_optim_step()
        self.normalize_matrices()


@beta_feature
class MoETransformer(Transformer):
    """
    An MoE transformer implementation, to be used with one of the
    :class:`MoETransformerBlock` block types.
    """

    @property
    def is_moe(self) -> bool:
        return True

    def compute_auxiliary_metrics(
        self, reset: bool = True
    ) -> Dict[str, Tuple[torch.Tensor, Optional["ReduceType"]]]:
        from olmo_core.train.common import ReduceType

        mean_offset = 1.0
        if self.pp_enabled:
            # Change the divisor to 'world_size // pp_group_size'
            mean_offset = self._pp_group_size

        out: Dict[str, Tuple[torch.Tensor, Optional["ReduceType"]]] = {}
        for block_idx, block in self.blocks.items():
            if not block.is_moe:
                continue
            block = cast(MoETransformerBlock, block)
            block_metrics = block.compute_metrics(reset=reset)
            for metric_name, (metric_val, reduce_type) in block_metrics.items():
                out[f"block {int(block_idx):02d}/{metric_name}"] = (
                    metric_val,
                    reduce_type,
                )

                if self.pp_enabled and reduce_type == ReduceType.mean:
                    metric_val = metric_val.float() * mean_offset

                if metric_name not in out:
                    out[metric_name] = (metric_val, reduce_type)
                elif reduce_type in (ReduceType.mean, ReduceType.sum):
                    out[metric_name] = (
                        out[metric_name][0] + metric_val,
                        reduce_type,
                    )
                elif reduce_type == ReduceType.max:
                    out[metric_name] = (
                        torch.max(out[metric_name][0], metric_val),
                        reduce_type,
                    )
                else:
                    raise NotImplementedError(reduce_type)
        return out

    def reset_auxiliary_metrics(self):
        for block in self.blocks.values():
            if not block.is_moe:
                continue
            cast(MoETransformerBlock, block).reset_metrics()

    def apply_ep(self, ep_mesh: DeviceMesh, **kwargs):
        for block in self.blocks.values():
            if not block.is_moe:
                continue
            block = cast(MoETransformerBlock, block)
            block.apply_ep(ep_mesh, **kwargs)

    def prepare_experts_for_fsdp(
        self,
        world_mesh: DeviceMesh,
        param_dtype: Optional[torch.dtype] = None,
        reduce_dtype: torch.dtype = torch.float32,
        pp_enabled: bool = False,
    ):
        for block in self.blocks.values():
            if not block.is_moe:
                continue
            block = cast(MoETransformerBlock, block)
            reshard_after_forward = True
            if pp_enabled or block.ep_enabled or block.tp_enabled:
                reshard_after_forward = False
            block.feed_forward_moe.prepare_experts_for_fsdp(
                world_mesh=world_mesh,
                mp_policy=MixedPrecisionPolicy(
                    param_dtype=param_dtype or self.dtype, reduce_dtype=reduce_dtype
                ),
                reshard_after_forward=reshard_after_forward,
            )

    def prepare_experts_for_ddp(self, world_mesh: DeviceMesh):
        for block in self.blocks.values():
            if not block.is_moe:
                continue
            cast(MoETransformerBlock, block).feed_forward_moe.prepare_experts_for_ddp(
                world_mesh=world_mesh,
            )

    def post_batch(self, dry_run: bool = False):
        for block in self.blocks.values():
            if not block.is_moe:
                continue
            block = cast(MoETransformerBlock, block)
            block.feed_forward_moe.post_batch(dry_run=dry_run)


def _hide_cpu_inputs_from_torch(m, args, kwargs) -> Optional[Tuple[Any, Dict[str, Any]]]:
    del m
    if (doc_lens := kwargs.get("doc_lens")) is not None:
        kwargs["doc_lens"] = hide_from_torch(doc_lens)
    return (args, kwargs)


def _unhide_cpu_inputs_from_torch(m, args, kwargs) -> Optional[Tuple[Any, Dict[str, Any]]]:
    del m
    if (doc_lens := kwargs.get("doc_lens")) is not None:
        kwargs["doc_lens"] = unhide_from_torch(doc_lens)
    return (args, kwargs)


def log1mexp(x):
    """Computes log(1 - exp(x)) in a numerically stable way for x < 0."""
    # For x < log(0.5), use log1p(-exp(x)) directly
    # For x >= log(0.5), use log(-expm1(x)) to avoid precision issues
    log_half = -math.log(2)
    return torch.where(x < log_half, torch.log1p(-torch.exp(x)), torch.log(-torch.expm1(x)))


class BLTTransformer(Transformer):
    def __init__(
        self,
        *,
        d_model: int,
        vocab_size: int,
        n_layers: int,
        block: TransformerBlockConfig,
        local_encoder: LocalEncoderConfig,
        local_decoder: LocalDecoderConfig,
        lm_head: LMHeadConfig,
        dtype: torch.dtype = torch.float32,
        init_method: InitMethod = InitMethod.normal,
        init_device: str = "cpu",
        init_seed: int = 0,
        init_std: float = 0.02,
        block_overrides: Optional[Dict[int, TransformerBlockConfig]] = None,
    ):
        # accessed in super() so we need a placeholder
        self.num_non_embedding_params = -1
        self.num_params = -1

        super().__init__(
            d_model=d_model,
            vocab_size=vocab_size,
            n_layers=n_layers,
            block=block,
            lm_head=lm_head,
            dtype=dtype,
            init_method=init_method,
            init_device=init_device,
            init_seed=init_seed,
            init_std=init_std,
            block_overrides=block_overrides,
        )

        del self.num_non_embedding_params
        del self.num_params

        # replaced by local encoder, maybe move local encoder embeddings outside?
        self.embeddings = None
        # need local dimension, not global dimension as in super()
        self.lm_head = lm_head.build(
            d_model=local_decoder.d_model, vocab_size=vocab_size, init_device=init_device
        )

        self.local_encoder = local_encoder.build(vocab_size, d_global_model=d_model)
        self.local_decoder = local_decoder.build(vocab_size, d_global_model=d_model)

         # TODO(benjaminm): generalize
        self.space_mask_dolma2 = blt_utils.get_dolma2_space_mask()
        self.eos_token_dolma2 = 100257
        self.space_mask_blt = blt_utils.get_blt_space_mask()
        self.end_of_subword_token_blt = 3
<<<<<<< HEAD
=======
        self.eos_token_blt = 1
        self.vocab_size_blt = (4 + 256)
>>>>>>> daf82385

    def apply_fsdp(
        self,
        dp_mesh: Optional[DeviceMesh] = None,
        param_dtype: Optional[torch.dtype] = None,
        reduce_dtype: torch.dtype = torch.float32,
        pp_enabled: bool = False,
        prefetch_factor: int = 0,
        wrapping_strategy: TransformerDataParallelWrappingStrategy = TransformerDataParallelWrappingStrategy.full,
    ):
        """
        Apply FSDP(2) to the model.

        .. warning::
            This should generally be called last if using any other parallelism strategies or optimizations
            like :meth:`apply_compile()`.

        :param dp_mesh: The model data parallel device mesh.
        :param param_dtype: The data type to materialize params in. Defaults to the current param dtype.
        :param reduce_dtype: The data type for gradient reduction.
        :pp_enabled: If pipeline parallelism is also enabled.
        :prefetch_factor: For tuning the prefetch settings. 0 is the default, and higher values result
            in more aggressive prefetching.
        :wrapping_strategy: The wrapping strategy.
        """
        mp_policy = MixedPrecisionPolicy(
            param_dtype=param_dtype or self.dtype, reduce_dtype=reduce_dtype
        )
        fsdp_config = dict(mesh=dp_mesh, mp_policy=mp_policy)
        # For PP, do not reshard after forward to avoid per-microbatch all-gathers,
        # which can be expensive and non-overlapped
        reshard_after_forward = False if pp_enabled else True

        self.local_encoder.apply_fsdp(  # type: ignore
            dp_mesh=dp_mesh,
            prefetch_factor=prefetch_factor,
            wrapping_strategy=wrapping_strategy,
            reshard_after_forward=reshard_after_forward,
            mp_policy=mp_policy,
        )
        # TODO(benjaminm): this seems to cause perf deg? only tested on single GPU.
        self.local_decoder.apply_fsdp(  # type: ignore
            dp_mesh=dp_mesh,
            prefetch_factor=prefetch_factor,
            wrapping_strategy=wrapping_strategy,
            reshard_after_forward=reshard_after_forward,
            mp_policy=mp_policy,
        )

        for block in self.blocks.values():
            block = cast(TransformerBlockBase, block)
            block.apply_fsdp(
                dp_mesh=dp_mesh,
                prefetch_factor=prefetch_factor,
                wrapping_strategy=wrapping_strategy,
                reshard_after_forward=reshard_after_forward,
                mp_policy=mp_policy,
            )

        if (
            wrapping_strategy != TransformerDataParallelWrappingStrategy.blocks
            and self.lm_head is not None
        ):
            fully_shard(self.lm_head, reshard_after_forward=False, **fsdp_config)

        fully_shard(self, reshard_after_forward=reshard_after_forward, **fsdp_config)
        # Some inputs need to be on CPU initially, but FSDP will move everything to model's
        # device if we don't hide it.
        self.register_forward_pre_hook(_hide_cpu_inputs_from_torch, prepend=True, with_kwargs=True)
        self.register_forward_pre_hook(
            _unhide_cpu_inputs_from_torch, prepend=False, with_kwargs=True
        )

        if prefetch_factor > 0:
            blocks = cast(List[FSDPModule], list(self.blocks.values()))
            for i in range(len(blocks)):
                block = blocks[i]
                if i + 1 < len(blocks):
                    block.set_modules_to_forward_prefetch(blocks[i + 1 : i + 1 + prefetch_factor])
                elif isinstance(self.lm_head, FSDPModule):
                    block.set_modules_to_forward_prefetch([self.lm_head])

        self._fsdp_enabled = True

    @cached_property
    def num_params(self) -> int:
        return sum(p.numel() for p in self.parameters())

    @property
    def num_trainable_params(self) -> int:
        return sum(p.numel() for p in self.parameters() if p.requires_grad)

    @cached_property
    def num_non_embedding_params(self) -> int:
        num_embeddings = 0

        hash_embeddings = self.local_encoder.hash_embeddings if self.local_encoder.hash_embeddings is not None else []

        for embedding_module in [self.local_encoder.embedding] + list(hash_embeddings):  # type: ignore[attr-defined]
            num_embeddings += embedding_module.weight.numel()   # type: ignore[attr-defined]

        return self.num_params - num_embeddings

    def _prepare_inputs(  # type: ignore[override]
        self,
        input_ids: torch.Tensor,
        labels: Optional[torch.Tensor] = None,
        *,
        ignore_index: int = -100,
        loss_reduction: Literal["mean", "sum", "none"] = "mean",
        z_loss_multiplier: Optional[float] = None,
        loss_div_factor: Optional[Union[torch.Tensor, float]] = None,
        return_logits: Optional[bool] = None,
        blt_config: Optional[BLTConfig] = None,
        **kwargs,
<<<<<<< HEAD
    ) -> Tuple[torch.Tensor, Optional[torch.Tensor], Dict[str, Any], Dict[str, Any], Dict[str, Any], Dict[str, Any], Dict[str, Any]]:
        input_ids, labels, block_kwargs, _, lm_head_kwargs = super()._prepare_inputs(
=======
    ) -> Tuple[torch.Tensor, Optional[torch.Tensor], Dict[str, Any], Dict[int, Dict[str, Any]], Dict[str, Any], Dict[str, Any], Dict[str, Any], Dict[str, Any]]:
        input_ids, labels, all_block_kwargs, per_block_kwargs, lm_head_kwargs = super()._prepare_inputs(
>>>>>>> daf82385
            input_ids,
            labels,
            ignore_index=ignore_index,
            loss_reduction=loss_reduction,
            z_loss_multiplier=z_loss_multiplier,
            loss_div_factor=loss_div_factor,
            return_logits=return_logits,
            **kwargs,
        )

        local_encoder_kwargs = {}
        local_decoder_kwargs = {}
        extra_kwargs = {}

        patch_lens: Optional[torch.Tensor] = None
        patch_ids: Optional[torch.Tensor] = None
        original_input_ids: Optional[torch.Tensor] = None

        if (patch_lens := kwargs.pop("patch_lens", None)) is not None:
            if blt_config is not None and blt_config.patching == "space":
                patch_lens = kwargs["space_patch_lens"]
                assert patch_lens is not None, "space_patch_lens must be present if patch_lens is present"

            patch_lens = move_to_device(patch_lens, self.device)
            patch_ids = blt_utils.lengths_to_ids(patch_lens, input_ids.shape[-1])
            original_input_ids = kwargs.pop("original_input_ids", None) # must be present if patch_lens is present

        local_encoder_kwargs["patch_lens"] = patch_lens
        local_encoder_kwargs["patch_ids"] = patch_ids
        extra_kwargs["original_input_ids"] = move_to_device(original_input_ids, self.device)

        if (expanded_input_ids := kwargs.pop("expanded_input_ids", None)) is not None:
            local_encoder_kwargs["expanded_input_ids"] = move_to_device(expanded_input_ids, self.device)
        else:
            local_encoder_kwargs["expanded_input_ids"] = None

        if (teacher_inputs_embeds := kwargs.pop("teacher_inputs_embeds", None)) is not None:
            extra_kwargs["teacher_inputs_embeds"] = move_to_device(teacher_inputs_embeds, self.device)

        if blt_config is not None and blt_config.patching != "dolma2":
            # can't use attributes relying on dolma2 patching
            extra_kwargs["original_input_ids"] = None

        return (
            input_ids,
            labels,
<<<<<<< HEAD
            block_kwargs,
=======
            all_block_kwargs,
            per_block_kwargs,
>>>>>>> daf82385
            lm_head_kwargs,
            local_encoder_kwargs,
            local_decoder_kwargs,
            extra_kwargs,
        )

    def apply_compile(self):
        """
        Apply ``torch.compile()`` to each transformer block, which makes compilation efficient
        due to repeated structure.

        .. warning::
            This must be called after :meth:`apply_activation_checkpointing()` but
            before :meth:`apply_fsdp()` or :meth:`apply_ddp()`.
        """
        super().apply_compile()

        self.local_encoder.apply_compile()  # type: ignore
        self.local_decoder.apply_compile()  # type: ignore

    def forward(
        self,
        input_ids: torch.Tensor,
        *,
        labels: Optional[torch.Tensor] = None,
        ignore_index: int = -100,
        loss_reduction: Literal["mean", "sum", "none"] = "mean",
        z_loss_multiplier: Optional[float] = None,
        loss_div_factor: Optional[Union[torch.Tensor, float]] = None,
        return_logits: Optional[bool] = None,
        **kwargs,
    ) -> Union[torch.Tensor, LMOutputWithLoss]:
        """
        Run the transformer on the token input IDs.

        :param input_ids: The token input IDs, shape ``(batch_size, seq_len)``.

        :returns: The logits if ``labels`` is ``None`` or the losses if ``labels`` is not ``None``.
        """
<<<<<<< HEAD
        input_ids, labels, block_kwargs, lm_head_kwargs, local_encoder_kwargs, local_decoder_kwargs, _ = self._prepare_inputs(
=======
        input_ids, labels, all_block_kwargs, per_block_kwargs, lm_head_kwargs, local_encoder_kwargs, local_decoder_kwargs, _ = self._prepare_inputs(
>>>>>>> daf82385
            input_ids,
            labels,
            ignore_index=ignore_index,
            loss_reduction=loss_reduction,
            z_loss_multiplier=z_loss_multiplier,
            loss_div_factor=loss_div_factor,
            return_logits=return_logits,
            **kwargs,
        )

        h_byte, h_patch, (_, boundary_logprobs), boundary_mask = self.local_encoder(
            input_ids,
            teacher_force_boundaries=False,
            **local_encoder_kwargs,
        )

        # TEMP DEBUG
        h_patch_global = h_patch.to(torch.bfloat16)

        # Run each block.
<<<<<<< HEAD
        for block in self.blocks.values():
            # Mark sizes as dynamic for torch.compile().
            if self.compile_enabled:
                mark_dynamic(h_patch_global, (0, 1), strict=False)
            h_patch_global = block(h_patch_global, **block_kwargs)
=======
        for block_key, block in self.blocks.items():
            block_idx = int(block_key)
            block_kwargs = per_block_kwargs.get(block_idx, {})
            # Mark sizes as dynamic for torch.compile().
            if self.compile_enabled:
                mark_dynamic(h_patch_global, (0, 1), strict=False)
            h_patch_global = block(h_patch_global, **all_block_kwargs, **block_kwargs)
>>>>>>> daf82385

        h_patch_after_global = h_patch_global.to(h_patch.dtype)

        h_out = self.local_decoder(
            embeds=h_byte,
            patch_embeds=h_patch_after_global,
            patch_residuals=h_patch,
            boundary_logprobs=boundary_logprobs,
            boundary_mask=boundary_mask,
            **local_decoder_kwargs,
        )

        if labels is not None:
            lm_head_kwargs["labels"] = labels

        return self.lm_head(h_out, **lm_head_kwargs)


class BLTDistillTransformer(BLTTransformer):
    def __init__(self, *args, teacher: Optional[Transformer], share_blocks: bool, use_teacher_embs_with_vocab_size: Optional[int], dtype, init_device, **kwargs):
        super().__init__(*args, dtype=dtype, **kwargs)

        self.teacher = teacher
        self.share_blocks = share_blocks
        # if not None, keep & use the teacher embeddings (for distilling from stage1 local decoder transfer)
        self.use_teacher_embs_with_vocab_size = use_teacher_embs_with_vocab_size

<<<<<<< HEAD
        if self.teacher is not None and self.use_teacher_embs_with_vocab_size is not None:
            self.teacher_embeddings = nn.Embedding(
                self.use_teacher_embs_with_vocab_size,
                self.teacher.d_model,
=======
        if self.use_teacher_embs_with_vocab_size is not None:
            self.teacher_embeddings = nn.Embedding(
                self.use_teacher_embs_with_vocab_size,
                self.d_model,
>>>>>>> daf82385
                dtype=dtype,
                device=init_device,
            )
        else:
            self.teacher_embeddings = None

        if self.teacher is not None and self.share_blocks:
            self.teacher.blocks.clear()

    # adapted from LMHead._finalize_loss
    def _finalize_loss(self, loss: torch.Tensor | float, loss_div_factor: Optional[Union[torch.Tensor, float]] = None):
        if self.lm_head.tp_enabled or self.lm_head.cp_enabled:
            # would need extra adjustments as per LMHead._finalize_loss
            raise NotImplementedError("Loss division is not implemented for TP or CP.")

        if loss_div_factor is not None:
            if isinstance(loss_div_factor, torch.Tensor):
                loss = loss / loss_div_factor
            else:
                loss = loss / float(loss_div_factor)

        return loss

    def apply_fp8(self, float8_config: Float8Config):
        """
        Use an FP8 recipe on the (potentially frozen) backbone layers.
        Do not use FP8 for local encoder / decoder.
        This is mainly to speed up Stage 1 training (where the backbone is frozen).
        """
        if not float8_config.enabled:
            return

        float8_config.apply_float8_linear(self.blocks)
        if self.teacher is not None:
            float8_config.apply_float8_linear(self.teacher.blocks)

        self._fp8_enabled = True
        self._precompute_float8_dynamic_scale_for_fsdp = (
            float8_config.should_precompute_float8_dynamic_scale_for_fsdp
        )

    def apply_compile(self):
        """
        Apply ``torch.compile()`` to each transformer block, which makes compilation efficient
        due to repeated structure.

        .. warning::
            This must be called after :meth:`apply_activation_checkpointing()` but
            before :meth:`apply_fsdp()` or :meth:`apply_ddp()`.
        """
        super().apply_compile()

        if self.teacher is not None:
            self.teacher.apply_compile()

    def apply_fsdp(self, *args, **kwargs):
        if self.teacher is not None:
            self.teacher.apply_fsdp(*args, **kwargs)

        super().apply_fsdp(*args, **kwargs)

    # teacher forward patched to (1) use the student blocks if blocks are shared, (2) return the required extra hidden state information
<<<<<<< HEAD
    def _teacher_forward(
=======
    def teacher_forward(
>>>>>>> daf82385
        self,
        input_ids: torch.Tensor,
        inputs_embeds: Optional[torch.Tensor] = None,
        *,
        labels: Optional[torch.Tensor] = None,
        ignore_index: int = -100,
        loss_reduction: Literal["mean", "sum", "none"] = "mean",
        z_loss_multiplier: Optional[float] = None,
        loss_div_factor: Optional[Union[torch.Tensor, float]] = None,
        return_logits: Optional[bool] = None,
        skip_blocks: bool = False,
        zero_bos: bool = True,
        hidden_states_to_return: Optional[list[int]] = None,
        **kwargs,
<<<<<<< HEAD
    ) -> Tuple[Union[torch.Tensor, LMOutputWithLoss, None], Tuple[list[torch.Tensor], Optional[torch.Tensor], Optional[torch.Tensor]]]:
=======
    ) -> Tuple[Union[LMOutputWithLoss, None], Tuple[list[torch.Tensor], Optional[torch.Tensor], Optional[torch.Tensor]]]:
>>>>>>> daf82385
        """
        Run the transformer on the token input IDs.

        :param input_ids: The token input IDs, shape ``(batch_size, seq_len)``.

        :returns: The logits if ``labels`` is ``None`` or the losses if ``labels`` is not ``None``.
        """
        out_hidden_states = []

        if isinstance(self.teacher, BLTTransformer):
            raise NotImplementedError()
        elif isinstance(self.teacher, Transformer):
<<<<<<< HEAD
            input_ids, labels, block_kwargs, _, lm_head_kwargs = self.teacher._prepare_inputs(
=======
            input_ids, labels, all_block_kwargs, per_block_kwargs, lm_head_kwargs = self.teacher._prepare_inputs(
>>>>>>> daf82385
                input_ids,
                labels,
                ignore_index=ignore_index,
                loss_reduction=loss_reduction,
                z_loss_multiplier=z_loss_multiplier,
                loss_div_factor=loss_div_factor,
                return_logits=return_logits,
                **kwargs,
            )

<<<<<<< HEAD
            h_emb = self.teacher.embeddings(input_ids)

            if inputs_embeds is not None:
                # not ideal, to support <bos> difference
                h_emb[:, :inputs_embeds.shape[1]] = inputs_embeds
=======
            if inputs_embeds is not None:
                h_emb = inputs_embeds
            else:
                h_emb = self.teacher.embeddings(input_ids)
>>>>>>> daf82385

            if skip_blocks:
                return None, ([], None, h_emb)

            if self.share_blocks:
                blocks = self.blocks
            else:
                blocks = self.teacher.blocks

            # Run each block.
            dtype = h_emb.dtype
            global_dtype = torch.bfloat16 if isinstance(self.blocks["0"].attention.backend, FlashAttention2Backend) else dtype  # type: ignore

            h = h_emb.to(global_dtype)

<<<<<<< HEAD
            for block in blocks.values():
                # Mark sizes as dynamic for torch.compile().
                if self.teacher.compile_enabled:
                    mark_dynamic(h, (0, 1), strict=False)
                h = block(h, **block_kwargs)

                if int(block.block_idx) in (hidden_states_to_return or []):
=======
            # Run each block.
            for block_key, block in blocks.items():
                block_idx = int(block_key)
                block_kwargs = per_block_kwargs.get(block_idx, {})
                # Mark sizes as dynamic for torch.compile().
                if self.compile_enabled:
                    mark_dynamic(h, (0, 1), strict=False)
                h = block(h, **all_block_kwargs, **block_kwargs)

                if block_idx in (hidden_states_to_return or []):
>>>>>>> daf82385
                    out_hidden_states.append(h.detach().clone().to(dtype))

            h = h.to(dtype)

            # Get final logits but again pass-through in case of pipeline parallelism.
            if self.teacher.lm_head is not None:
                if self.teacher.compile_enabled:
                    mark_dynamic(h, (0, 1), strict=False)
                    if labels is not None:
                        mark_dynamic(labels, (0, 1), strict=False)
                # NOTE: When TP is active we can't pass 'labels=None' or the hook from 'PrepareModuleInput'
                # will throw an exception.
                if labels is not None:
                    lm_head_kwargs["labels"] = labels
<<<<<<< HEAD
                return self.teacher.lm_head(h, **lm_head_kwargs), (out_hidden_states, h, h_emb)
=======

                out = LMOutputWithLoss(
                    logits=self.teacher.lm_head(h, **lm_head_kwargs),
                    loss=torch.tensor(torch.nan),
                    ce_loss=torch.tensor(torch.nan),
                    z_loss=None,
                )

                return out, (out_hidden_states, h, h_emb)
>>>>>>> daf82385
            else:
                return None, (out_hidden_states, h, h_emb)
        else:
            return None, ([], None, None)

    def fix_init(self, blt_config, embedding_init_path: Optional[str] = None):
        # fsdp requires fwd through root first
        dummy_size = 128
        self(
            input_ids=torch.zeros((1, dummy_size), dtype=torch.long, device=self.device),
            expanded_input_ids=torch.zeros((1, dummy_size), dtype=torch.long, device=self.device),
            labels=torch.zeros((1, dummy_size), dtype=torch.long, device=self.device),
            patch_lens=torch.ones((1, dummy_size), dtype=torch.long, device=self.device),
            original_input_ids=torch.zeros((1, dummy_size), dtype=torch.long, device=self.device),
            blt_config=blt_config
        )
<<<<<<< HEAD
        self.local_encoder.fix_init(embedding_init_path, self.teacher.embeddings.weight)  # type: ignore
=======
        teacher_embs = self.teacher.embeddings.weight if self.teacher is not None else self.teacher_embeddings.weight  # type: ignore
        self.local_encoder.fix_init(embedding_init_path, teacher_embs)  # type: ignore
>>>>>>> daf82385

        for block in list(self.local_encoder.blocks.values()) + list(self.local_decoder.blocks.values()):  # type: ignore
            if hasattr(block, "xlstm"):
                # disable input gate
                block.xlstm.igate_preact.bias.data.fill_(blt_config.xlstm_igate_bias_init)  # type: ignore

    def _rep_compare_fn(self, blt_config: BLTConfig):
        if blt_config.rep_compare_fn == "l2":
            def l2_compare_fn(x, y):
                return torch.linalg.norm(x - y, dim=-1) / math.sqrt(x.shape[-1])

            rep_compare_fn = l2_compare_fn
        elif blt_config.rep_compare_fn == "cos_dist":
            def cos_dist_compare_fn(x, y):
                return 1 - F.cosine_similarity(x, y, dim=-1)

            rep_compare_fn = cos_dist_compare_fn
        elif blt_config.rep_compare_fn == "l2_rmsnorm":
            def l2_rmsnorm_compare_fn(x, y):
                uncentered_y_std = torch.sqrt(
                    torch.mean(torch.square(y), dim=-1, keepdim=True).clip(blt_config.epsilon)
                )

                return torch.linalg.norm((x - y) / uncentered_y_std, dim=-1) / math.sqrt(x.shape[-1])

            rep_compare_fn = l2_rmsnorm_compare_fn
        else:
            raise ValueError(f"Unknown distillation rep_compare_fn '{blt_config.rep_compare_fn}'")

        return rep_compare_fn

    def _compute_hnet_embed_loss(
        self,
        h_byte,
        teacher_embeds,
        byte_mask,
        true_patch_ids,
        blt_config,
        metrics={},
    ):
        rep_compare_fn = self._rep_compare_fn(blt_config)

        teacher_embs_repeated = torch.gather(
            teacher_embeds,
            dim=1,
            index=true_patch_ids.clip(max=teacher_embeds.shape[1] - 1).unsqueeze(-1).expand(-1, -1, teacher_embeds.shape[-1]),
        )

        elementwise_hnet_embed_loss = rep_compare_fn(
            h_byte[:, 1:], # skip first embedding to produce offset as in H-Net paper (match first patch byte to prev emb)
            teacher_embs_repeated[:, :-1]
        )
        hnet_embed_loss_mask = byte_mask[:, 1:]

        hnet_embed_loss = (elementwise_hnet_embed_loss * hnet_embed_loss_mask.float()).mean()
        metrics[f"blt/hnet_embed_loss"] = hnet_embed_loss / hnet_embed_loss_mask.float().mean()
        return hnet_embed_loss

    def _compute_ratio_loss(
        self,
        boundary_logprobs,
        boundary_mask,
        byte_mask,
        blt_config,
        metrics={},
    ):
        true_ratio = (boundary_mask * byte_mask).float().mean() / byte_mask.float().mean()
        average_prob = (torch.exp(boundary_logprobs) * byte_mask).float().mean() / byte_mask.float().mean()

        ratio_loss = (
            (1 - true_ratio) * (1 - average_prob) +
            (true_ratio) * (average_prob) * (blt_config.target_ratio - 1)
        ) * blt_config.target_ratio / (blt_config.target_ratio - 1)
        metrics["blt/ratio_loss"] = ratio_loss
        return ratio_loss

    def _compute_alm_style_loss(
        self,
        logprobs: torch.Tensor,
        main_path_logprobs: torch.Tensor,
        teacher_logprobs: torch.Tensor,
        teacher_main_path_logprobs: torch.Tensor,
        byte_mask: torch.Tensor,
        patch_mask: torch.Tensor,
        true_patch_ids: torch.Tensor,
        true_patch_lens: torch.Tensor,
        debiasing_logprobs: Optional[torch.Tensor],
        blt_config: BLTConfig,
        metrics={},
    ):
        if blt_config.div_fn == "kl":
            def kl_div_fn(log_y_true, log_y_pred):
                log_y_true = (log_y_true.float() / blt_config.binarization_temp) - blt_config.epsilon
                log_y_pred = (log_y_pred.float() / blt_config.binarization_temp) - blt_config.epsilon

                e = (
                    torch.exp(log_y_true) * log_y_true
                    + (-torch.expm1(log_y_true) * log1mexp(log_y_true))
                )
                ce = (
                    torch.exp(log_y_true) * log_y_pred
                    + (-torch.expm1(log_y_true) * log1mexp(log_y_pred))
                )

                return (e - ce)

            div_fn = kl_div_fn
<<<<<<< HEAD
=======
        elif blt_config.div_fn == "reverse_kl":
            def reverse_kl_div_fn(log_y_true, log_y_pred):
                log_y_true = (log_y_true.float() / blt_config.binarization_temp) - blt_config.epsilon
                log_y_pred = (log_y_pred.float() / blt_config.binarization_temp) - blt_config.epsilon

                e = (
                    torch.exp(log_y_pred) * log_y_pred
                    + (-torch.expm1(log_y_pred) * log1mexp(log_y_pred))
                )
                ce = (
                    torch.exp(log_y_pred) * log_y_true
                    + (-torch.expm1(log_y_pred) * log1mexp(log_y_true))
                )

                return (e - ce)

            div_fn = reverse_kl_div_fn
>>>>>>> daf82385
        elif blt_config.div_fn == "tvd":
            def tvd_div_fn(log_y_true, log_y_pred):
                log_y_true = (log_y_true.float() / blt_config.binarization_temp) - blt_config.epsilon
                log_y_pred = (log_y_pred.float() / blt_config.binarization_temp) - blt_config.epsilon

                # TODO(benjaminm): how does this scale with temp?
                return torch.abs(torch.exp(log_y_true) - torch.exp(log_y_pred))

            div_fn = tvd_div_fn
        elif blt_config.div_fn == "tvd_temp_limit":
            def tvd_temp_limit_div_fn(log_y_true, log_y_pred):
                return torch.abs(log_y_true - log_y_pred)

            div_fn = tvd_temp_limit_div_fn
        else:
            raise ValueError(f"Unknown distillation div_fn '{blt_config.div_fn}'")

        main_path_patch_logprobs = torch.zeros((patch_mask.shape[0], patch_mask.shape[1]), device=main_path_logprobs.device, dtype=main_path_logprobs.dtype)
        #assert (patch_ids[:, 2:] - 1).max().item() < main_path_patch_logprobs.shape[1]
        #assert (patch_ids[:, 2:] - 1).min().item() >= 0
        patch_ids_to_select = true_patch_ids[:, 1:] - 1
        main_path_patch_logprobs = main_path_patch_logprobs.scatter_reduce(
            src=main_path_logprobs,
            dim=1,
            index=patch_ids_to_select,
            reduce="sum",
            include_self=False,
        )

        y_hat = main_path_patch_logprobs[:, :-1]
        y_true = teacher_main_path_logprobs

        if blt_config.do_alm_debiasing:
            if debiasing_logprobs is None:
                space_mask_padded_blt = F.pad(
                    self.space_mask_blt.to(y_hat.device),
                    (0, logprobs.shape[-1] - len(self.space_mask_blt)),
                    value=0
                )[None, None, :]
                space_mask_padded_dolma2 = F.pad(
                    self.space_mask_dolma2.to(y_true.device),
                    (0, teacher_logprobs.shape[-1] - len(self.space_mask_dolma2)),
                    value=0
                )[None, None, :]
                patch_end_indices = torch.cumsum(true_patch_lens, dim=1) - 1
                minus_inf = torch.tensor(float('-inf'), device=logprobs.device)
                y_space_hat_all = torch.where(space_mask_padded_blt.bool(), logprobs, minus_inf).logsumexp(dim=-1)  
                y_space_hat = torch.gather(y_space_hat_all, dim=1, index=patch_end_indices[:, 1:])
                y_space_true = torch.where(space_mask_padded_dolma2.bool(), teacher_logprobs[:, 1:], minus_inf).logsumexp(dim=-1)

                y_hat = y_hat + y_space_hat
                y_true = y_true + y_space_true
            else:
                y_hat = y_hat + debiasing_logprobs

        local_decoder_loss_simple = (div_fn(y_true, y_hat) * patch_mask[:, :-1]).mean()
        metrics["blt/local_decoder_teacher_mean_p_simple"] = (torch.exp(y_true) * patch_mask[:, :-1]).mean() / (patch_mask[:, :-1].float().mean() + blt_config.epsilon)
        metrics["blt/local_decoder_loss_simple"] = local_decoder_loss_simple / (patch_mask[:, :-1].float().mean() + blt_config.epsilon)
        metrics["blt/local_decoder_mae_simple"] = (torch.abs(y_true - y_hat) * patch_mask[:, :-1]).mean() / (patch_mask[:, :-1].float().mean() + blt_config.epsilon)

        return local_decoder_loss_simple, metrics

    def _compute_local_encoder_loss(
        self,
        h_patch,
        teacher_embeds,
        patch_mask,
        seq_sorted_indices,
        true_patch_ids,
        blt_config,
        student_hidden_states=None,
        teacher_hidden_states=None,
        metrics={}
    ):
        teacher_indices_to_select = torch.gather(
            true_patch_ids,
            dim=1,
            index=seq_sorted_indices,
        )
        mask = patch_mask & (teacher_indices_to_select < teacher_embeds.shape[1])
        teacher_indices_to_select = torch.where(
            mask,
            teacher_indices_to_select,
            torch.zeros_like(teacher_indices_to_select),
        ).unsqueeze(-1).expand(-1, -1, teacher_embeds.shape[-1])
        aligned_teacher_embeds = torch.gather(
            teacher_embeds,
            dim=1,
            index=teacher_indices_to_select,
        )

        rep_compare_fn = self._rep_compare_fn(blt_config)

        elementwise_local_encoder_loss = rep_compare_fn(h_patch, aligned_teacher_embeds)
        local_encoder_loss = (elementwise_local_encoder_loss * mask.float()).mean()
        metrics["blt/local_encoder_loss"] = local_encoder_loss / (mask.float().mean() + blt_config.epsilon)
        metrics["blt/local_encoder_cos_sim"] = (F.cosine_similarity(
            h_patch.float(),
            aligned_teacher_embeds.float(),
            dim=-1,
        ) * mask.float()).mean() / (mask.float().mean() + blt_config.epsilon)

        local_encoder_loss *= blt_config.encoder_loss_no_lookahead_weight

        for lookahead_idx in range(blt_config.encoder_loss_lookahead):
            assert student_hidden_states is not None
            assert teacher_hidden_states is not None
            
            current_aligned_teacher_embeds = torch.gather(
                teacher_hidden_states[lookahead_idx],
                dim=1,
                index=teacher_indices_to_select,
            )

            elementwise_local_encoder_loss = rep_compare_fn(
                student_hidden_states[lookahead_idx],
                current_aligned_teacher_embeds,
            )
            local_encoder_loss_lookahead = (elementwise_local_encoder_loss * mask.float()).mean()
            metrics[f"blt/local_encoder_loss_lookahead_{lookahead_idx}"] = local_encoder_loss_lookahead / (mask.float().mean() + blt_config.epsilon)
            metrics[f"blt/local_encoder_cos_sim_lookahead_{lookahead_idx}"] = (F.cosine_similarity(
                student_hidden_states[lookahead_idx].float(),
                current_aligned_teacher_embeds.float(),
                dim=-1,
            ) * mask.float()).mean() / (mask.float().mean() + blt_config.epsilon)

            local_encoder_loss += local_encoder_loss_lookahead * blt_config.encoder_loss_lookahead_weights[lookahead_idx]

        return local_encoder_loss

    def _block_forward(
        self,
        h_patch: torch.Tensor,
        hidden_states_to_return: Optional[list[int]] = None,
        limit: Optional[int] = None,
<<<<<<< HEAD
        **block_kwargs,
=======
        all_block_kwargs: Optional[Dict[str, Any]] = None,
        per_block_kwargs: Optional[Dict[int, Dict[str, Any]]] = None,
>>>>>>> daf82385
    ) -> tuple[torch.Tensor, list[torch.Tensor]]:
        h_patch_global = h_patch

        out_hidden_states = []

<<<<<<< HEAD
        for block_idx, block in self.blocks.items():
            block_idx = int(block_idx)
=======
        for block_key, block in self.blocks.items():
            block_idx = int(block_key)
>>>>>>> daf82385

            if limit is not None and block_idx + 1 > limit:
                break

<<<<<<< HEAD
=======
            all_block_kwargs = all_block_kwargs or {}
            block_kwargs = per_block_kwargs.get(block_idx, {}) if per_block_kwargs is not None else {}

>>>>>>> daf82385
            # Mark sizes as dynamic for torch.compile().
            if self.compile_enabled:
                mark_dynamic(h_patch_global, (0, 1), strict=False)

            # TODO(benjaminm): possibly no_grad for non-trainable layers
<<<<<<< HEAD
            h_patch_global = block(h_patch_global, **block_kwargs)
=======
            h_patch_global = block(h_patch_global, **all_block_kwargs, **block_kwargs)
>>>>>>> daf82385

            if int(block_idx) in (hidden_states_to_return or []):
                out_hidden_states.append(h_patch_global)

        return h_patch_global, out_hidden_states

    def forward(  # type: ignore[override]
        self,
        input_ids: torch.Tensor,
        *,
        labels: Optional[torch.Tensor] = None,
        ignore_index: int = -100,
        loss_reduction: Literal["mean", "sum", "none"] = "mean",
        z_loss_multiplier: Optional[float] = None,
        loss_div_factor: Optional[Union[torch.Tensor, float]] = None,
        patch_loss_div_factor: Optional[Union[torch.Tensor, float]] = None,
        return_logits: Optional[bool] = None,
        blt_config: Optional[BLTConfig] = None,
        **kwargs,
    ):
        if blt_config is None:
            raise ValueError("`blt_config` must be provided for BLTDistillTransformer.forward")

        skip_blocks = blt_config.skip_blocks
        skip_teacher_blocks = blt_config.skip_teacher_blocks
        skip_teacher = blt_config.skip_teacher

<<<<<<< HEAD
        input_ids, labels, block_kwargs, lm_head_kwargs, local_encoder_kwargs, local_decoder_kwargs, extra_kwargs = self._prepare_inputs(
=======
        input_ids, labels, all_block_kwargs, per_block_kwargs, lm_head_kwargs, local_encoder_kwargs, local_decoder_kwargs, extra_kwargs = self._prepare_inputs(
>>>>>>> daf82385
            input_ids,
            labels,
            ignore_index=ignore_index,
            loss_reduction=loss_reduction,
            z_loss_multiplier=z_loss_multiplier,
            loss_div_factor=loss_div_factor,
            blt_config=blt_config,
            return_logits=True,  # needed for distillation
            **kwargs,
        )
<<<<<<< HEAD
=======
        assert labels is not None
>>>>>>> daf82385

        # losses (incl. distillation losses)
        metrics = {}

        # loss masks
        byte_mask = labels != ignore_index
        shifted_patch_lens = F.pad(
            local_encoder_kwargs["patch_lens"][:, 1:],
            (0, 1),
        )
        patch_mask = shifted_patch_lens != 0

        patch_end_indices = torch.cumsum(local_encoder_kwargs["patch_lens"], dim=1) - 1
<<<<<<< HEAD
=======
        patch_end_indices = torch.where(
            patch_end_indices < byte_mask.shape[1],
            patch_end_indices,
            torch.zeros_like(patch_end_indices), # effectively mask out, index 0 is always start
        )
>>>>>>> daf82385
        patch_start_indices = torch.cumsum(local_encoder_kwargs["patch_lens"], dim=1)
        patch_start_indices = torch.where(
            patch_start_indices < byte_mask.shape[1],
            patch_start_indices,
            torch.zeros_like(patch_start_indices), # effectively mask out, index 0 is always start
        )
<<<<<<< HEAD
        patch_end_indices = torch.where(
            patch_end_indices < byte_mask.shape[1],
            patch_end_indices,
            torch.zeros_like(patch_end_indices), # effectively mask out, index 0 is always start
        )

        if blt_config.boundary_mode == "patch_start":
            boundary_labels = torch.zeros_like(byte_mask, dtype=torch.float32)
            boundary_labels.scatter_(1, patch_start_indices, 1.0)
            boundary_labels[:, 0] = 1.0 # bos
        elif blt_config.boundary_mode == "patch_end":
            boundary_labels = torch.zeros_like(byte_mask, dtype=torch.float32)
            boundary_labels.scatter_(1, patch_end_indices, 1.0)
            boundary_labels[:, 0] = 1.0 # bos
        else:
            raise ValueError(f"Unknown boundary mode: {blt_config.boundary_mode} (must be patch_start or patch_end)")
=======

        boundary_labels = torch.zeros_like(byte_mask, dtype=torch.float32)

        if blt_config.boundary_mode == "end":
            boundary_labels.scatter_(1, patch_end_indices, 1.0)
        elif blt_config.boundary_mode == "start":
            boundary_labels.scatter_(1, patch_start_indices, 1.0)
        else:
            raise ValueError(f"Unknown boundary mode '{blt_config.boundary_mode}'")

        if blt_config.boundary_mode == "end" and blt_config.skip_boundary_before_eos:
            boundary_labels[:, :-1] = torch.where( # no boundary before eos
                input_ids[:, 1:] == self.eos_token_blt,
                0.0,
                boundary_labels[:, :-1]
            )

        boundary_labels[:, 0] = 1 # bos must always be boundary
>>>>>>> daf82385

        h_byte, h_patch, boundary_logprobs, boundary_mask = self.local_encoder(
            input_ids,
            boundary_predictor_backprop_through_encoder=blt_config.boundary_predictor_backprop_through_encoder,
            teacher_force_boundaries=blt_config.teacher_force_boundaries,
            boundary_threshold=blt_config.boundary_threshold,
            true_boundary_mask=boundary_labels > 0.5,
            **local_encoder_kwargs,
        )

        L = byte_mask.shape[1]
        token_idx = (
            torch.arange(L, device=byte_mask.device)[None, :] + (~boundary_mask).long() * L  # type: ignore
        )
        seq_sorted_indices = torch.argsort(token_idx, dim=1)[:, :patch_mask.shape[1]]
        last_increasing_index = ((seq_sorted_indices[:, 1:] - seq_sorted_indices[:, :-1]) < 0).max(-1)
        patch_mask = (
            (torch.arange(patch_mask.shape[1], device=patch_mask.device)[None, :] <= last_increasing_index.indices[:, None]) |
            (torch.zeros_like(patch_mask) == last_increasing_index.values[:, None]) # case where never not increasing (no padding)
        )
        patch_ids = torch.cumsum(boundary_mask.flip(1), -1).flip(1)
        patch_ids = (patch_ids.max(1, keepdim=True).values - patch_ids).clip(max=patch_mask.shape[1] - 1)
        patch_ids = torch.where(byte_mask, patch_ids, torch.full_like(patch_ids, fill_value=patch_mask.shape[1] - 1)) # TODO(benjaminm): need to adjust byte mask?
        seq_sorted_indices = torch.where(
            patch_mask,
            seq_sorted_indices,
            torch.ones_like(seq_sorted_indices),
        )
<<<<<<< HEAD
=======
        if self.local_decoder.fuse_boundaries:
            shift_boundary_mask = (boundary_mask[:, 1:] & byte_mask[:, 1:])
            label_offsets = shift_boundary_mask * self.vocab_size_blt
            labels[:, :-1] += label_offsets
>>>>>>> daf82385

        # compute the boundary loss
        elementwise_boundary_loss = blt_utils.binary_cross_entropy_with_logprobs(
            boundary_logprobs,
            boundary_labels,
        )
        boundary_byte_mask = byte_mask.clone()
        boundary_byte_mask[:, byte_mask.shape[1]-self.local_encoder.boundary_predictor_lookahead:] = False  # type: ignore
        boundary_loss = (elementwise_boundary_loss * boundary_byte_mask).mean()
        elementwise_boundary_acc = (torch.exp(boundary_logprobs) > 0.5) == (boundary_labels > 0)
        boundary_acc = (elementwise_boundary_acc * boundary_byte_mask).float().mean()
        metrics["blt/boundary_loss"] = boundary_loss / boundary_byte_mask.float().mean()
        metrics["blt/boundary_acc"] = boundary_acc / boundary_byte_mask.float().mean()
        metrics["blt/boundary_mean"] = (boundary_mask * boundary_byte_mask).float().mean() / boundary_byte_mask.float().mean()
<<<<<<< HEAD

        # First, run the teacher.
        if not skip_teacher:
            with torch.no_grad():
=======
        metrics["blt/boundary_label_mean"] = (boundary_labels * boundary_byte_mask).float().mean() / boundary_byte_mask.float().mean()

        # First, run the teacher.
        if not skip_teacher:
            with (torch.no_grad() if blt_config.teacher_blocks_no_grad else nullcontext()):
>>>>>>> daf82385
                assert not isinstance(self.teacher, BLTTransformer)
                input_ids_for_teacher = torch.concatenate(
                    [
                        torch.full(
                            (extra_kwargs["original_input_ids"].shape[0], 1),
                            fill_value=self.eos_token_dolma2,
                            dtype=extra_kwargs["original_input_ids"].dtype,
                            device=extra_kwargs["original_input_ids"].device
                        ),
                        extra_kwargs["original_input_ids"][:, :-1]
                    ],
                    1,
                )
                teacher_loss_mask = shifted_patch_lens != 0

<<<<<<< HEAD
                teacher_logits, (teacher_hidden_states, teacher_last_hidden_state, teacher_embeds) = self._teacher_forward(
                    input_ids_for_teacher,
=======
                if blt_config.use_student_patch_reps_for_teacher:
                    inputs_embeds_for_teacher = h_patch
                else:
                    inputs_embeds_for_teacher = None

                teacher_out, (teacher_hidden_states, teacher_last_hidden_state, teacher_embeds) = self.teacher_forward(
                    input_ids_for_teacher,
                    inputs_embeds=inputs_embeds_for_teacher,
>>>>>>> daf82385
                    labels=None, # we will compute loss ourselves
                    return_logits=True,
                    skip_blocks=skip_blocks or skip_teacher_blocks,
                    zero_bos=True,
                    hidden_states_to_return=list(range(blt_config.encoder_loss_lookahead)),
                    **kwargs,
                )
<<<<<<< HEAD
                if blt_config.boundary_mode == "patch_start":
=======
                if blt_config.boundary_mode == "start":
>>>>>>> daf82385
                    if teacher_last_hidden_state is not None:
                        # in this case, the teacher bos embedding corresponds to two student embeddings
                        # once for bos, and once for the first patch start, so we duplicate the first position
                        # discard the last token in this case to keep length the same
                        teacher_last_hidden_state = torch.cat(
                            [
                                teacher_last_hidden_state[:, :1],
                                teacher_last_hidden_state[:, :-1],
                            ],
                            dim=1,
                        )
<<<<<<< HEAD
=======
                    if teacher_embeds is not None:
                        teacher_embeds = torch.cat(
                            [
                                teacher_embeds[:, :1],
                                teacher_embeds[:, :-1],
                            ],
                            dim=1,
                        )
>>>>>>> daf82385
                    for i in range(len(teacher_hidden_states)):
                        teacher_hidden_states[i] = torch.cat(
                            [
                                teacher_hidden_states[i][:, :1],
                                teacher_hidden_states[i][:, :-1],
                            ],
                            dim=1,
                        )
<<<<<<< HEAD
                if teacher_logits is not None:
                    teacher_logprobs = F.log_softmax(teacher_logits.float() / blt_config.temperature, dim=-1) # type: ignore
                    teacher_main_path_logprobs = torch.gather(teacher_logprobs[:, :-1], -1, input_ids_for_teacher[:, 1:].unsqueeze(-1)).squeeze(-1)
                else:
                    teacher_logprobs = None
                    teacher_main_path_logprobs = None
=======

                teacher_logits = teacher_out.logits if teacher_out is not None else None
                if teacher_logits is not None:
                    teacher_logprobs = F.log_softmax(teacher_logits.float() / blt_config.temperature, dim=-1) # type: ignore
                    teacher_main_path_logprobs = torch.gather(teacher_logprobs[:, :-1], -1, input_ids_for_teacher[:, 1:].unsqueeze(-1)).squeeze(-1)

                    # behind flag since it's compute intensive
                    if blt_config.compute_teacher_ce:
                        teacher_labels = F.pad(
                            input_ids_for_teacher[:, 1:],
                            (0, 1),
                            value=ignore_index,
                        )

                        teacher_ce_loss, _ = cross_entropy_loss(
                            teacher_logits.view(-1, teacher_logits.shape[-1]),  # type: ignore
                            teacher_labels.view(-1),
                            ignore_index=ignore_index,
                        )
                        metrics["blt/teacher_ce_loss"] = teacher_ce_loss
                    else:
                        teacher_ce_loss = torch.nan
                else:
                    teacher_logprobs = None
                    teacher_main_path_logprobs = None
                    teacher_ce_loss = torch.nan
>>>>>>> daf82385
        else:
            teacher_embeds = None
            teacher_last_hidden_state = None
            teacher_logprobs = None
            teacher_main_path_logprobs = None
            teacher_hidden_states = None
            teacher_loss_mask = None
<<<<<<< HEAD
=======
            teacher_ce_loss = torch.nan
>>>>>>> daf82385

        # Run each block.
        if not skip_blocks:
            if blt_config.use_oracle_patch_reps:
                assert teacher_last_hidden_state is not None
                assert blt_config.teacher_force_boundaries

<<<<<<< HEAD
                h_patch_after_global = teacher_last_hidden_state
                _, student_hidden_states = self._block_forward(
                    h_patch,
                    hidden_states_to_return=list(range(blt_config.encoder_loss_lookahead)),
                    limit=blt_config.encoder_loss_lookahead,
                    **block_kwargs,
                )
=======
                if blt_config.skip_boundary_before_eos:
                    # need to align
                    teacher_indices_to_select = torch.gather(
                        local_encoder_kwargs["patch_ids"],
                        dim=1,
                        index=seq_sorted_indices,
                    )
                    mask = patch_mask & (teacher_indices_to_select < teacher_last_hidden_state.shape[1])
                    teacher_indices_to_select = torch.where(
                        mask,
                        teacher_indices_to_select,
                        torch.zeros_like(teacher_indices_to_select),
                    ).unsqueeze(-1).expand(-1, -1, teacher_last_hidden_state.shape[-1])
                    h_patch_after_global = torch.gather(
                        teacher_last_hidden_state,
                        dim=1,
                        index=teacher_indices_to_select,
                    )
                else:
                    h_patch_after_global = teacher_last_hidden_state

                with (torch.no_grad() if blt_config.student_blocks_no_grad else nullcontext()):
                    _, student_hidden_states = self._block_forward(
                        h_patch,
                        hidden_states_to_return=list(range(blt_config.encoder_loss_lookahead)),
                        limit=blt_config.encoder_loss_lookahead,
                        all_block_kwargs=all_block_kwargs,
                        per_block_kwargs=per_block_kwargs,
                    )
>>>>>>> daf82385
            else:
                dtype = h_patch.dtype
                global_dtype = torch.bfloat16 if isinstance(self.blocks["0"].attention.backend, FlashAttention2Backend) else dtype  # type: ignore

<<<<<<< HEAD
                h_patch_after_global, student_hidden_states = self._block_forward(
                    h_patch.to(global_dtype),
                    hidden_states_to_return=list(range(blt_config.encoder_loss_lookahead)),
                    **block_kwargs,
                )
=======
                with (torch.no_grad() if blt_config.student_blocks_no_grad else nullcontext()):
                    h_patch_after_global, student_hidden_states = self._block_forward(
                        h_patch.to(global_dtype),
                        hidden_states_to_return=list(range(blt_config.encoder_loss_lookahead)),
                        all_block_kwargs=all_block_kwargs,
                        per_block_kwargs=per_block_kwargs,
                    )
>>>>>>> daf82385
                h_patch_after_global = h_patch_after_global.to(dtype)
                student_hidden_states = [x.to(dtype) for x in student_hidden_states]

            if blt_config.decoder_backprop_through_encoder:
                h_byte_for_decoder = h_byte
                h_patch_after_global_for_decoder = h_patch_after_global
                h_patch_for_decoder = h_patch
            else:
                h_byte_for_decoder = h_byte.detach()
                h_patch_after_global_for_decoder = h_patch_after_global.detach()
                h_patch_for_decoder = h_patch.detach()

            if blt_config.decoder_backprop_through_boundary_predictor:
                boundary_logprobs_for_decoder = boundary_logprobs if boundary_logprobs is not None else None
            else:
                boundary_logprobs_for_decoder = boundary_logprobs.detach() if boundary_logprobs is not None else None

<<<<<<< HEAD
            h_out = self.local_decoder(
=======
            (h_out_for_true_boundaries, h_out_for_all_boundaries), h_out_for_logits, _ = self.local_decoder(
>>>>>>> daf82385
                embeds=h_byte_for_decoder,
                patch_embeds=h_patch_after_global_for_decoder,
                patch_residuals=h_patch_for_decoder,
                boundary_logprobs=boundary_logprobs_for_decoder,
                boundary_mask=boundary_mask,
                **local_decoder_kwargs,
            )

<<<<<<< HEAD
            logits = self.lm_head(h_out, **lm_head_kwargs)
            logprobs = F.log_softmax(logits.float() / blt_config.temperature, dim=-1)
            main_path_logprobs = torch.gather(logprobs, -1, input_ids[:, 1:].unsqueeze(-1)).squeeze(-1)
        else:
            student_hidden_states = None
=======
            if self.local_decoder.fuse_boundaries or self.local_decoder.no_boundaries:
                # no separate boundary logits
                true_boundary_logits = None
                all_boundary_logits = None
            else:
                true_boundary_logits = self.lm_head(h_out_for_true_boundaries, **lm_head_kwargs)
                all_boundary_logits = self.lm_head(h_out_for_all_boundaries, **lm_head_kwargs)

            logits = self.lm_head(h_out_for_logits, **lm_head_kwargs)
            logprobs = F.log_softmax(logits.float() / blt_config.temperature, dim=-1)
            main_path_logprobs = torch.gather(logprobs, -1, labels[:, :-1].clip(min=0).unsqueeze(-1)).squeeze(-1)
        else:
            student_hidden_states = None
            true_boundary_logits = None
            all_boundary_logits = None
>>>>>>> daf82385
            logits = None
            logprobs = None
            main_path_logprobs = None

        # compute CE
        if not skip_blocks:
            assert logits is not None
            assert labels is not None

<<<<<<< HEAD
            ce_loss, _ = cross_entropy_loss(logits.view(-1, logits.shape[-1]), labels.reshape(-1))
            metrics["blt/ce_loss"] = ce_loss
        else:
=======
            ce_loss, _ = cross_entropy_loss(logits.view(-1, logits.shape[-1]), labels[:, :logits.shape[1]].reshape(-1))
            metrics["blt/ce_loss"] = ce_loss

            if not self.local_decoder.fuse_boundaries and not self.local_decoder.no_boundaries:
                assert true_boundary_logits is not None
                assert all_boundary_logits is not None

                if blt_config.merge_boundary_loss:
                    boundary_ce_loss, _ = cross_entropy_loss(
                        true_boundary_logits.view(-1, true_boundary_logits.shape[-1]),
                        torch.full(
                            (true_boundary_logits.shape[0] * true_boundary_logits.shape[1],),
                            fill_value=self.end_of_subword_token_blt,
                            device=true_boundary_logits.device,
                            dtype=torch.long
                        ),
                    )
                    metrics["blt/boundary_ce_loss"] = boundary_ce_loss

                    ce_loss = ce_loss + boundary_ce_loss * patch_mask.shape[1] / byte_mask.shape[1]
                    output_boundary_loss = torch.nan
                else:
                    all_output_boundary_logprobs = F.log_softmax(all_boundary_logits, dim=-1)[..., self.end_of_subword_token_blt]

                    if blt_config.use_output_boundary_jsd:
                        elementwise_boundary_jsd_loss = blt_utils.jsd(
                            all_output_boundary_logprobs,
                            boundary_logprobs[:, 1:],
                        )
                        output_boundary_loss = (elementwise_boundary_jsd_loss * boundary_byte_mask[:, 1:]).mean()
                        metrics["blt/output_boundary_loss"] = output_boundary_loss / (boundary_byte_mask[:, 1:].float().mean() + blt_config.epsilon)
                    else:
                        # shift one
                        elementwise_boundary_ce_loss = blt_utils.binary_cross_entropy_with_logprobs(
                            all_output_boundary_logprobs,
                            boundary_mask[:, 1:],
                        )
                        output_boundary_loss = (elementwise_boundary_ce_loss * boundary_byte_mask[:, 1:]).mean()
                        metrics["blt/output_boundary_loss"] = output_boundary_loss / (boundary_byte_mask[:, 1:].float().mean() + blt_config.epsilon)

                    metrics["blt/output_boundary_logmae"] = (
                        torch.abs(all_output_boundary_logprobs - boundary_logprobs[:, 1:]) * boundary_byte_mask[:, 1:]
                    ).mean() / (boundary_byte_mask[:, 1:].float().mean() + blt_config.epsilon)

                true_boundary_positives = boundary_mask[:, 1:] & boundary_byte_mask[:, 1:]
                true_boundary_negatives = (~boundary_mask[:, 1:]) & boundary_byte_mask[:, 1:]

                metrics["blt/boundary_true_positives"] = (
                    ((all_boundary_logits.argmax(-1) == self.end_of_subword_token_blt) & true_boundary_positives).float().mean()
                    / (true_boundary_positives.float().mean() + blt_config.epsilon)
                )
                metrics["blt/boundary_true_negatives"] = (
                    ((all_boundary_logits.argmax(-1) != self.end_of_subword_token_blt) & true_boundary_negatives).float().mean()
                    / (true_boundary_negatives.float().mean() + blt_config.epsilon)
                )
            else:
                output_boundary_loss = torch.nan
        else:
            output_boundary_loss = torch.nan
>>>>>>> daf82385
            ce_loss = torch.nan

        # could also have some version of the encoder loss for BLT teacher but not implemented for now
        if not skip_teacher and not isinstance(self.teacher, BLTTransformer) and teacher_embeds is not None:
            local_encoder_loss = self._compute_local_encoder_loss(
                h_patch=h_patch,
                teacher_embeds=teacher_embeds,
                patch_mask=patch_mask,
                seq_sorted_indices=seq_sorted_indices,
                true_patch_ids=local_encoder_kwargs["patch_ids"],
                blt_config=blt_config,
                student_hidden_states=student_hidden_states,
                teacher_hidden_states=teacher_hidden_states,
                metrics=metrics,
            )
        else:
            local_encoder_loss = torch.nan

        if not skip_blocks and not skip_teacher and not skip_teacher_blocks:
            assert logprobs is not None
            assert main_path_logprobs is not None
            assert teacher_logprobs is not None
            assert teacher_main_path_logprobs is not None
            assert teacher_embeds is not None
            assert teacher_loss_mask is not None

<<<<<<< HEAD
            debiasing_logprobs = None
=======
            if not self.local_decoder.fuse_boundaries and not self.local_decoder.no_boundaries and blt_config.teacher_force_boundaries:
                assert true_boundary_logits is not None

                debiasing_logprobs = F.log_softmax(
                    true_boundary_logits.float() / blt_config.temperature,
                    dim=-1
                )[..., self.end_of_subword_token_blt]  # type: ignore
            else:
                debiasing_logprobs = None
>>>>>>> daf82385

            local_decoder_loss, metrics = self._compute_alm_style_loss(
                logprobs,
                main_path_logprobs,
                teacher_logprobs,
                teacher_main_path_logprobs,
                byte_mask,
                teacher_loss_mask,
                local_encoder_kwargs["patch_ids"],
                local_encoder_kwargs["patch_lens"],
                debiasing_logprobs,
                blt_config,
                metrics,
            )
        else:
            local_decoder_loss = torch.nan

        # H-Net style embedding loss
        if teacher_embeds is not None and not isinstance(self.teacher, BLTTransformer):
            hnet_embed_loss = self._compute_hnet_embed_loss(
                h_byte=h_byte,
                teacher_embeds=teacher_embeds,
                byte_mask=byte_mask,
                true_patch_ids=local_encoder_kwargs["patch_ids"],
                blt_config=blt_config,
                metrics=metrics,
            )
        else:
            hnet_embed_loss = torch.nan

        # H-Net ratio loss
        if boundary_logprobs is not None:
            ratio_loss = self._compute_ratio_loss(
                boundary_logprobs,
                boundary_mask,
                boundary_byte_mask,
                blt_config,
                metrics=metrics,
            )
        else:
            ratio_loss = torch.nan

        # finalize losses
        # NOTE: loss_div_factor is at *byte sequence level*.
        if loss_div_factor is not None:
            loss_div_factor = loss_div_factor / (h_byte.shape[0] * h_byte.shape[1])

        if patch_loss_div_factor is not None:
            patch_loss_div_factor = patch_loss_div_factor / (h_patch.shape[0] * h_patch.shape[1])

        if loss_div_factor is not None and patch_loss_div_factor is not None:
            combined_loss_div_factor = loss_div_factor + patch_loss_div_factor
        else:
            combined_loss_div_factor = None

        # TODO(benjaminm): fix if possible by accumulating div factor across batches and dividing at the end
        if blt_config.merge_boundary_loss:
            ce_loss = self._finalize_loss(ce_loss, loss_div_factor=combined_loss_div_factor)
        else:
            ce_loss = self._finalize_loss(ce_loss, loss_div_factor=loss_div_factor)
        boundary_loss = self._finalize_loss(boundary_loss, loss_div_factor=loss_div_factor)
<<<<<<< HEAD
        local_encoder_loss = self._finalize_loss(local_encoder_loss, loss_div_factor=patch_loss_div_factor)
        local_decoder_loss = self._finalize_loss(local_decoder_loss, loss_div_factor=loss_div_factor)
        hnet_embed_loss = self._finalize_loss(hnet_embed_loss, loss_div_factor=loss_div_factor)
=======
        output_boundary_loss = self._finalize_loss(output_boundary_loss, loss_div_factor=loss_div_factor)
        local_encoder_loss = self._finalize_loss(local_encoder_loss, loss_div_factor=patch_loss_div_factor)
        local_decoder_loss = self._finalize_loss(local_decoder_loss, loss_div_factor=loss_div_factor)
        hnet_embed_loss = self._finalize_loss(hnet_embed_loss, loss_div_factor=loss_div_factor)
        teacher_ce_loss = self._finalize_loss(teacher_ce_loss, loss_div_factor=patch_loss_div_factor)
>>>>>>> daf82385

        loss = 0.0
        for loss_idx, (loss_name, loss_weight) in enumerate(zip(blt_config.losses, blt_config.loss_weights)):
            if blt_config.loss_schedules is not None:
                schedule = blt_config.loss_schedules[loss_idx]
                if schedule.startswith("linear_decrease"):
                    _, n_steps = schedule.split(":")
                    n_steps = int(n_steps)

                    schedule_multiplier = max(1.0 - kwargs["step"] / n_steps, 0.0)
                elif schedule == "constant":
                    schedule_multiplier = 1.0
                else:
                    raise ValueError(f"Unknown loss schedule '{schedule}'")

                metrics[f"blt/{loss_name}_loss_schedule_multiplier"] = schedule_multiplier
            else:
                schedule_multiplier = 1.0

            if loss_weight == 0.0:
                continue
            if loss_name == "ce":
                loss = loss + ce_loss * loss_weight * schedule_multiplier
            elif loss_name == "local_encoder":
                loss = loss + local_encoder_loss * loss_weight * schedule_multiplier
            elif loss_name == "local_decoder":
                loss = loss + local_decoder_loss * loss_weight * schedule_multiplier
            elif loss_name == "boundary" and boundary_loss is not None:
                loss = loss + boundary_loss * loss_weight * schedule_multiplier
<<<<<<< HEAD
=======
            elif loss_name == "output_boundary":
                loss = loss + output_boundary_loss * loss_weight * schedule_multiplier
>>>>>>> daf82385
            elif loss_name == "hnet_embed":
                loss = loss + hnet_embed_loss * loss_weight * schedule_multiplier
            elif loss_name == "ratio":
                loss = loss + ratio_loss * loss_weight * schedule_multiplier
<<<<<<< HEAD
=======
            elif loss_name == "teacher_ce":
                loss = loss + teacher_ce_loss * loss_weight * schedule_multiplier
>>>>>>> daf82385
            else:
                raise ValueError(f"Unknown distillation loss '{loss_name}'")

        output = LMOutputWithLoss(
            logits=logits,
            loss=loss,  # type: ignore
            ce_loss=ce_loss,  # type: ignore
            z_loss=None,
        )

        return output, metrics

    def student_forward(
        self,
        input_ids: torch.Tensor,
        *,
        labels: Optional[torch.Tensor] = None,
        ignore_index: int = -100,
        loss_reduction: Literal["mean", "sum", "none"] = "mean",
        z_loss_multiplier: Optional[float] = None,
        loss_div_factor: Optional[Union[torch.Tensor, float]] = None,
        return_logits: Optional[bool] = None,
        blt_config: Optional[BLTConfig] = None,
        **kwargs,
    ):
        if blt_config is None:
            raise ValueError("`blt_config` must be provided for student_forward")

<<<<<<< HEAD
        input_ids, labels, block_kwargs, lm_head_kwargs, local_encoder_kwargs, local_decoder_kwargs, extra_kwargs = self._prepare_inputs(
=======
        input_ids, labels, all_block_kwargs, per_block_kwargs, lm_head_kwargs, local_encoder_kwargs, local_decoder_kwargs, extra_kwargs = self._prepare_inputs(
>>>>>>> daf82385
            input_ids,
            labels,
            ignore_index=ignore_index,
            loss_reduction=loss_reduction,
            z_loss_multiplier=z_loss_multiplier,
            loss_div_factor=loss_div_factor,
            blt_config=blt_config,
            return_logits=True,  # needed for distillation
            **kwargs,
        )
<<<<<<< HEAD
=======
        if labels is None:
            labels = F.pad(
                input_ids[:, 1:],
                (0, 1),
                value=ignore_index,
            )
>>>>>>> daf82385

        byte_mask = labels != ignore_index
        shifted_patch_lens = F.pad(
            local_encoder_kwargs["patch_lens"][:, 1:],
            (0, 1),
        )
        patch_mask = shifted_patch_lens != 0

        patch_end_indices = torch.cumsum(local_encoder_kwargs["patch_lens"], dim=1) - 1
        patch_end_indices = torch.where(
            patch_end_indices < byte_mask.shape[1],
            patch_end_indices,
            torch.zeros_like(patch_end_indices), # effectively mask out, index 0 is always start
        )
<<<<<<< HEAD
        boundary_labels = torch.zeros_like(byte_mask, dtype=torch.float32)
        boundary_labels.scatter_(1, patch_end_indices, 1.0)
=======
        patch_start_indices = torch.cumsum(local_encoder_kwargs["patch_lens"], dim=1)
        patch_start_indices = torch.where(
            patch_start_indices < byte_mask.shape[1],
            patch_start_indices,
            torch.zeros_like(patch_start_indices), # effectively mask out, index 0 is always start
        )

        boundary_labels = torch.zeros_like(byte_mask, dtype=torch.float32)

        if blt_config.boundary_mode == "end":
            boundary_labels.scatter_(1, patch_end_indices, 1.0)
        elif blt_config.boundary_mode == "start":
            boundary_labels.scatter_(1, patch_start_indices, 1.0)
        else:
            raise ValueError(f"Unknown boundary mode '{blt_config.boundary_mode}'")

        if blt_config.boundary_mode == "end" and blt_config.skip_boundary_before_eos:
            boundary_labels[:, :-1] = torch.where( # no boundary before eos
                input_ids[:, 1:] == self.eos_token_blt,
                0.0,
                boundary_labels[:, :-1]
            )
        boundary_labels[:, 0] = 1 # bos must always be boundary
>>>>>>> daf82385

        h_byte, h_patch, boundary_logprobs, boundary_mask = self.local_encoder(
            input_ids,
            teacher_force_boundaries=blt_config.teacher_force_boundaries,
            boundary_threshold=blt_config.boundary_threshold,
            true_boundary_mask=boundary_labels > 0.5,
            **local_encoder_kwargs
        )

        L = byte_mask.shape[1]
        token_idx = (
            torch.arange(L, device=byte_mask.device)[None, :] + (~boundary_mask).long() * L  # type: ignore
        )
        seq_sorted_indices = torch.argsort(token_idx, dim=1)[:, :patch_mask.shape[1]]
        last_increasing_index = ((seq_sorted_indices[:, 1:] - seq_sorted_indices[:, :-1]) < 0).max(-1)
        patch_mask = (
            (torch.arange(patch_mask.shape[1], device=patch_mask.device)[None, :] <= last_increasing_index.indices[:, None]) |
            (torch.zeros_like(patch_mask) == last_increasing_index.values[:, None]) # case where never not increasing (no padding)
        )
<<<<<<< HEAD
=======
        if self.local_decoder.fuse_boundaries:
            shift_boundary_mask = (boundary_mask[:, 1:] & byte_mask[:, 1:])
            label_offsets = shift_boundary_mask * self.vocab_size_blt
            labels[:, :-1] += label_offsets
>>>>>>> daf82385

        dtype = h_patch.dtype
        global_dtype = torch.bfloat16 if isinstance(self.blocks["0"].attention.backend, FlashAttention2Backend) else dtype  # type: ignore

<<<<<<< HEAD
        h_patch_after_global, _ = self._block_forward(h_patch.to(global_dtype), **block_kwargs)
=======
        h_patch_after_global, _ = self._block_forward(
            h_patch.to(global_dtype),
            all_block_kwargs=all_block_kwargs,
            per_block_kwargs=per_block_kwargs,
        )
>>>>>>> daf82385
        h_patch_after_global = h_patch_after_global.to(dtype)

        (h_out_for_boundaries, _), h_out_for_logits, _ = self.local_decoder(
            embeds=h_byte,
            patch_embeds=h_patch_after_global,
            patch_residuals=h_patch,
            boundary_logprobs=boundary_logprobs,
            boundary_mask=boundary_mask,
            **local_decoder_kwargs,
        )
        logits = self.lm_head(h_out_for_logits, **lm_head_kwargs)
<<<<<<< HEAD
        boundary_logits = self.lm_head(h_out_for_boundaries, **lm_head_kwargs)

        logits = torch.concatenate([
            logits,
            torch.zeros((logits.shape[0], 1, logits.shape[2]), device=logits.device, dtype=logits.dtype)
        ], dim=1)

        ce_loss, _ = cross_entropy_loss(logits.view(-1, logits.shape[-1]), labels.view(-1))  # type: ignore

        if blt_config.eval_add_boundary_logp:
            main_path_logprobs = torch.gather(F.log_softmax(logits[:, :-1].float(), dim=-1), -1, input_ids[:, 1:].unsqueeze(-1)).squeeze(-1)
            main_path_boundary_logprobs = F.log_softmax(boundary_logits.float(), dim=-1)[..., self.end_of_subword_token_blt]  # type: ignore

            y_hat = main_path_logprobs.scatter_add(
                src=torch.where(
                    patch_mask[:, 1:],
                    main_path_boundary_logprobs,
                    torch.zeros_like(main_path_boundary_logprobs),
                ),
                dim=-1,
                index=torch.where(
                    patch_mask[:, 1:],
                    seq_sorted_indices[:, 1:] - 1,
                    torch.zeros_like(seq_sorted_indices[:, 1:])
                ),
            )
            remaining_logpmass = log1mexp(y_hat)
            remaining_logp_uniform = remaining_logpmass - math.log(logits.shape[2] - 1)  # -1 to skip the main path token
            logits.zero_()
            logits[:, :-1, :] = remaining_logp_uniform.unsqueeze(-1)
            logits.scatter_(
                -1,
                input_ids[:, 1:].unsqueeze(-1),
                y_hat.to(logits.dtype).unsqueeze(-1),
            )
=======
        if self.local_decoder.fuse_boundaries:
            ce_loss, _ = cross_entropy_loss(logits.view(-1, logits.shape[-1]), labels.view(-1))  # type: ignore

            # replace plain (single byte) logits with byte + boundary logits where boundaries occur
            probs = F.softmax(logits.float(), dim=-1)
            probs[..., :self.vocab_size_blt] += probs[..., self.vocab_size_blt:self.vocab_size_blt*2]
            logits = torch.log(probs)
            logits[..., self.vocab_size_blt:self.vocab_size_blt*2] = -100_000
        elif self.local_decoder.no_boundaries:
            ce_loss, _ = cross_entropy_loss(logits.view(-1, logits.shape[-1]), labels.view(-1))  # type: ignore

            # no need to process logits further
        else:
            logits = torch.concatenate([
                logits,
                torch.zeros((logits.shape[0], 1, logits.shape[2]), device=logits.device, dtype=logits.dtype)
            ], dim=1)

            ce_loss, _ = cross_entropy_loss(logits.view(-1, logits.shape[-1]), labels.view(-1))  # type: ignore

            if blt_config.eval_add_boundary_logp:
                boundary_logits = self.lm_head(h_out_for_boundaries, **lm_head_kwargs)

                main_path_logprobs = torch.gather(F.log_softmax(logits[:, :-1].float(), dim=-1), -1, input_ids[:, 1:].unsqueeze(-1)).squeeze(-1)
                main_path_boundary_logprobs = F.log_softmax(boundary_logits.float(), dim=-1)[..., self.end_of_subword_token_blt]  # type: ignore

                y_hat = main_path_logprobs.scatter_add(
                    src=torch.where(
                        patch_mask[:, 1:],
                        main_path_boundary_logprobs,
                        torch.zeros_like(main_path_boundary_logprobs),
                    ),
                    dim=-1,
                    index=torch.where(
                        patch_mask[:, 1:],
                        seq_sorted_indices[:, 1:] - 1,
                        torch.zeros_like(seq_sorted_indices[:, 1:])
                    ),
                )
                remaining_logpmass = log1mexp(y_hat)
                remaining_logp_uniform = remaining_logpmass - math.log(logits.shape[2] - 1)  # -1 to skip the main path token
                logits.zero_()
                logits[:, :-1, :] = remaining_logp_uniform.unsqueeze(-1)
                logits.scatter_(
                    -1,
                    input_ids[:, 1:].unsqueeze(-1),
                    y_hat.to(logits.dtype).unsqueeze(-1),
                )
>>>>>>> daf82385

        return LMOutputWithLoss(
            logits=logits,
            loss=ce_loss,
            ce_loss=ce_loss,
            z_loss=None,
        ), {}

    def subword_forward(
        self,
        input_ids: torch.Tensor,
        *,
        labels: Optional[torch.Tensor] = None,
        ignore_index: int = -100,
        loss_reduction: Literal["mean", "sum", "none"] = "mean",
        z_loss_multiplier: Optional[float] = None,
        loss_div_factor: Optional[Union[torch.Tensor, float]] = None,
        return_logits: Optional[bool] = None,
        blt_config: Optional[BLTConfig] = None,
        **kwargs,
    ):
        if blt_config is None:
            raise ValueError("`blt_config` must be provided for student_forward")

        if not blt_config.teacher_force_boundaries:
            raise ValueError("subword_forward only works with teacher_force_boundaries=True")

<<<<<<< HEAD
        input_ids, labels, block_kwargs, lm_head_kwargs, local_encoder_kwargs, local_decoder_kwargs, extra_kwargs = self._prepare_inputs(
=======
        input_ids, labels, all_block_kwargs, per_block_kwargs, lm_head_kwargs, local_encoder_kwargs, local_decoder_kwargs, extra_kwargs = self._prepare_inputs(
>>>>>>> daf82385
            input_ids,
            labels,
            ignore_index=ignore_index,
            loss_reduction=loss_reduction,
            z_loss_multiplier=z_loss_multiplier,
            loss_div_factor=loss_div_factor,
            blt_config=blt_config,
            return_logits=True,  # needed for distillation
            **kwargs,
        )

        byte_mask = labels != ignore_index
        shifted_patch_lens = F.pad(
            local_encoder_kwargs["patch_lens"][:, 1:],
            (0, 1),
        )
        patch_mask = shifted_patch_lens != 0

        patch_end_indices = torch.cumsum(local_encoder_kwargs["patch_lens"], dim=1) - 1
        patch_end_indices = torch.where(
            patch_end_indices < byte_mask.shape[1],
            patch_end_indices,
            torch.zeros_like(patch_end_indices), # effectively mask out, index 0 is always start
        )
        boundary_labels = torch.zeros_like(byte_mask, dtype=torch.float32)
        boundary_labels.scatter_(1, patch_end_indices, 1.0)

        h_byte, h_patch, boundary_logprobs, boundary_mask = self.local_encoder(
            input_ids,
            teacher_force_boundaries=blt_config.teacher_force_boundaries,
            boundary_threshold=blt_config.boundary_threshold,
            true_boundary_mask=boundary_labels > 0.5,
            **local_encoder_kwargs
        )

        L = byte_mask.shape[1]
        token_idx = (
            torch.arange(L, device=byte_mask.device)[None, :] + (~boundary_mask).long() * L  # type: ignore
        )
        seq_sorted_indices = torch.argsort(token_idx, dim=1)[:, :patch_mask.shape[1]]
        last_increasing_index = ((seq_sorted_indices[:, 1:] - seq_sorted_indices[:, :-1]) < 0).max(-1)
        patch_mask = (
            (torch.arange(patch_mask.shape[1], device=patch_mask.device)[None, :] <= last_increasing_index.indices[:, None]) |
            (torch.zeros_like(patch_mask) == last_increasing_index.values[:, None]) # case where never not increasing (no padding)
        )

        dtype = h_patch.dtype
        global_dtype = torch.bfloat16 if isinstance(self.blocks["0"].attention.backend, FlashAttention2Backend) else dtype  # type: ignore

<<<<<<< HEAD
        h_patch_after_global, _ = self._block_forward(h_patch.to(global_dtype), **block_kwargs)
=======
        h_patch_after_global, _ = self._block_forward(
            h_patch.to(global_dtype),
            all_block_kwargs=all_block_kwargs,
            per_block_kwargs=per_block_kwargs,
        )
>>>>>>> daf82385
        h_patch_after_global = h_patch_after_global.to(dtype)

        (h_out_for_boundaries, _), h_out_for_logits, _ = self.local_decoder(
            embeds=h_byte,
            patch_embeds=h_patch_after_global,
            patch_residuals=h_patch,
            boundary_logprobs=boundary_logprobs,
            boundary_mask=boundary_mask,
            **local_decoder_kwargs,
        )
        logits = self.lm_head(h_out_for_logits, **lm_head_kwargs)
        boundary_logits = self.lm_head(h_out_for_boundaries, **lm_head_kwargs)

        logits = torch.concatenate([
            logits,
            torch.zeros((logits.shape[0], 1, logits.shape[2]), device=logits.device, dtype=logits.dtype)
        ], dim=1)

        ce_loss, _ = cross_entropy_loss(logits.view(-1, logits.shape[-1]), labels.view(-1))  # type: ignore

        main_path_patch_logprobs = torch.zeros(patch_mask.shape, device=logits.device, dtype=torch.float32)
        main_path_logprobs = torch.gather(F.log_softmax(logits[:, :-1].float(), dim=-1), -1, input_ids[:, 1:].unsqueeze(-1)).squeeze(-1)
        y_hat = main_path_patch_logprobs.scatter_reduce(
            src=main_path_logprobs,
            dim=1,
            index=local_encoder_kwargs["patch_ids"][:, 1:] - 1,
            reduce="sum",
            include_self=False,
        )[:, :-1]

        if blt_config.eval_add_boundary_logp:
            main_path_boundary_logprobs = F.log_softmax(boundary_logits.float(), dim=-1)[..., self.end_of_subword_token_blt]  # type: ignore
            # ignore last
            main_path_boundary_logprobs[:, :-1] = (main_path_boundary_logprobs[:, :-1] * patch_mask[:, 2:])
            y_hat = y_hat + main_path_boundary_logprobs

        logits = torch.zeros(
            (patch_mask.shape[0], patch_mask.shape[1], self.teacher.embeddings.weight.shape[0]),  #  type: ignore
            dtype=torch.float32,
            device=logits.device
        )
        remaining_logpmass = log1mexp(y_hat)
        remaining_logp_uniform = remaining_logpmass - math.log(logits.shape[2] - 1)  # -1 to skip the main path token
        logits[:, :-2, :] = remaining_logp_uniform[:, 1:].unsqueeze(-1) # offset since bos skipped
        logits.scatter_(
            -1,
            extra_kwargs["original_input_ids"][:, 1:-1].unsqueeze(-1),
            y_hat[:, 1:].to(logits.dtype).unsqueeze(-1), # offset since bos skipped
        )

        return LMOutputWithLoss(
            logits=logits,
            loss=ce_loss,
            ce_loss=ce_loss,
            z_loss=None,
        ), {}

    def prefill_boundary_prediction_forward(
        self,
        input_ids: torch.Tensor,
        blt_config: BLTConfig,
        last_token_is_boundary: bool = False,
        sequence_start_indices: Optional[torch.Tensor] = None,
        **kwargs,
    ):
<<<<<<< HEAD
        input_ids, labels, block_kwargs, lm_head_kwargs, local_encoder_kwargs, local_decoder_kwargs, extra_kwargs = self._prepare_inputs(
=======
        input_ids, labels, all_block_kwargs, per_block_kwargs, lm_head_kwargs, local_encoder_kwargs, local_decoder_kwargs, extra_kwargs = self._prepare_inputs(
>>>>>>> daf82385
            input_ids,
            blt_config=blt_config,
            **kwargs,
        )

        byte_mask = torch.ones_like(input_ids, dtype=torch.bool) # temp
        if not last_token_is_boundary:
            local_encoder_kwargs["patch_lens"] = local_encoder_kwargs["patch_lens"][:, :-1]

        patch_end_indices = torch.cumsum(local_encoder_kwargs["patch_lens"], dim=1) - 1
        patch_end_indices = torch.where(
            patch_end_indices < byte_mask.shape[1],
            patch_end_indices,
            torch.zeros_like(patch_end_indices), # effectively mask out, index 0 is always start
        )
        boundary_labels = torch.zeros_like(byte_mask, dtype=torch.float32)
        boundary_labels.scatter_(1, patch_end_indices, 1.0)

<<<<<<< HEAD
        # TODO(benjaminm): reuse h_byte, h_patch, etc.
=======
>>>>>>> daf82385
        h_byte, h_patch, boundary_logprobs, boundary_mask = self.local_encoder.inference_forward(  # type: ignore
            input_ids,
            teacher_force_boundaries=blt_config.teacher_force_boundaries,
            boundary_threshold=blt_config.boundary_threshold,
            true_boundary_mask=boundary_labels > 0.5,
            boundary_state=blt_utils.MaskState(torch.full((input_ids.shape[0],), fill_value=last_token_is_boundary, device=input_ids.device, dtype=torch.bool)),
<<<<<<< HEAD
=======
            pad_state=blt_utils.MaskState(torch.full((input_ids.shape[0],), fill_value=last_token_is_boundary and not self.local_decoder.fuse_boundaries, device=input_ids.device, dtype=torch.bool)),
>>>>>>> daf82385
            sequence_start_indices=sequence_start_indices,
            **local_encoder_kwargs
        )

        return boundary_mask, (h_byte, h_patch, boundary_logprobs, boundary_mask)

    def inference_forward(
        self,
        input_ids: torch.Tensor,
        blt_config: BLTConfig,
        boundary_state: torch.Tensor,
<<<<<<< HEAD
=======
        pad_state: torch.Tensor,
>>>>>>> daf82385
        sequence_start_indices: Optional[torch.Tensor] = None,
        cached_encoder_outputs: Optional[Any] = None,
        **kwargs,
    ):
<<<<<<< HEAD
        input_ids, labels, block_kwargs, lm_head_kwargs, local_encoder_kwargs, local_decoder_kwargs, extra_kwargs = self._prepare_inputs(
=======
        input_ids, labels, all_block_kwargs, per_block_kwargs, lm_head_kwargs, local_encoder_kwargs, local_decoder_kwargs, extra_kwargs = self._prepare_inputs(
>>>>>>> daf82385
            input_ids,
            blt_config=blt_config,
            **kwargs,
        )

        if cached_encoder_outputs is not None:
            h_byte, h_patch, boundary_logprobs, boundary_mask = cached_encoder_outputs
        else:
            h_byte, h_patch, _, _ = self.local_encoder.inference_forward(  # type: ignore
                input_ids,
                boundary_state=boundary_state,
<<<<<<< HEAD
=======
                pad_state=pad_state,
>>>>>>> daf82385
                sequence_start_indices=sequence_start_indices,
                **local_encoder_kwargs
            )
            boundary_logprobs = boundary_mask = None

        if h_patch.numel() > 0:
            # we need to convert from right-pad to left-pad and back for prefill
            # since flash attention expects left-pad and local/enc dec expect right-pad global tokens
            # should add better left-pad support but this only affects prefill so OK for now
            # although super inefficient!
            if boundary_mask is not None: # prefill
                n_boundaries = boundary_mask.sum(-1)

                for i, current_n_boundaries in enumerate(n_boundaries):
                    h_patch[i, -current_n_boundaries:] = h_patch[i, :current_n_boundaries].clone()

<<<<<<< HEAD
            h_patch_after_global, _ = self._block_forward(h_patch.to(torch.bfloat16), **block_kwargs)
=======
            h_patch_after_global, _ = self._block_forward(
                h_patch.to(torch.bfloat16),
                all_block_kwargs=all_block_kwargs,
                per_block_kwargs=per_block_kwargs,
            )
>>>>>>> daf82385
            h_patch_after_global = h_patch_after_global.to(h_patch.dtype)

            if boundary_mask is not None: # prefill
                n_boundaries = boundary_mask.sum(-1)

                for i, current_n_boundaries in enumerate(n_boundaries):
                    h_patch_after_global[i, :current_n_boundaries] = h_patch_after_global[i, -current_n_boundaries:].clone()
        else:
            h_patch_after_global = h_patch

        _, _, h_out = self.local_decoder.inference_forward(  # type: ignore
            embeds=h_byte,
            patch_embeds=h_patch_after_global,
            patch_residuals=h_patch,
            boundary_logprobs=boundary_logprobs,
            boundary_mask=boundary_mask,
            boundary_state=boundary_state,
            sequence_start_indices=sequence_start_indices,
            **local_decoder_kwargs,
        )
        logits = self.lm_head(h_out, **lm_head_kwargs)

        return logits<|MERGE_RESOLUTION|>--- conflicted
+++ resolved
@@ -14,10 +14,6 @@
     cast,
 )
 import math
-<<<<<<< HEAD
-=======
-from contextlib import nullcontext
->>>>>>> daf82385
 
 import torch
 import torch.nn as nn
@@ -1164,11 +1160,6 @@
         self.eos_token_dolma2 = 100257
         self.space_mask_blt = blt_utils.get_blt_space_mask()
         self.end_of_subword_token_blt = 3
-<<<<<<< HEAD
-=======
-        self.eos_token_blt = 1
-        self.vocab_size_blt = (4 + 256)
->>>>>>> daf82385
 
     def apply_fsdp(
         self,
@@ -1284,13 +1275,8 @@
         return_logits: Optional[bool] = None,
         blt_config: Optional[BLTConfig] = None,
         **kwargs,
-<<<<<<< HEAD
     ) -> Tuple[torch.Tensor, Optional[torch.Tensor], Dict[str, Any], Dict[str, Any], Dict[str, Any], Dict[str, Any], Dict[str, Any]]:
         input_ids, labels, block_kwargs, _, lm_head_kwargs = super()._prepare_inputs(
-=======
-    ) -> Tuple[torch.Tensor, Optional[torch.Tensor], Dict[str, Any], Dict[int, Dict[str, Any]], Dict[str, Any], Dict[str, Any], Dict[str, Any], Dict[str, Any]]:
-        input_ids, labels, all_block_kwargs, per_block_kwargs, lm_head_kwargs = super()._prepare_inputs(
->>>>>>> daf82385
             input_ids,
             labels,
             ignore_index=ignore_index,
@@ -1337,12 +1323,7 @@
         return (
             input_ids,
             labels,
-<<<<<<< HEAD
             block_kwargs,
-=======
-            all_block_kwargs,
-            per_block_kwargs,
->>>>>>> daf82385
             lm_head_kwargs,
             local_encoder_kwargs,
             local_decoder_kwargs,
@@ -1382,11 +1363,7 @@
 
         :returns: The logits if ``labels`` is ``None`` or the losses if ``labels`` is not ``None``.
         """
-<<<<<<< HEAD
         input_ids, labels, block_kwargs, lm_head_kwargs, local_encoder_kwargs, local_decoder_kwargs, _ = self._prepare_inputs(
-=======
-        input_ids, labels, all_block_kwargs, per_block_kwargs, lm_head_kwargs, local_encoder_kwargs, local_decoder_kwargs, _ = self._prepare_inputs(
->>>>>>> daf82385
             input_ids,
             labels,
             ignore_index=ignore_index,
@@ -1407,21 +1384,11 @@
         h_patch_global = h_patch.to(torch.bfloat16)
 
         # Run each block.
-<<<<<<< HEAD
         for block in self.blocks.values():
             # Mark sizes as dynamic for torch.compile().
             if self.compile_enabled:
                 mark_dynamic(h_patch_global, (0, 1), strict=False)
             h_patch_global = block(h_patch_global, **block_kwargs)
-=======
-        for block_key, block in self.blocks.items():
-            block_idx = int(block_key)
-            block_kwargs = per_block_kwargs.get(block_idx, {})
-            # Mark sizes as dynamic for torch.compile().
-            if self.compile_enabled:
-                mark_dynamic(h_patch_global, (0, 1), strict=False)
-            h_patch_global = block(h_patch_global, **all_block_kwargs, **block_kwargs)
->>>>>>> daf82385
 
         h_patch_after_global = h_patch_global.to(h_patch.dtype)
 
@@ -1449,17 +1416,10 @@
         # if not None, keep & use the teacher embeddings (for distilling from stage1 local decoder transfer)
         self.use_teacher_embs_with_vocab_size = use_teacher_embs_with_vocab_size
 
-<<<<<<< HEAD
         if self.teacher is not None and self.use_teacher_embs_with_vocab_size is not None:
             self.teacher_embeddings = nn.Embedding(
                 self.use_teacher_embs_with_vocab_size,
                 self.teacher.d_model,
-=======
-        if self.use_teacher_embs_with_vocab_size is not None:
-            self.teacher_embeddings = nn.Embedding(
-                self.use_teacher_embs_with_vocab_size,
-                self.d_model,
->>>>>>> daf82385
                 dtype=dtype,
                 device=init_device,
             )
@@ -1522,11 +1482,7 @@
         super().apply_fsdp(*args, **kwargs)
 
     # teacher forward patched to (1) use the student blocks if blocks are shared, (2) return the required extra hidden state information
-<<<<<<< HEAD
     def _teacher_forward(
-=======
-    def teacher_forward(
->>>>>>> daf82385
         self,
         input_ids: torch.Tensor,
         inputs_embeds: Optional[torch.Tensor] = None,
@@ -1541,11 +1497,7 @@
         zero_bos: bool = True,
         hidden_states_to_return: Optional[list[int]] = None,
         **kwargs,
-<<<<<<< HEAD
     ) -> Tuple[Union[torch.Tensor, LMOutputWithLoss, None], Tuple[list[torch.Tensor], Optional[torch.Tensor], Optional[torch.Tensor]]]:
-=======
-    ) -> Tuple[Union[LMOutputWithLoss, None], Tuple[list[torch.Tensor], Optional[torch.Tensor], Optional[torch.Tensor]]]:
->>>>>>> daf82385
         """
         Run the transformer on the token input IDs.
 
@@ -1558,11 +1510,7 @@
         if isinstance(self.teacher, BLTTransformer):
             raise NotImplementedError()
         elif isinstance(self.teacher, Transformer):
-<<<<<<< HEAD
             input_ids, labels, block_kwargs, _, lm_head_kwargs = self.teacher._prepare_inputs(
-=======
-            input_ids, labels, all_block_kwargs, per_block_kwargs, lm_head_kwargs = self.teacher._prepare_inputs(
->>>>>>> daf82385
                 input_ids,
                 labels,
                 ignore_index=ignore_index,
@@ -1573,18 +1521,11 @@
                 **kwargs,
             )
 
-<<<<<<< HEAD
             h_emb = self.teacher.embeddings(input_ids)
 
             if inputs_embeds is not None:
                 # not ideal, to support <bos> difference
                 h_emb[:, :inputs_embeds.shape[1]] = inputs_embeds
-=======
-            if inputs_embeds is not None:
-                h_emb = inputs_embeds
-            else:
-                h_emb = self.teacher.embeddings(input_ids)
->>>>>>> daf82385
 
             if skip_blocks:
                 return None, ([], None, h_emb)
@@ -1600,7 +1541,6 @@
 
             h = h_emb.to(global_dtype)
 
-<<<<<<< HEAD
             for block in blocks.values():
                 # Mark sizes as dynamic for torch.compile().
                 if self.teacher.compile_enabled:
@@ -1608,18 +1548,6 @@
                 h = block(h, **block_kwargs)
 
                 if int(block.block_idx) in (hidden_states_to_return or []):
-=======
-            # Run each block.
-            for block_key, block in blocks.items():
-                block_idx = int(block_key)
-                block_kwargs = per_block_kwargs.get(block_idx, {})
-                # Mark sizes as dynamic for torch.compile().
-                if self.compile_enabled:
-                    mark_dynamic(h, (0, 1), strict=False)
-                h = block(h, **all_block_kwargs, **block_kwargs)
-
-                if block_idx in (hidden_states_to_return or []):
->>>>>>> daf82385
                     out_hidden_states.append(h.detach().clone().to(dtype))
 
             h = h.to(dtype)
@@ -1634,19 +1562,7 @@
                 # will throw an exception.
                 if labels is not None:
                     lm_head_kwargs["labels"] = labels
-<<<<<<< HEAD
                 return self.teacher.lm_head(h, **lm_head_kwargs), (out_hidden_states, h, h_emb)
-=======
-
-                out = LMOutputWithLoss(
-                    logits=self.teacher.lm_head(h, **lm_head_kwargs),
-                    loss=torch.tensor(torch.nan),
-                    ce_loss=torch.tensor(torch.nan),
-                    z_loss=None,
-                )
-
-                return out, (out_hidden_states, h, h_emb)
->>>>>>> daf82385
             else:
                 return None, (out_hidden_states, h, h_emb)
         else:
@@ -1663,12 +1579,7 @@
             original_input_ids=torch.zeros((1, dummy_size), dtype=torch.long, device=self.device),
             blt_config=blt_config
         )
-<<<<<<< HEAD
         self.local_encoder.fix_init(embedding_init_path, self.teacher.embeddings.weight)  # type: ignore
-=======
-        teacher_embs = self.teacher.embeddings.weight if self.teacher is not None else self.teacher_embeddings.weight  # type: ignore
-        self.local_encoder.fix_init(embedding_init_path, teacher_embs)  # type: ignore
->>>>>>> daf82385
 
         for block in list(self.local_encoder.blocks.values()) + list(self.local_decoder.blocks.values()):  # type: ignore
             if hasattr(block, "xlstm"):
@@ -1776,26 +1687,6 @@
                 return (e - ce)
 
             div_fn = kl_div_fn
-<<<<<<< HEAD
-=======
-        elif blt_config.div_fn == "reverse_kl":
-            def reverse_kl_div_fn(log_y_true, log_y_pred):
-                log_y_true = (log_y_true.float() / blt_config.binarization_temp) - blt_config.epsilon
-                log_y_pred = (log_y_pred.float() / blt_config.binarization_temp) - blt_config.epsilon
-
-                e = (
-                    torch.exp(log_y_pred) * log_y_pred
-                    + (-torch.expm1(log_y_pred) * log1mexp(log_y_pred))
-                )
-                ce = (
-                    torch.exp(log_y_pred) * log_y_true
-                    + (-torch.expm1(log_y_pred) * log1mexp(log_y_true))
-                )
-
-                return (e - ce)
-
-            div_fn = reverse_kl_div_fn
->>>>>>> daf82385
         elif blt_config.div_fn == "tvd":
             def tvd_div_fn(log_y_true, log_y_pred):
                 log_y_true = (log_y_true.float() / blt_config.binarization_temp) - blt_config.epsilon
@@ -1931,44 +1822,24 @@
         h_patch: torch.Tensor,
         hidden_states_to_return: Optional[list[int]] = None,
         limit: Optional[int] = None,
-<<<<<<< HEAD
         **block_kwargs,
-=======
-        all_block_kwargs: Optional[Dict[str, Any]] = None,
-        per_block_kwargs: Optional[Dict[int, Dict[str, Any]]] = None,
->>>>>>> daf82385
     ) -> tuple[torch.Tensor, list[torch.Tensor]]:
         h_patch_global = h_patch
 
         out_hidden_states = []
 
-<<<<<<< HEAD
         for block_idx, block in self.blocks.items():
             block_idx = int(block_idx)
-=======
-        for block_key, block in self.blocks.items():
-            block_idx = int(block_key)
->>>>>>> daf82385
 
             if limit is not None and block_idx + 1 > limit:
                 break
 
-<<<<<<< HEAD
-=======
-            all_block_kwargs = all_block_kwargs or {}
-            block_kwargs = per_block_kwargs.get(block_idx, {}) if per_block_kwargs is not None else {}
-
->>>>>>> daf82385
             # Mark sizes as dynamic for torch.compile().
             if self.compile_enabled:
                 mark_dynamic(h_patch_global, (0, 1), strict=False)
 
             # TODO(benjaminm): possibly no_grad for non-trainable layers
-<<<<<<< HEAD
             h_patch_global = block(h_patch_global, **block_kwargs)
-=======
-            h_patch_global = block(h_patch_global, **all_block_kwargs, **block_kwargs)
->>>>>>> daf82385
 
             if int(block_idx) in (hidden_states_to_return or []):
                 out_hidden_states.append(h_patch_global)
@@ -1996,11 +1867,7 @@
         skip_teacher_blocks = blt_config.skip_teacher_blocks
         skip_teacher = blt_config.skip_teacher
 
-<<<<<<< HEAD
         input_ids, labels, block_kwargs, lm_head_kwargs, local_encoder_kwargs, local_decoder_kwargs, extra_kwargs = self._prepare_inputs(
-=======
-        input_ids, labels, all_block_kwargs, per_block_kwargs, lm_head_kwargs, local_encoder_kwargs, local_decoder_kwargs, extra_kwargs = self._prepare_inputs(
->>>>>>> daf82385
             input_ids,
             labels,
             ignore_index=ignore_index,
@@ -2011,10 +1878,6 @@
             return_logits=True,  # needed for distillation
             **kwargs,
         )
-<<<<<<< HEAD
-=======
-        assert labels is not None
->>>>>>> daf82385
 
         # losses (incl. distillation losses)
         metrics = {}
@@ -2028,57 +1891,28 @@
         patch_mask = shifted_patch_lens != 0
 
         patch_end_indices = torch.cumsum(local_encoder_kwargs["patch_lens"], dim=1) - 1
-<<<<<<< HEAD
-=======
-        patch_end_indices = torch.where(
-            patch_end_indices < byte_mask.shape[1],
-            patch_end_indices,
-            torch.zeros_like(patch_end_indices), # effectively mask out, index 0 is always start
-        )
->>>>>>> daf82385
         patch_start_indices = torch.cumsum(local_encoder_kwargs["patch_lens"], dim=1)
         patch_start_indices = torch.where(
             patch_start_indices < byte_mask.shape[1],
             patch_start_indices,
             torch.zeros_like(patch_start_indices), # effectively mask out, index 0 is always start
         )
-<<<<<<< HEAD
         patch_end_indices = torch.where(
             patch_end_indices < byte_mask.shape[1],
             patch_end_indices,
             torch.zeros_like(patch_end_indices), # effectively mask out, index 0 is always start
         )
 
-        if blt_config.boundary_mode == "patch_start":
+        if blt_config.boundary_mode == "start":
             boundary_labels = torch.zeros_like(byte_mask, dtype=torch.float32)
             boundary_labels.scatter_(1, patch_start_indices, 1.0)
             boundary_labels[:, 0] = 1.0 # bos
-        elif blt_config.boundary_mode == "patch_end":
+        elif blt_config.boundary_mode == "end":
             boundary_labels = torch.zeros_like(byte_mask, dtype=torch.float32)
             boundary_labels.scatter_(1, patch_end_indices, 1.0)
             boundary_labels[:, 0] = 1.0 # bos
         else:
-            raise ValueError(f"Unknown boundary mode: {blt_config.boundary_mode} (must be patch_start or patch_end)")
-=======
-
-        boundary_labels = torch.zeros_like(byte_mask, dtype=torch.float32)
-
-        if blt_config.boundary_mode == "end":
-            boundary_labels.scatter_(1, patch_end_indices, 1.0)
-        elif blt_config.boundary_mode == "start":
-            boundary_labels.scatter_(1, patch_start_indices, 1.0)
-        else:
-            raise ValueError(f"Unknown boundary mode '{blt_config.boundary_mode}'")
-
-        if blt_config.boundary_mode == "end" and blt_config.skip_boundary_before_eos:
-            boundary_labels[:, :-1] = torch.where( # no boundary before eos
-                input_ids[:, 1:] == self.eos_token_blt,
-                0.0,
-                boundary_labels[:, :-1]
-            )
-
-        boundary_labels[:, 0] = 1 # bos must always be boundary
->>>>>>> daf82385
+            raise ValueError(f"Unknown boundary mode: {blt_config.boundary_mode} (must be start or end)")
 
         h_byte, h_patch, boundary_logprobs, boundary_mask = self.local_encoder(
             input_ids,
@@ -2107,13 +1941,6 @@
             seq_sorted_indices,
             torch.ones_like(seq_sorted_indices),
         )
-<<<<<<< HEAD
-=======
-        if self.local_decoder.fuse_boundaries:
-            shift_boundary_mask = (boundary_mask[:, 1:] & byte_mask[:, 1:])
-            label_offsets = shift_boundary_mask * self.vocab_size_blt
-            labels[:, :-1] += label_offsets
->>>>>>> daf82385
 
         # compute the boundary loss
         elementwise_boundary_loss = blt_utils.binary_cross_entropy_with_logprobs(
@@ -2128,18 +1955,10 @@
         metrics["blt/boundary_loss"] = boundary_loss / boundary_byte_mask.float().mean()
         metrics["blt/boundary_acc"] = boundary_acc / boundary_byte_mask.float().mean()
         metrics["blt/boundary_mean"] = (boundary_mask * boundary_byte_mask).float().mean() / boundary_byte_mask.float().mean()
-<<<<<<< HEAD
 
         # First, run the teacher.
         if not skip_teacher:
             with torch.no_grad():
-=======
-        metrics["blt/boundary_label_mean"] = (boundary_labels * boundary_byte_mask).float().mean() / boundary_byte_mask.float().mean()
-
-        # First, run the teacher.
-        if not skip_teacher:
-            with (torch.no_grad() if blt_config.teacher_blocks_no_grad else nullcontext()):
->>>>>>> daf82385
                 assert not isinstance(self.teacher, BLTTransformer)
                 input_ids_for_teacher = torch.concatenate(
                     [
@@ -2155,19 +1974,8 @@
                 )
                 teacher_loss_mask = shifted_patch_lens != 0
 
-<<<<<<< HEAD
                 teacher_logits, (teacher_hidden_states, teacher_last_hidden_state, teacher_embeds) = self._teacher_forward(
                     input_ids_for_teacher,
-=======
-                if blt_config.use_student_patch_reps_for_teacher:
-                    inputs_embeds_for_teacher = h_patch
-                else:
-                    inputs_embeds_for_teacher = None
-
-                teacher_out, (teacher_hidden_states, teacher_last_hidden_state, teacher_embeds) = self.teacher_forward(
-                    input_ids_for_teacher,
-                    inputs_embeds=inputs_embeds_for_teacher,
->>>>>>> daf82385
                     labels=None, # we will compute loss ourselves
                     return_logits=True,
                     skip_blocks=skip_blocks or skip_teacher_blocks,
@@ -2175,11 +1983,7 @@
                     hidden_states_to_return=list(range(blt_config.encoder_loss_lookahead)),
                     **kwargs,
                 )
-<<<<<<< HEAD
-                if blt_config.boundary_mode == "patch_start":
-=======
                 if blt_config.boundary_mode == "start":
->>>>>>> daf82385
                     if teacher_last_hidden_state is not None:
                         # in this case, the teacher bos embedding corresponds to two student embeddings
                         # once for bos, and once for the first patch start, so we duplicate the first position
@@ -2191,17 +1995,6 @@
                             ],
                             dim=1,
                         )
-<<<<<<< HEAD
-=======
-                    if teacher_embeds is not None:
-                        teacher_embeds = torch.cat(
-                            [
-                                teacher_embeds[:, :1],
-                                teacher_embeds[:, :-1],
-                            ],
-                            dim=1,
-                        )
->>>>>>> daf82385
                     for i in range(len(teacher_hidden_states)):
                         teacher_hidden_states[i] = torch.cat(
                             [
@@ -2210,41 +2003,12 @@
                             ],
                             dim=1,
                         )
-<<<<<<< HEAD
                 if teacher_logits is not None:
                     teacher_logprobs = F.log_softmax(teacher_logits.float() / blt_config.temperature, dim=-1) # type: ignore
                     teacher_main_path_logprobs = torch.gather(teacher_logprobs[:, :-1], -1, input_ids_for_teacher[:, 1:].unsqueeze(-1)).squeeze(-1)
                 else:
                     teacher_logprobs = None
                     teacher_main_path_logprobs = None
-=======
-
-                teacher_logits = teacher_out.logits if teacher_out is not None else None
-                if teacher_logits is not None:
-                    teacher_logprobs = F.log_softmax(teacher_logits.float() / blt_config.temperature, dim=-1) # type: ignore
-                    teacher_main_path_logprobs = torch.gather(teacher_logprobs[:, :-1], -1, input_ids_for_teacher[:, 1:].unsqueeze(-1)).squeeze(-1)
-
-                    # behind flag since it's compute intensive
-                    if blt_config.compute_teacher_ce:
-                        teacher_labels = F.pad(
-                            input_ids_for_teacher[:, 1:],
-                            (0, 1),
-                            value=ignore_index,
-                        )
-
-                        teacher_ce_loss, _ = cross_entropy_loss(
-                            teacher_logits.view(-1, teacher_logits.shape[-1]),  # type: ignore
-                            teacher_labels.view(-1),
-                            ignore_index=ignore_index,
-                        )
-                        metrics["blt/teacher_ce_loss"] = teacher_ce_loss
-                    else:
-                        teacher_ce_loss = torch.nan
-                else:
-                    teacher_logprobs = None
-                    teacher_main_path_logprobs = None
-                    teacher_ce_loss = torch.nan
->>>>>>> daf82385
         else:
             teacher_embeds = None
             teacher_last_hidden_state = None
@@ -2252,10 +2016,6 @@
             teacher_main_path_logprobs = None
             teacher_hidden_states = None
             teacher_loss_mask = None
-<<<<<<< HEAD
-=======
-            teacher_ce_loss = torch.nan
->>>>>>> daf82385
 
         # Run each block.
         if not skip_blocks:
@@ -2263,7 +2023,6 @@
                 assert teacher_last_hidden_state is not None
                 assert blt_config.teacher_force_boundaries
 
-<<<<<<< HEAD
                 h_patch_after_global = teacher_last_hidden_state
                 _, student_hidden_states = self._block_forward(
                     h_patch,
@@ -2271,56 +2030,15 @@
                     limit=blt_config.encoder_loss_lookahead,
                     **block_kwargs,
                 )
-=======
-                if blt_config.skip_boundary_before_eos:
-                    # need to align
-                    teacher_indices_to_select = torch.gather(
-                        local_encoder_kwargs["patch_ids"],
-                        dim=1,
-                        index=seq_sorted_indices,
-                    )
-                    mask = patch_mask & (teacher_indices_to_select < teacher_last_hidden_state.shape[1])
-                    teacher_indices_to_select = torch.where(
-                        mask,
-                        teacher_indices_to_select,
-                        torch.zeros_like(teacher_indices_to_select),
-                    ).unsqueeze(-1).expand(-1, -1, teacher_last_hidden_state.shape[-1])
-                    h_patch_after_global = torch.gather(
-                        teacher_last_hidden_state,
-                        dim=1,
-                        index=teacher_indices_to_select,
-                    )
-                else:
-                    h_patch_after_global = teacher_last_hidden_state
-
-                with (torch.no_grad() if blt_config.student_blocks_no_grad else nullcontext()):
-                    _, student_hidden_states = self._block_forward(
-                        h_patch,
-                        hidden_states_to_return=list(range(blt_config.encoder_loss_lookahead)),
-                        limit=blt_config.encoder_loss_lookahead,
-                        all_block_kwargs=all_block_kwargs,
-                        per_block_kwargs=per_block_kwargs,
-                    )
->>>>>>> daf82385
             else:
                 dtype = h_patch.dtype
                 global_dtype = torch.bfloat16 if isinstance(self.blocks["0"].attention.backend, FlashAttention2Backend) else dtype  # type: ignore
 
-<<<<<<< HEAD
                 h_patch_after_global, student_hidden_states = self._block_forward(
                     h_patch.to(global_dtype),
                     hidden_states_to_return=list(range(blt_config.encoder_loss_lookahead)),
                     **block_kwargs,
                 )
-=======
-                with (torch.no_grad() if blt_config.student_blocks_no_grad else nullcontext()):
-                    h_patch_after_global, student_hidden_states = self._block_forward(
-                        h_patch.to(global_dtype),
-                        hidden_states_to_return=list(range(blt_config.encoder_loss_lookahead)),
-                        all_block_kwargs=all_block_kwargs,
-                        per_block_kwargs=per_block_kwargs,
-                    )
->>>>>>> daf82385
                 h_patch_after_global = h_patch_after_global.to(dtype)
                 student_hidden_states = [x.to(dtype) for x in student_hidden_states]
 
@@ -2338,11 +2056,7 @@
             else:
                 boundary_logprobs_for_decoder = boundary_logprobs.detach() if boundary_logprobs is not None else None
 
-<<<<<<< HEAD
             h_out = self.local_decoder(
-=======
-            (h_out_for_true_boundaries, h_out_for_all_boundaries), h_out_for_logits, _ = self.local_decoder(
->>>>>>> daf82385
                 embeds=h_byte_for_decoder,
                 patch_embeds=h_patch_after_global_for_decoder,
                 patch_residuals=h_patch_for_decoder,
@@ -2351,29 +2065,11 @@
                 **local_decoder_kwargs,
             )
 
-<<<<<<< HEAD
             logits = self.lm_head(h_out, **lm_head_kwargs)
             logprobs = F.log_softmax(logits.float() / blt_config.temperature, dim=-1)
             main_path_logprobs = torch.gather(logprobs, -1, input_ids[:, 1:].unsqueeze(-1)).squeeze(-1)
         else:
             student_hidden_states = None
-=======
-            if self.local_decoder.fuse_boundaries or self.local_decoder.no_boundaries:
-                # no separate boundary logits
-                true_boundary_logits = None
-                all_boundary_logits = None
-            else:
-                true_boundary_logits = self.lm_head(h_out_for_true_boundaries, **lm_head_kwargs)
-                all_boundary_logits = self.lm_head(h_out_for_all_boundaries, **lm_head_kwargs)
-
-            logits = self.lm_head(h_out_for_logits, **lm_head_kwargs)
-            logprobs = F.log_softmax(logits.float() / blt_config.temperature, dim=-1)
-            main_path_logprobs = torch.gather(logprobs, -1, labels[:, :-1].clip(min=0).unsqueeze(-1)).squeeze(-1)
-        else:
-            student_hidden_states = None
-            true_boundary_logits = None
-            all_boundary_logits = None
->>>>>>> daf82385
             logits = None
             logprobs = None
             main_path_logprobs = None
@@ -2383,71 +2079,9 @@
             assert logits is not None
             assert labels is not None
 
-<<<<<<< HEAD
             ce_loss, _ = cross_entropy_loss(logits.view(-1, logits.shape[-1]), labels.reshape(-1))
             metrics["blt/ce_loss"] = ce_loss
         else:
-=======
-            ce_loss, _ = cross_entropy_loss(logits.view(-1, logits.shape[-1]), labels[:, :logits.shape[1]].reshape(-1))
-            metrics["blt/ce_loss"] = ce_loss
-
-            if not self.local_decoder.fuse_boundaries and not self.local_decoder.no_boundaries:
-                assert true_boundary_logits is not None
-                assert all_boundary_logits is not None
-
-                if blt_config.merge_boundary_loss:
-                    boundary_ce_loss, _ = cross_entropy_loss(
-                        true_boundary_logits.view(-1, true_boundary_logits.shape[-1]),
-                        torch.full(
-                            (true_boundary_logits.shape[0] * true_boundary_logits.shape[1],),
-                            fill_value=self.end_of_subword_token_blt,
-                            device=true_boundary_logits.device,
-                            dtype=torch.long
-                        ),
-                    )
-                    metrics["blt/boundary_ce_loss"] = boundary_ce_loss
-
-                    ce_loss = ce_loss + boundary_ce_loss * patch_mask.shape[1] / byte_mask.shape[1]
-                    output_boundary_loss = torch.nan
-                else:
-                    all_output_boundary_logprobs = F.log_softmax(all_boundary_logits, dim=-1)[..., self.end_of_subword_token_blt]
-
-                    if blt_config.use_output_boundary_jsd:
-                        elementwise_boundary_jsd_loss = blt_utils.jsd(
-                            all_output_boundary_logprobs,
-                            boundary_logprobs[:, 1:],
-                        )
-                        output_boundary_loss = (elementwise_boundary_jsd_loss * boundary_byte_mask[:, 1:]).mean()
-                        metrics["blt/output_boundary_loss"] = output_boundary_loss / (boundary_byte_mask[:, 1:].float().mean() + blt_config.epsilon)
-                    else:
-                        # shift one
-                        elementwise_boundary_ce_loss = blt_utils.binary_cross_entropy_with_logprobs(
-                            all_output_boundary_logprobs,
-                            boundary_mask[:, 1:],
-                        )
-                        output_boundary_loss = (elementwise_boundary_ce_loss * boundary_byte_mask[:, 1:]).mean()
-                        metrics["blt/output_boundary_loss"] = output_boundary_loss / (boundary_byte_mask[:, 1:].float().mean() + blt_config.epsilon)
-
-                    metrics["blt/output_boundary_logmae"] = (
-                        torch.abs(all_output_boundary_logprobs - boundary_logprobs[:, 1:]) * boundary_byte_mask[:, 1:]
-                    ).mean() / (boundary_byte_mask[:, 1:].float().mean() + blt_config.epsilon)
-
-                true_boundary_positives = boundary_mask[:, 1:] & boundary_byte_mask[:, 1:]
-                true_boundary_negatives = (~boundary_mask[:, 1:]) & boundary_byte_mask[:, 1:]
-
-                metrics["blt/boundary_true_positives"] = (
-                    ((all_boundary_logits.argmax(-1) == self.end_of_subword_token_blt) & true_boundary_positives).float().mean()
-                    / (true_boundary_positives.float().mean() + blt_config.epsilon)
-                )
-                metrics["blt/boundary_true_negatives"] = (
-                    ((all_boundary_logits.argmax(-1) != self.end_of_subword_token_blt) & true_boundary_negatives).float().mean()
-                    / (true_boundary_negatives.float().mean() + blt_config.epsilon)
-                )
-            else:
-                output_boundary_loss = torch.nan
-        else:
-            output_boundary_loss = torch.nan
->>>>>>> daf82385
             ce_loss = torch.nan
 
         # could also have some version of the encoder loss for BLT teacher but not implemented for now
@@ -2474,19 +2108,7 @@
             assert teacher_embeds is not None
             assert teacher_loss_mask is not None
 
-<<<<<<< HEAD
             debiasing_logprobs = None
-=======
-            if not self.local_decoder.fuse_boundaries and not self.local_decoder.no_boundaries and blt_config.teacher_force_boundaries:
-                assert true_boundary_logits is not None
-
-                debiasing_logprobs = F.log_softmax(
-                    true_boundary_logits.float() / blt_config.temperature,
-                    dim=-1
-                )[..., self.end_of_subword_token_blt]  # type: ignore
-            else:
-                debiasing_logprobs = None
->>>>>>> daf82385
 
             local_decoder_loss, metrics = self._compute_alm_style_loss(
                 logprobs,
@@ -2548,17 +2170,9 @@
         else:
             ce_loss = self._finalize_loss(ce_loss, loss_div_factor=loss_div_factor)
         boundary_loss = self._finalize_loss(boundary_loss, loss_div_factor=loss_div_factor)
-<<<<<<< HEAD
         local_encoder_loss = self._finalize_loss(local_encoder_loss, loss_div_factor=patch_loss_div_factor)
         local_decoder_loss = self._finalize_loss(local_decoder_loss, loss_div_factor=loss_div_factor)
         hnet_embed_loss = self._finalize_loss(hnet_embed_loss, loss_div_factor=loss_div_factor)
-=======
-        output_boundary_loss = self._finalize_loss(output_boundary_loss, loss_div_factor=loss_div_factor)
-        local_encoder_loss = self._finalize_loss(local_encoder_loss, loss_div_factor=patch_loss_div_factor)
-        local_decoder_loss = self._finalize_loss(local_decoder_loss, loss_div_factor=loss_div_factor)
-        hnet_embed_loss = self._finalize_loss(hnet_embed_loss, loss_div_factor=loss_div_factor)
-        teacher_ce_loss = self._finalize_loss(teacher_ce_loss, loss_div_factor=patch_loss_div_factor)
->>>>>>> daf82385
 
         loss = 0.0
         for loss_idx, (loss_name, loss_weight) in enumerate(zip(blt_config.losses, blt_config.loss_weights)):
@@ -2588,20 +2202,10 @@
                 loss = loss + local_decoder_loss * loss_weight * schedule_multiplier
             elif loss_name == "boundary" and boundary_loss is not None:
                 loss = loss + boundary_loss * loss_weight * schedule_multiplier
-<<<<<<< HEAD
-=======
-            elif loss_name == "output_boundary":
-                loss = loss + output_boundary_loss * loss_weight * schedule_multiplier
->>>>>>> daf82385
             elif loss_name == "hnet_embed":
                 loss = loss + hnet_embed_loss * loss_weight * schedule_multiplier
             elif loss_name == "ratio":
                 loss = loss + ratio_loss * loss_weight * schedule_multiplier
-<<<<<<< HEAD
-=======
-            elif loss_name == "teacher_ce":
-                loss = loss + teacher_ce_loss * loss_weight * schedule_multiplier
->>>>>>> daf82385
             else:
                 raise ValueError(f"Unknown distillation loss '{loss_name}'")
 
@@ -2630,11 +2234,7 @@
         if blt_config is None:
             raise ValueError("`blt_config` must be provided for student_forward")
 
-<<<<<<< HEAD
         input_ids, labels, block_kwargs, lm_head_kwargs, local_encoder_kwargs, local_decoder_kwargs, extra_kwargs = self._prepare_inputs(
-=======
-        input_ids, labels, all_block_kwargs, per_block_kwargs, lm_head_kwargs, local_encoder_kwargs, local_decoder_kwargs, extra_kwargs = self._prepare_inputs(
->>>>>>> daf82385
             input_ids,
             labels,
             ignore_index=ignore_index,
@@ -2645,15 +2245,6 @@
             return_logits=True,  # needed for distillation
             **kwargs,
         )
-<<<<<<< HEAD
-=======
-        if labels is None:
-            labels = F.pad(
-                input_ids[:, 1:],
-                (0, 1),
-                value=ignore_index,
-            )
->>>>>>> daf82385
 
         byte_mask = labels != ignore_index
         shifted_patch_lens = F.pad(
@@ -2668,34 +2259,8 @@
             patch_end_indices,
             torch.zeros_like(patch_end_indices), # effectively mask out, index 0 is always start
         )
-<<<<<<< HEAD
         boundary_labels = torch.zeros_like(byte_mask, dtype=torch.float32)
         boundary_labels.scatter_(1, patch_end_indices, 1.0)
-=======
-        patch_start_indices = torch.cumsum(local_encoder_kwargs["patch_lens"], dim=1)
-        patch_start_indices = torch.where(
-            patch_start_indices < byte_mask.shape[1],
-            patch_start_indices,
-            torch.zeros_like(patch_start_indices), # effectively mask out, index 0 is always start
-        )
-
-        boundary_labels = torch.zeros_like(byte_mask, dtype=torch.float32)
-
-        if blt_config.boundary_mode == "end":
-            boundary_labels.scatter_(1, patch_end_indices, 1.0)
-        elif blt_config.boundary_mode == "start":
-            boundary_labels.scatter_(1, patch_start_indices, 1.0)
-        else:
-            raise ValueError(f"Unknown boundary mode '{blt_config.boundary_mode}'")
-
-        if blt_config.boundary_mode == "end" and blt_config.skip_boundary_before_eos:
-            boundary_labels[:, :-1] = torch.where( # no boundary before eos
-                input_ids[:, 1:] == self.eos_token_blt,
-                0.0,
-                boundary_labels[:, :-1]
-            )
-        boundary_labels[:, 0] = 1 # bos must always be boundary
->>>>>>> daf82385
 
         h_byte, h_patch, boundary_logprobs, boundary_mask = self.local_encoder(
             input_ids,
@@ -2715,26 +2280,11 @@
             (torch.arange(patch_mask.shape[1], device=patch_mask.device)[None, :] <= last_increasing_index.indices[:, None]) |
             (torch.zeros_like(patch_mask) == last_increasing_index.values[:, None]) # case where never not increasing (no padding)
         )
-<<<<<<< HEAD
-=======
-        if self.local_decoder.fuse_boundaries:
-            shift_boundary_mask = (boundary_mask[:, 1:] & byte_mask[:, 1:])
-            label_offsets = shift_boundary_mask * self.vocab_size_blt
-            labels[:, :-1] += label_offsets
->>>>>>> daf82385
 
         dtype = h_patch.dtype
         global_dtype = torch.bfloat16 if isinstance(self.blocks["0"].attention.backend, FlashAttention2Backend) else dtype  # type: ignore
 
-<<<<<<< HEAD
         h_patch_after_global, _ = self._block_forward(h_patch.to(global_dtype), **block_kwargs)
-=======
-        h_patch_after_global, _ = self._block_forward(
-            h_patch.to(global_dtype),
-            all_block_kwargs=all_block_kwargs,
-            per_block_kwargs=per_block_kwargs,
-        )
->>>>>>> daf82385
         h_patch_after_global = h_patch_after_global.to(dtype)
 
         (h_out_for_boundaries, _), h_out_for_logits, _ = self.local_decoder(
@@ -2746,7 +2296,6 @@
             **local_decoder_kwargs,
         )
         logits = self.lm_head(h_out_for_logits, **lm_head_kwargs)
-<<<<<<< HEAD
         boundary_logits = self.lm_head(h_out_for_boundaries, **lm_head_kwargs)
 
         logits = torch.concatenate([
@@ -2782,56 +2331,6 @@
                 input_ids[:, 1:].unsqueeze(-1),
                 y_hat.to(logits.dtype).unsqueeze(-1),
             )
-=======
-        if self.local_decoder.fuse_boundaries:
-            ce_loss, _ = cross_entropy_loss(logits.view(-1, logits.shape[-1]), labels.view(-1))  # type: ignore
-
-            # replace plain (single byte) logits with byte + boundary logits where boundaries occur
-            probs = F.softmax(logits.float(), dim=-1)
-            probs[..., :self.vocab_size_blt] += probs[..., self.vocab_size_blt:self.vocab_size_blt*2]
-            logits = torch.log(probs)
-            logits[..., self.vocab_size_blt:self.vocab_size_blt*2] = -100_000
-        elif self.local_decoder.no_boundaries:
-            ce_loss, _ = cross_entropy_loss(logits.view(-1, logits.shape[-1]), labels.view(-1))  # type: ignore
-
-            # no need to process logits further
-        else:
-            logits = torch.concatenate([
-                logits,
-                torch.zeros((logits.shape[0], 1, logits.shape[2]), device=logits.device, dtype=logits.dtype)
-            ], dim=1)
-
-            ce_loss, _ = cross_entropy_loss(logits.view(-1, logits.shape[-1]), labels.view(-1))  # type: ignore
-
-            if blt_config.eval_add_boundary_logp:
-                boundary_logits = self.lm_head(h_out_for_boundaries, **lm_head_kwargs)
-
-                main_path_logprobs = torch.gather(F.log_softmax(logits[:, :-1].float(), dim=-1), -1, input_ids[:, 1:].unsqueeze(-1)).squeeze(-1)
-                main_path_boundary_logprobs = F.log_softmax(boundary_logits.float(), dim=-1)[..., self.end_of_subword_token_blt]  # type: ignore
-
-                y_hat = main_path_logprobs.scatter_add(
-                    src=torch.where(
-                        patch_mask[:, 1:],
-                        main_path_boundary_logprobs,
-                        torch.zeros_like(main_path_boundary_logprobs),
-                    ),
-                    dim=-1,
-                    index=torch.where(
-                        patch_mask[:, 1:],
-                        seq_sorted_indices[:, 1:] - 1,
-                        torch.zeros_like(seq_sorted_indices[:, 1:])
-                    ),
-                )
-                remaining_logpmass = log1mexp(y_hat)
-                remaining_logp_uniform = remaining_logpmass - math.log(logits.shape[2] - 1)  # -1 to skip the main path token
-                logits.zero_()
-                logits[:, :-1, :] = remaining_logp_uniform.unsqueeze(-1)
-                logits.scatter_(
-                    -1,
-                    input_ids[:, 1:].unsqueeze(-1),
-                    y_hat.to(logits.dtype).unsqueeze(-1),
-                )
->>>>>>> daf82385
 
         return LMOutputWithLoss(
             logits=logits,
@@ -2859,11 +2358,7 @@
         if not blt_config.teacher_force_boundaries:
             raise ValueError("subword_forward only works with teacher_force_boundaries=True")
 
-<<<<<<< HEAD
         input_ids, labels, block_kwargs, lm_head_kwargs, local_encoder_kwargs, local_decoder_kwargs, extra_kwargs = self._prepare_inputs(
-=======
-        input_ids, labels, all_block_kwargs, per_block_kwargs, lm_head_kwargs, local_encoder_kwargs, local_decoder_kwargs, extra_kwargs = self._prepare_inputs(
->>>>>>> daf82385
             input_ids,
             labels,
             ignore_index=ignore_index,
@@ -2913,15 +2408,7 @@
         dtype = h_patch.dtype
         global_dtype = torch.bfloat16 if isinstance(self.blocks["0"].attention.backend, FlashAttention2Backend) else dtype  # type: ignore
 
-<<<<<<< HEAD
         h_patch_after_global, _ = self._block_forward(h_patch.to(global_dtype), **block_kwargs)
-=======
-        h_patch_after_global, _ = self._block_forward(
-            h_patch.to(global_dtype),
-            all_block_kwargs=all_block_kwargs,
-            per_block_kwargs=per_block_kwargs,
-        )
->>>>>>> daf82385
         h_patch_after_global = h_patch_after_global.to(dtype)
 
         (h_out_for_boundaries, _), h_out_for_logits, _ = self.local_decoder(
@@ -2987,11 +2474,7 @@
         sequence_start_indices: Optional[torch.Tensor] = None,
         **kwargs,
     ):
-<<<<<<< HEAD
         input_ids, labels, block_kwargs, lm_head_kwargs, local_encoder_kwargs, local_decoder_kwargs, extra_kwargs = self._prepare_inputs(
-=======
-        input_ids, labels, all_block_kwargs, per_block_kwargs, lm_head_kwargs, local_encoder_kwargs, local_decoder_kwargs, extra_kwargs = self._prepare_inputs(
->>>>>>> daf82385
             input_ids,
             blt_config=blt_config,
             **kwargs,
@@ -3010,20 +2493,13 @@
         boundary_labels = torch.zeros_like(byte_mask, dtype=torch.float32)
         boundary_labels.scatter_(1, patch_end_indices, 1.0)
 
-<<<<<<< HEAD
         # TODO(benjaminm): reuse h_byte, h_patch, etc.
-=======
->>>>>>> daf82385
         h_byte, h_patch, boundary_logprobs, boundary_mask = self.local_encoder.inference_forward(  # type: ignore
             input_ids,
             teacher_force_boundaries=blt_config.teacher_force_boundaries,
             boundary_threshold=blt_config.boundary_threshold,
             true_boundary_mask=boundary_labels > 0.5,
             boundary_state=blt_utils.MaskState(torch.full((input_ids.shape[0],), fill_value=last_token_is_boundary, device=input_ids.device, dtype=torch.bool)),
-<<<<<<< HEAD
-=======
-            pad_state=blt_utils.MaskState(torch.full((input_ids.shape[0],), fill_value=last_token_is_boundary and not self.local_decoder.fuse_boundaries, device=input_ids.device, dtype=torch.bool)),
->>>>>>> daf82385
             sequence_start_indices=sequence_start_indices,
             **local_encoder_kwargs
         )
@@ -3035,19 +2511,11 @@
         input_ids: torch.Tensor,
         blt_config: BLTConfig,
         boundary_state: torch.Tensor,
-<<<<<<< HEAD
-=======
-        pad_state: torch.Tensor,
->>>>>>> daf82385
         sequence_start_indices: Optional[torch.Tensor] = None,
         cached_encoder_outputs: Optional[Any] = None,
         **kwargs,
     ):
-<<<<<<< HEAD
         input_ids, labels, block_kwargs, lm_head_kwargs, local_encoder_kwargs, local_decoder_kwargs, extra_kwargs = self._prepare_inputs(
-=======
-        input_ids, labels, all_block_kwargs, per_block_kwargs, lm_head_kwargs, local_encoder_kwargs, local_decoder_kwargs, extra_kwargs = self._prepare_inputs(
->>>>>>> daf82385
             input_ids,
             blt_config=blt_config,
             **kwargs,
@@ -3059,10 +2527,6 @@
             h_byte, h_patch, _, _ = self.local_encoder.inference_forward(  # type: ignore
                 input_ids,
                 boundary_state=boundary_state,
-<<<<<<< HEAD
-=======
-                pad_state=pad_state,
->>>>>>> daf82385
                 sequence_start_indices=sequence_start_indices,
                 **local_encoder_kwargs
             )
@@ -3079,15 +2543,7 @@
                 for i, current_n_boundaries in enumerate(n_boundaries):
                     h_patch[i, -current_n_boundaries:] = h_patch[i, :current_n_boundaries].clone()
 
-<<<<<<< HEAD
             h_patch_after_global, _ = self._block_forward(h_patch.to(torch.bfloat16), **block_kwargs)
-=======
-            h_patch_after_global, _ = self._block_forward(
-                h_patch.to(torch.bfloat16),
-                all_block_kwargs=all_block_kwargs,
-                per_block_kwargs=per_block_kwargs,
-            )
->>>>>>> daf82385
             h_patch_after_global = h_patch_after_global.to(h_patch.dtype)
 
             if boundary_mask is not None: # prefill
