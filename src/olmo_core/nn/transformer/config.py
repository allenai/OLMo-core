import logging
from collections.abc import Callable
from dataclasses import dataclass
from fnmatch import fnmatch
from typing import TYPE_CHECKING, Dict, List, Optional

from olmo_core.config import Config, DType, StrEnum
from olmo_core.doc_utils import beta_feature
from olmo_core.exceptions import OLMoConfigurationError
from olmo_core.utils import ensure_multiple_of

from ..attention import (
    AttentionBackendName,
    AttentionConfig,
    AttentionType,
    SlidingWindowAttentionConfig,
)
from ..buffer_cache import BufferCache
from ..feed_forward import FeedForwardConfig, FeedForwardType, DenseMoEFeedForwardConfig
from ..layer_norm import LayerNormConfig, LayerNormType
from ..lm_head import LMHeadConfig, LMHeadType
from ..moe import MoEConfig, MoERouterConfig, MoEType
from ..rope import RoPEConfig, RoPEScalingConfig, RoPEType
from .init import InitMethod
from .flops import num_floating_point_operations_for_single_layer, num_floating_point_operations_for_logits


if TYPE_CHECKING:
    from .block import TransformerBlockBase
    from .model import Transformer

log = logging.getLogger(__name__)


class TransformerDataParallelWrappingStrategy(StrEnum):
    """
    An enumeration of the different wrapping strategy for the data parallel implementations.
    """

    full = "full"
    """
    Wrap each block and the LM head (only applies to FSDP).
    """

    blocks = "blocks"
    """
    Like full but the LM head is not wrapped separately (only applies to FSDP).
    """

    fine_grained = "fine_grained"
    """
    Wrap certain modules within each block in addition to wrapping each block (only applies to FSDP).
    """


@beta_feature
class TransformerActivationCheckpointingMode(StrEnum):
    """
    An enumeration of the different activation checkpointing modes.
    """

    full = "full"
    """Checkpoint every block."""
    selected_blocks = "selected_blocks"
    """Checkpoint only selected blocks."""
    selected_modules = "selected_modules"
    """Checkpoint only selected modules."""
    selected_ops = "selected_ops"
    """Checkpoint only a specific set of operations."""
    budget = "budget"
    """Checkpoint based on a budget."""


class TransformerType(StrEnum):
    """
    An enumeration of transformer implementations.
    """

    default = "default"
    """
    ➡️ :class:`Transformer`
    """

    normalized = "normalized"
    """
    ➡️ :class:`NormalizedTransformer` (nGPT)
    """

    moe = "moe"
    """
    ➡️ :class:`MoETransformer`
    """

    moe_fused_v2 = "moe_fused_v2"



class TransformerBlockType(StrEnum):
    """
    An enumeration of the different transformer block implementations.
    """

    default = "default"
    """
    ➡️ :class:`TransformerBlock`
    """

    reordered_norm = "reordered_norm"
    """
    ➡️ :class:`ReorderedNormTransformerBlock`
    """

    normalized = "normalized"
    """
    ➡️ :class:`NormalizedTransformerBlock`
    """

    moe = "moe"
    """
    ➡️ :class:`MoETransformerBlock`
    """

    moe_reordered_norm = "moe_reordered_norm"
    """
    ➡️ :class:`MoEReorderedNormTransformerBlock`
    """

    moe_hybrid = "moe_hybrid"
    """
    ➡️ :class:`MoEHybridTransformerBlock`
    """

    moe_hybrid_reordered_norm = "moe_hybrid_reordered_norm"
    """
    ➡️ :class:`MoEHybridReorderedNormTransformerBlock`
    """
    
    moe_fused_v2 = "moe_fused_v2"

    default_scaled = "default_scaled"
    """
    ➡️ :class:`LayerNormScaledTransformerBlock` (applies LayerNorm Scaling)
    """


    
@dataclass
class TransformerBlockConfig(Config):
    """
    A configuration class for easily building transformer blocks.
    """

    attention: AttentionConfig
    """
    The attention config.
    """
    attention_norm: Optional[LayerNormConfig] = None
    """
    The attention layer norm config.
    """
    feed_forward_norm: Optional[LayerNormConfig] = None
    """
    The feed forward layer norm config.
    """
    feed_forward: Optional[FeedForwardConfig] = None
    """
    The feed-forward config, required for non-MoE blocks.
    """
    feed_forward_moe: Optional[MoEConfig] = None
    """
    The config for the MoE feed-forward layer. Required for MoE blocks.
    """
    name: TransformerBlockType = TransformerBlockType.default
    """
    The block type.
    """
    dropout: Optional[float] = None
    """
    Dropout probability.
    """

    def build(
        self,
        *,
        d_model: int,
        block_idx: int,
        n_layers: int,
        init_device: str = "cpu",
        cache: Optional[BufferCache] = None,
    ) -> "TransformerBlockBase":
        from .block import (
            LayerNormScaledTransformerBlock,
            MoEHybridReorderedNormTransformerBlock,
            MoEHybridTransformerBlock,
            MoEReorderedNormTransformerBlock,
            MoETransformerBlock,
            NormalizedTransformerBlock,
            ReorderedNormTransformerBlock,
            TransformerBlock,
        )

        kwargs = self.as_dict(exclude_none=True, recurse=False)
        kwargs.pop("name")
        kwargs.update(
            d_model=d_model,
            block_idx=block_idx,
            n_layers=n_layers,
            init_device=init_device,
            cache=cache,
        )

        try:
            if self.name == TransformerBlockType.default:
                return TransformerBlock(**kwargs)
            elif self.name == TransformerBlockType.default_scaled:
                return LayerNormScaledTransformerBlock(**kwargs)
            elif self.name == TransformerBlockType.reordered_norm:
                return ReorderedNormTransformerBlock(**kwargs)
            elif self.name == TransformerBlockType.normalized:
                return NormalizedTransformerBlock(**kwargs)
            elif self.name == TransformerBlockType.moe:
                return MoETransformerBlock(**kwargs)
            elif self.name == TransformerBlockType.moe_reordered_norm:
                return MoEReorderedNormTransformerBlock(**kwargs)
            elif self.name == TransformerBlockType.moe_hybrid:
                return MoEHybridTransformerBlock(**kwargs)
            elif self.name == TransformerBlockType.moe_hybrid_reordered_norm:
                return MoEHybridReorderedNormTransformerBlock(**kwargs)
            elif self.name == TransformerBlockType.moe_fused_v2:
                from ..moe.v2.block import MoEFusedV2TransformerBlock
                return MoEFusedV2TransformerBlock(**kwargs)
            else:
                raise NotImplementedError(self.name)
        except TypeError as e:
            raise OLMoConfigurationError(
                f"invalid options for '{self.name}' {self.__class__.__name__}, {e}"
            ) from e

    def num_params(self, d_model: int) -> int:
        block_params = 0

        # Block attn and MLP scaling factors.
        if self.name == TransformerBlockType.normalized:
            block_params += 2 * d_model

        # Block attention params.
        block_params += self.attention.num_params(d_model)
        if self.attention_norm is not None:
            block_params += self.attention_norm.num_params(d_model)

        # Block feed forward (dense and/or sparse).
        if self.feed_forward is not None:
            block_params += self.feed_forward.num_params(d_model)
            if self.feed_forward_norm is not None:
                block_params += self.feed_forward_norm.num_params(d_model)
        if self.feed_forward_moe is not None:
            block_params += self.feed_forward_moe.num_params(d_model)
            if self.feed_forward_norm is not None:
                block_params += self.feed_forward_norm.num_params(d_model)

        return block_params

    def num_active_params(self, d_model: int) -> int:
        num_params = self.num_params(d_model)
        if self.feed_forward_moe is None:
            return num_params

        num_inactive_params = self.feed_forward_moe.num_params(
            d_model
        ) - self.feed_forward_moe.num_active_params(d_model)
        return num_params - num_inactive_params
    
    def flops_per_seq(self, d_model: int, seqlen: int) -> int:
        import argparse
        args = argparse.Namespace()
        
        # MTP parameters (not supported)
        args.mtp_num_layers = None # set to None for non-MTP models
        from olmo_core.nn.attention import MultiheadLatentAttentionConfig, AttentionConfig
        
        # MLA parameters 
        if isinstance(self.attention, MultiheadLatentAttentionConfig):
            args.multi_latent_attention = True
            
            raise NotImplementedError("MLA flops not supported")
        else:
            args.multi_latent_attention = False
            args.q_lora_rank = None # set to None for non-MLA models
            args.kv_lora_rank = None
            args.qk_pos_emb_head_dim = None
            args.qk_head_dim = None
            args.v_head_dim = None
        
        # regular mlp
        if self.feed_forward is not None:
           args.ffn_hidden_size = self.feed_forward.hidden_size
           if isinstance(self.feed_forward, DenseMoEFeedForwardConfig):
               args.dense_moe_mlp = True
           else:
                args.dense_moe_mlp = False
        else:
            args.ffn_hidden_size = None
            args.dense_moe_mlp = False
       
        # MoE parameters
        if self.feed_forward_moe is not None:
            # routed experts
            args.moe_ffn_hidden_size = self.feed_forward_moe.hidden_size
            args.moe_router_topk = self.feed_forward_moe.router.top_k
            args.num_experts = self.feed_forward_moe.num_experts
            # shared MLP
            if self.feed_forward_moe.shared_mlp is not None:
                args.moe_shared_expert_intermediate_size = self.feed_forward_moe.shared_mlp.hidden_size
                args.shared_expert_count = 1
            else:
                args.moe_shared_expert_intermediate_size = None
                args.shared_expert_count = 0
                
        else:
            args.moe_ffn_hidden_size = None
            args.moe_router_topk = None
            args.num_experts = None
            args.moe_shared_expert_intermediate_size = None
            args.shared_expert_count = 0
            

        args.swiglu = True
        
        args.seq_length = seqlen
        args.d_model = d_model
        args.num_attention_heads = self.attention.n_heads
        args.num_query_groups = self.attention.n_kv_heads if self.attention.n_kv_heads is not None else args.num_attention_heads # default to n_heads if n_kv_heads is not set
        

        per_seq_flops = num_floating_point_operations_for_single_layer(args, 1) # flops for a batch size of 1
        
        return per_seq_flops
        
    def flops_per_token(self, d_model, seq_len: int) -> int:
        return self.flops_per_seq(d_model, seq_len) // seq_len


@dataclass
class TransformerConfig(Config):
    """
    A config for easily building transformer models.

    :param name: The name of the implementation.

    See :class:`Transformer` for a description of the other parameters.
    """

    d_model: int
    vocab_size: int
    n_layers: int
    block: TransformerBlockConfig
    lm_head: LMHeadConfig
    name: TransformerType = TransformerType.default
    dtype: DType = DType.float32
    init_method: InitMethod = InitMethod.normal
    init_seed: int = 0
    init_std: float = 0.02
    freeze_params: Optional[List[str]] = None
    block_overrides: Optional[Dict[int, TransformerBlockConfig]] = None

    def build(
        self,
        *,
        init_device: str = "cpu",
    ) -> "Transformer":
        """
        Build the model corresponding to this config.

        :param init_device: The device to put the parameters on during initialization. In a
            distributed setting it usually makes sense to set this to "meta".
        """
        from .model import MoETransformer, NormalizedTransformer, Transformer

        log.info(
            f"Building transformer with {self.num_params:,d} total params, "
            f"{self.num_non_embedding_params:,d} non-embedding params"
        )
        model: Transformer
        if self.name == TransformerType.default:
            model = Transformer(
                d_model=self.d_model,
                vocab_size=self.vocab_size,
                n_layers=self.n_layers,
                block=self.block,
                lm_head=self.lm_head,
                dtype=self.dtype.as_pt(),
                init_method=self.init_method,
                init_device=init_device,
                init_seed=self.init_seed,
                init_std=self.init_std,
                block_overrides=self.block_overrides,
            )
        elif self.name == TransformerType.normalized:
            model = NormalizedTransformer(
                d_model=self.d_model,
                vocab_size=self.vocab_size,
                n_layers=self.n_layers,
                block=self.block,
                lm_head=self.lm_head,
                dtype=self.dtype.as_pt(),
                init_method=self.init_method,
                init_device=init_device,
                init_seed=self.init_seed,
                init_std=self.init_std,
                block_overrides=self.block_overrides,
            )
        elif self.name == TransformerType.moe:
            model = MoETransformer(
                d_model=self.d_model,
                vocab_size=self.vocab_size,
                n_layers=self.n_layers,
                block=self.block,
                lm_head=self.lm_head,
                dtype=self.dtype.as_pt(),
                init_method=self.init_method,
                init_device=init_device,
                init_seed=self.init_seed,
                init_std=self.init_std,
                block_overrides=self.block_overrides,
            )
        elif self.name == TransformerType.moe_fused_v2:
            raise RuntimeError("Use MoEFusedV2TransformerConfig")
        else:
            raise NotImplementedError(self.name)

        if self.freeze_params:
            for name, param in model.named_parameters():
                for pattern in self.freeze_params:
                    if fnmatch(name, pattern):
                        param.requires_grad = False
                        log.info(f"Param '{name}' will be frozen")
                        break
                else:
                    log.info(f"Param '{name}' will be trainable")

        log.info("%s", model)
        log.info(
            f"Built model with:\n"
            f"- {model.num_params:,d} total params\n"
            f"- {model.num_non_embedding_params:,d} non-embedding params\n"
            f"- {model.num_trainable_params:,d} trainable params"
        )
        model.config = self
        return model

    @property
    def num_params(self) -> int:
        """
        The total number of parameters that a model from this config would have.
        """
        num_params = 0

        # Embedding params.
        num_params += self.d_model * self.vocab_size

        # All block params.
        num_block_params = self.block.num_params(self.d_model)
        if self.block_overrides is None:
            num_params += self.n_layers * num_block_params
        else:
            for idx in range(self.n_layers):
                if idx in self.block_overrides:
                    num_params += self.block_overrides[idx].num_params(self.d_model)
                else:
                    num_params += num_block_params

        # LM head.
        num_params += self.lm_head.num_params(self.d_model, self.vocab_size)

        return num_params

    @property
    def num_active_params(self) -> int:
        """
        The total number of active parameters that a model from this config would have.
        """
        num_active_params = 0

        # Embedding params.
        num_active_params += self.d_model * self.vocab_size

        # All block active params.
        num_active_block_params = self.block.num_active_params(self.d_model)
        if self.block_overrides is None:
            num_active_params += self.n_layers * num_active_block_params
        else:
            for idx in range(self.n_layers):
                if idx in self.block_overrides:
                    num_active_params += self.block_overrides[idx].num_active_params(self.d_model)
                else:
                    num_active_params += num_active_block_params

        # LM head.
        num_active_params += self.lm_head.num_params(self.d_model, self.vocab_size)

        return num_active_params

    @property
    def num_non_embedding_params(self) -> int:
        """
        The number of parameters excluding embedding parameters.
        """
        return self.num_params - self.d_model * self.vocab_size

    @property
    def num_active_non_embedding_params(self) -> int:
        """
        The number of active parameters excluding embedding parameters.
        """
        return self.num_active_params - self.d_model * self.vocab_size

    def num_flops_per_token(self, seq_len: int) -> int:
        """
        Get the approximate number of flops per token.
        """
        n, h, q, t = (
            self.n_layers,
            self.block.attention.n_heads,
            self.d_model // self.block.attention.n_heads,
            seq_len,
        )
        # Reasoning behind the factor of 12 for the self-attention part of the formula:
        # 1. each self-attention has 2 matmul in the forward and 4 in the backward (6)
        # 2. the flash attention does 1 more matmul recomputation in the backward
        #    but recomputation should not be counted in calculating MFU           (+0)
        # 3. each matmul performs 1 multiplication and 1 addition                 (*2)
        # 4. we follow the convention and do not account for sparsity in causal attention
        flop_per_token = 6 * self.num_non_embedding_params + 12 * n * h * q * t

        return flop_per_token

    @classmethod
    def olmo2_30M(cls, vocab_size: int, **kwargs) -> "TransformerConfig":
        return cls.llama_like(
            d_model=256,
            n_layers=kwargs.pop("n_layers", 4),
            n_heads=kwargs.pop("n_heads", 8),
            vocab_size=vocab_size,
            block_name=kwargs.pop("block_name", TransformerBlockType.reordered_norm),
            qk_norm=kwargs.pop("qk_norm", True),
            rope_theta=kwargs.pop("rope_theta", 500_000),
            layer_norm_eps=1e-6,
            **kwargs,
        )

    @classmethod
    def olmo2_190M(cls, vocab_size: int, **kwargs) -> "TransformerConfig":
        return cls.llama_like(
            d_model=768,
            hidden_size_multiplier=1.5,
            n_layers=kwargs.pop("n_layers", 12),
            n_heads=kwargs.pop("n_heads", 12),
            vocab_size=vocab_size,
            block_name=kwargs.pop("block_name", TransformerBlockType.reordered_norm),
            qk_norm=kwargs.pop("qk_norm", True),
            rope_theta=kwargs.pop("rope_theta", 500_000),
            layer_norm_eps=1e-6,
            **kwargs,
        )

    @classmethod
    def olmo2_370M(cls, vocab_size: int, **kwargs) -> "TransformerConfig":
        return cls.llama_like(
            d_model=1024,
            hidden_size_multiplier=1.5,
            n_layers=kwargs.pop("n_layers", 16),
            n_heads=kwargs.pop("n_heads", 16),
            vocab_size=vocab_size,
            block_name=kwargs.pop("block_name", TransformerBlockType.reordered_norm),
            qk_norm=kwargs.pop("qk_norm", True),
            rope_theta=kwargs.pop("rope_theta", 500_000),
            layer_norm_eps=1e-6,
            **kwargs,
        )

    @classmethod
    def olmo2_600M(cls, vocab_size: int, **kwargs) -> "TransformerConfig":
        return cls.llama_like(
            d_model=1344,
            hidden_size_multiplier=1.5,
            n_layers=kwargs.pop("n_layers", 16),
            n_heads=kwargs.pop("n_heads", 16),
            vocab_size=vocab_size,
            block_name=kwargs.pop("block_name", TransformerBlockType.reordered_norm),
            qk_norm=kwargs.pop("qk_norm", True),
            rope_theta=kwargs.pop("rope_theta", 500_000),
            layer_norm_eps=1e-6,
            **kwargs,
        )

    @classmethod
    def olmo2_760M(cls, vocab_size: int, **kwargs) -> "TransformerConfig":
        return cls.llama_like(
            d_model=1536,
            hidden_size_multiplier=1.5,
            n_layers=kwargs.pop("n_layers", 16),
            n_heads=kwargs.pop("n_heads", 16),
            vocab_size=vocab_size,
            block_name=kwargs.pop("block_name", TransformerBlockType.reordered_norm),
            qk_norm=kwargs.pop("qk_norm", True),
            rope_theta=kwargs.pop("rope_theta", 500_000),
            layer_norm_eps=1e-6,
            **kwargs,
        )

    @classmethod
    def olmo2_1B(cls, vocab_size: int, **kwargs) -> "TransformerConfig":
        """
        A 1B OLMo2 model config.

        This is different from the OLMo 1B from the old OLMo trainer.
        """
        return cls.llama2_1B(
            vocab_size,
            block_name=kwargs.pop("block_name", TransformerBlockType.reordered_norm),
            qk_norm=kwargs.pop("qk_norm", True),
            rope_theta=kwargs.pop("rope_theta", 500_000),
            layer_norm_eps=1e-6,
            hidden_size_multiplier=1.5,
            **kwargs,
        )

    @classmethod
    def olmo2_1B_v2(cls, vocab_size: int, **kwargs) -> "TransformerConfig":
        """
        A 1B OLMo2 model config.

        This matches the OLMo 1B from the old OLMo trainer.
        """
        return cls.llama2_1B(
            vocab_size,
            block_name=kwargs.pop("block_name", TransformerBlockType.reordered_norm),
            qk_norm=kwargs.pop("qk_norm", True),
            rope_theta=kwargs.pop("rope_theta", 500_000),
            layer_norm_eps=1e-6,
            n_layers=kwargs.pop("n_layers", 16),
            hidden_size_multiplier=kwargs.pop("hidden_size_multiplier", 1.5),
            **kwargs,
        )

    @classmethod
    def olmo2_3B(cls, vocab_size: int, **kwargs) -> "TransformerConfig":
        """
        A 3B OLMo2 model config.
        """
        return cls.llama_like(
            d_model=3328,
            hidden_size_multiplier=1.5,
            n_layers=kwargs.pop("n_layers", 16),
            n_heads=kwargs.pop("n_heads", 16),
            vocab_size=vocab_size,
            block_name=kwargs.pop("block_name", TransformerBlockType.reordered_norm),
            qk_norm=kwargs.pop("qk_norm", True),
            rope_theta=kwargs.pop("rope_theta", 500_000),
            layer_norm_eps=1e-6,
            **kwargs,
        )

    @classmethod
    def olmo2_7B(cls, vocab_size: int, **kwargs) -> "TransformerConfig":
        """
        A 7B OLMo2 model config.
        """
        return cls.llama2_7B(
            vocab_size,
            block_name=kwargs.pop("block_name", TransformerBlockType.reordered_norm),
            qk_norm=kwargs.pop("qk_norm", True),
            rope_theta=kwargs.pop("rope_theta", 500_000),
            layer_norm_eps=1e-6,
            **kwargs,
        )

    @classmethod
    def olmo2_13B(cls, vocab_size: int, **kwargs) -> "TransformerConfig":
        """
        A 13B OLMo2 model config.
        """
        return cls.llama2_13B(
            vocab_size,
            block_name=kwargs.pop("block_name", TransformerBlockType.reordered_norm),
            qk_norm=kwargs.pop("qk_norm", True),
            rope_theta=kwargs.pop("rope_theta", 500_000),
            layer_norm_eps=1e-6,
            **kwargs,
        )

    @classmethod
    def olmo2_32B(cls, vocab_size: int, **kwargs) -> "TransformerConfig":
        """
        A 32B OLMo2 model config.
        """
        d_model = 5120
        return cls.llama_like(
            vocab_size=vocab_size,
            d_model=d_model,
            n_layers=kwargs.pop("n_layers", 64),
            n_heads=kwargs.pop("n_heads", 40),
            n_kv_heads=kwargs.pop("n_kv_heads", 8),
            block_name=kwargs.pop("block_name", TransformerBlockType.reordered_norm),
            qk_norm=kwargs.pop("qk_norm", True),
            rope_theta=kwargs.pop("rope_theta", 500_000),
            hidden_size_multiple_of=kwargs.pop("hidden_size_multiple_of", 512),
            hidden_size_multiplier=kwargs.pop("hidden_size_multiplier", 27648 / (8 * d_model / 3)),
            layer_norm_eps=1e-6,
            **kwargs,
        )

    @classmethod
    def olmo3_190M(cls, vocab_size: int, **kwargs) -> "TransformerConfig":
        """
        A 190M OLMo3 model config.
        """
        config = cls.olmo2_190M(
            vocab_size=vocab_size,
            sliding_window=kwargs.pop(
                "sliding_window",
                SlidingWindowAttentionConfig(
                    force_full_attention_on_first_layer=False,
                    force_full_attention_on_last_layer=True,
                    pattern=[4096, 4096, 4096, -1],
                ),
            ),
            attn_backend=kwargs.pop("attn_backend", AttentionBackendName.flash_2),
            **kwargs,
        )
        return config

    @classmethod
    def olmo3_7B(cls, vocab_size: int, **kwargs) -> "TransformerConfig":
        """
        A 7B OLMo3 model config.
        """
        config = cls.olmo2_7B(
            vocab_size=vocab_size,
            sliding_window=kwargs.pop(
                "sliding_window",
                SlidingWindowAttentionConfig(
                    force_full_attention_on_first_layer=False,
                    force_full_attention_on_last_layer=True,
                    pattern=[4096, 4096, 4096, -1],
                ),
            ),
            attn_backend=kwargs.pop("attn_backend", AttentionBackendName.flash_2),
            **kwargs,
        )
        return config

    @classmethod
    def smallmoe(cls, vocab_size: int, **kwargs) -> "TransformerConfig":
        d_model = kwargs.pop("d_model", 768)
        return cls.llama_like(
            d_model=d_model,
            vocab_size=vocab_size,
            n_layers=kwargs.pop("n_layers", 12),
            n_heads=kwargs.pop("n_heads", 12),
            name=kwargs.pop("name", TransformerType.moe),
            block_name=kwargs.pop("block_name", TransformerBlockType.moe_reordered_norm),
            qk_norm=kwargs.pop("qk_norm", True),
            rope_theta=kwargs.pop("rope_theta", 500_000),
            layer_norm_eps=1e-6,
            feed_forward_moe=MoEConfig(
                name=MoEType.default,
                num_experts=32,
                hidden_size=int(0.5 * d_model),
                router=MoERouterConfig(top_k=4),
                shared_mlp=FeedForwardConfig(hidden_size=d_model * 2),
                lb_loss_weight=0.01,
                z_loss_weight=0.001,
            ),
        )

    @classmethod
    def small_hybrid_moe(cls, vocab_size: int, **kwargs) -> "TransformerConfig":
        d_model = kwargs.pop("d_model", 768)
        return cls.llama_like(
            d_model=d_model,
            vocab_size=vocab_size,
            n_layers=kwargs.pop("n_layers", 12),
            n_heads=kwargs.pop("n_heads", 12),
            name=kwargs.pop("name", TransformerType.moe),
            block_name=kwargs.pop("block_name", TransformerBlockType.moe_hybrid_reordered_norm),
            qk_norm=kwargs.pop("qk_norm", True),
            rope_theta=kwargs.pop("rope_theta", 500_000),
            layer_norm_eps=1e-6,
            feed_forward=FeedForwardConfig(hidden_size=d_model * 2, bias=False),
            feed_forward_moe=MoEConfig(
                name=MoEType.default,
                num_experts=32,
                hidden_size=int(0.5 * d_model),
                router=MoERouterConfig(top_k=4),
                lb_loss_weight=0.01,
                z_loss_weight=0.001,
            ),
        )

    @classmethod
    def olmoe_1B_7B(cls, vocab_size: int, **kwargs) -> "TransformerConfig":
        d_model = kwargs.pop("d_model", 2048)
        return cls.llama_like(
            d_model=d_model,
            vocab_size=vocab_size,
            n_layers=kwargs.pop("n_layers", 16),
            n_heads=kwargs.pop("n_heads", 16),
            name=kwargs.pop("name", TransformerType.moe),
            block_name=kwargs.pop("block_name", TransformerBlockType.moe_reordered_norm),
            qk_norm=kwargs.pop("qk_norm", True),
            rope_theta=kwargs.pop("rope_theta", 500_000),
            layer_norm_eps=1e-6,
            feed_forward_moe=MoEConfig(
                name=MoEType.dropless,
                num_experts=64,
                hidden_size=int(0.5 * d_model),
                router=MoERouterConfig(top_k=8),
                lb_loss_weight=0.01,
                z_loss_weight=0.001,
            ),
        )

    @classmethod
    def ngpt_271M(cls, vocab_size: int, **kwargs) -> "TransformerConfig":
        """
        A 271M nGPT model config.
        """
        return cls.ngpt_like(
            d_model=1024,
            vocab_size=vocab_size,
            n_layers=kwargs.pop("n_layers", 16),
            n_heads=kwargs.pop("n_heads", 16),
            **kwargs,
        )

    @classmethod
    def ngpt_1B(cls, vocab_size: int, **kwargs) -> "TransformerConfig":
        """
        A 1B nGPT model config.
        """
        return cls.ngpt_like(
            d_model=2048,
            vocab_size=vocab_size,
            n_layers=kwargs.pop("n_layers", 18),
            n_heads=kwargs.pop("n_heads", 16),
            **kwargs,
        )

    @classmethod
    def llama2_271M(cls, vocab_size: int, **kwargs) -> "TransformerConfig":
        """
        A 271M Llama2-like model config.
        """
        return cls.llama_like(
            d_model=1024,
            vocab_size=vocab_size,
            n_layers=kwargs.pop("n_layers", 16),
            n_heads=kwargs.pop("n_heads", 8),
            rope_theta=kwargs.pop("rope_theta", 10_000),
            **kwargs,
        )

    @classmethod
    def llama2_1B(cls, vocab_size: int, **kwargs) -> "TransformerConfig":
        """
        A 1B Llama2-like model config.

        Note: Llama2 doesn't have a 1B. We made this up.
        """
        return cls.llama_like(
            d_model=2048,
            vocab_size=vocab_size,
            n_layers=kwargs.pop("n_layers", 18),
            n_heads=kwargs.pop("n_heads", 16),
            rope_theta=kwargs.pop("rope_theta", 10_000),
            **kwargs,
        )

    @classmethod
    def llama2_7B(cls, vocab_size: int, **kwargs) -> "TransformerConfig":
        """
        A 7B Llama2-like model config.
        """
        return cls.llama_like(
            d_model=4096,
            vocab_size=vocab_size,
            n_layers=kwargs.pop("n_layers", 32),
            n_heads=kwargs.pop("n_heads", 32),
            rope_theta=kwargs.pop("rope_theta", 10_000),
            **kwargs,
        )

    @classmethod
    def llama2_13B(cls, vocab_size: int, **kwargs) -> "TransformerConfig":
        """
        A 7B Llama2-like model config.
        """
        return cls.llama_like(
            d_model=5120,
            vocab_size=vocab_size,
            n_layers=kwargs.pop("n_layers", 40),
            n_heads=kwargs.pop("n_heads", 40),
            rope_theta=kwargs.pop("rope_theta", 10_000),
            **kwargs,
        )

    @classmethod
    def llama2_26B(cls, vocab_size: int, **kwargs) -> "TransformerConfig":
        """
        A 26B Llama2-like model config.
        """
        return cls.llama_like(
            d_model=5120,
            vocab_size=vocab_size,
            n_layers=kwargs.pop("n_layers", 80),
            n_heads=kwargs.pop("n_heads", 40),
            rope_theta=kwargs.pop("rope_theta", 10_000),
            **kwargs,
        )

    @classmethod
    def llama2_70B(cls, vocab_size: int, **kwargs) -> "TransformerConfig":
        """
        A 70B Llama2-like model config.
        """
        return cls.llama_like(
            d_model=8192,
            vocab_size=vocab_size,
            n_layers=kwargs.pop("n_layers", 80),
            n_heads=kwargs.pop("n_heads", 64),
            n_kv_heads=kwargs.pop("n_kv_heads", 8),
            rope_theta=kwargs.pop("rope_theta", 10_000),
            hidden_size_multiplier=1.3,
            hidden_size_multiple_of=4096,
            **kwargs,
        )

    @classmethod
    def llama3_1B(cls, vocab_size: int, **kwargs) -> "TransformerConfig":
        """
        A 1B Llama3-like model config.
        """
        return cls.llama_like(
            d_model=2048,
            vocab_size=vocab_size,
            n_layers=kwargs.pop("n_layers", 16),
            n_heads=kwargs.pop("n_heads", 32),
            n_kv_heads=kwargs.pop("n_kv_heads", 8),
            rope_theta=kwargs.pop("rope_theta", 500_000),
            hidden_size_multiplier=1.5,
            **kwargs,
        )

    @classmethod
    def llama3_8B(cls, vocab_size: int, **kwargs) -> "TransformerConfig":
        """
        An 8B Llama3-like model config.
        """
        return cls.llama_like(
            d_model=4096,
            vocab_size=vocab_size,
            n_layers=kwargs.pop("n_layers", 32),
            n_heads=kwargs.pop("n_heads", 32),
            n_kv_heads=kwargs.pop("n_kv_heads", 8),
            rope_theta=kwargs.pop("rope_theta", 500_000),
            hidden_size_multiplier=1.3,
            hidden_size_multiple_of=1024,
            **kwargs,
        )

    @classmethod
    def llama3_70B(cls, vocab_size: int, **kwargs) -> "TransformerConfig":
        """
        A 70B Llama3-like model config.
        """
        return cls.llama_like(
            d_model=8196,
            vocab_size=vocab_size,
            n_layers=kwargs.pop("n_layers", 80),
            n_heads=kwargs.pop("n_heads", 64),
            n_kv_heads=kwargs.pop("n_kv_heads", 8),
            rope_theta=kwargs.pop("rope_theta", 500_000),
            hidden_size_multiplier=1.3,
            hidden_size_multiple_of=4096,
            **kwargs,
        )

    @classmethod
    def llama3_405B(
        cls,
        vocab_size: int,
        **kwargs,
    ) -> "TransformerConfig":
        """
        A 405B Llama3-like model config.
        """
        return cls.llama_like(
            d_model=16384,
            vocab_size=vocab_size,
            n_layers=kwargs.pop("n_layers", 126),
            n_heads=kwargs.pop("n_heads", 128),
            n_kv_heads=kwargs.pop("n_kv_heads", 8),
            rope_theta=kwargs.pop("rope_theta", 500_000),
            hidden_size_multiplier=1.2,
            hidden_size_multiple_of=4096,
            **kwargs,
        )

    @classmethod
    def llama_like(
        cls,
        *,
        d_model: int,
        vocab_size: int,
        n_layers: int,
        n_heads: int,
        n_kv_heads: Optional[int] = None,
        qk_norm: bool = False,
        layer_norm_eps: float = 1e-5,
        rope_theta: int = 500_000,
        rope_type: Optional[RoPEType] = None,
        hidden_size_multiple_of: int = 256,
        hidden_size_multiplier: Optional[float] = None,
        fused_ops: bool = False,
        use_flash: Optional[bool] = None,
        attn_backend: Optional[AttentionBackendName] = None,
        sliding_window: Optional[SlidingWindowAttentionConfig] = None,
        block_name: TransformerBlockType = TransformerBlockType.default,
        block_mods: Optional[
            Dict[int, Callable[[TransformerBlockConfig], TransformerBlockConfig]]
        ] = None,
        dtype: DType = DType.float32,
        rope_scaling: Optional[RoPEScalingConfig] = None,
        feed_forward: Optional[FeedForwardConfig] = None,
        feed_forward_moe: Optional[MoEConfig] = None,
        **kwargs,
    ) -> "TransformerConfig":
        """
        Create a Llama-like model configuration.

        :param hidden_size_multiple_of: Ensure the FFN hidden size is a multiple of this value.
        :param hidden_size_multiplier: Custom multiplier for the FFN hidden size.
        :param fused_ops: Use fused operations where possible.
        :param block_mods: A dictionary of block indices to functions that take the base block config and return a modified block config.
        :param dtype: The default data type to use for all parameters.
        """
        # Resolve hidden size of FFN in blocks.
        hidden_size = int(8 * d_model / 3)
        if hidden_size_multiplier is not None:
            hidden_size = int(hidden_size_multiplier * hidden_size)
        hidden_size = ensure_multiple_of(hidden_size, hidden_size_multiple_of)

        # Configure global layer norm.
        layer_norm = LayerNormConfig(
            name=LayerNormType.fused_rms if fused_ops else LayerNormType.rms,
            eps=layer_norm_eps,
            bias=False,
            dtype=dtype,
        )

        # Decide on attention/rope implementations.
        att_type = AttentionType.default
        if rope_type is None:
            rope_type = RoPEType.default
            if fused_ops and n_kv_heads is None:  # fused attention not compatible with MQA/GQA.
                att_type = AttentionType.fused
                rope_type = RoPEType.fused

        # Feed-forward.
        if feed_forward is None and feed_forward_moe is None:
            feed_forward = FeedForwardConfig(hidden_size=hidden_size, bias=False, dtype=dtype)

        # Configure blocks.
        block = TransformerBlockConfig(
            name=block_name,
            attention=AttentionConfig(
                name=att_type,
                n_heads=n_heads,
                n_kv_heads=n_kv_heads,
                bias=False,
                rope=RoPEConfig(name=rope_type, theta=rope_theta, scaling=rope_scaling),
                qk_norm=layer_norm if qk_norm else None,
                use_flash=use_flash,
                backend=attn_backend,
                sliding_window=sliding_window,
                dtype=dtype,
            ),
            feed_forward=feed_forward,
            feed_forward_moe=feed_forward_moe,
            feed_forward_norm=layer_norm,
            attention_norm=layer_norm,
        )

        if block_mods and kwargs.get("block_overrides"):
            raise OLMoConfigurationError(
                "`block_mods` and `block_overrides` cannot be used together."
            )
        block_overrides = None
        if block_mods:
            block_overrides = {i: block_mods[i](block.copy()) for i in block_mods}
        elif kwargs.get("block_overrides"):
            block_overrides = kwargs.get("block_overrides")

        return cls(
            d_model=d_model,
            vocab_size=vocab_size,
            n_layers=n_layers,
            block=block,
            lm_head=LMHeadConfig(layer_norm=layer_norm, bias=False, dtype=dtype),
            dtype=dtype,
            block_overrides=block_overrides,
            **kwargs,
        )

    @classmethod
    def llama_like_moe(
        cls,
        *,
        d_model: int,
        vocab_size: int,
        n_layers: int,
        n_heads: int,
        num_experts: int,
        top_k: int,
        expert_hidden_size: int,
        shared_expert_hidden_size: Optional[int] = None,
        dropless: bool = False,
        capacity_factor: Optional[float] = None,
        lb_loss_weight: float = 0.01,
        z_loss_weight: Optional[float] = 0.001,
        reordered_norm: bool = False,
        hybrid: bool = False,
        **kwargs,
    ) -> "TransformerConfig":
        block_name: TransformerBlockType
        if reordered_norm:
            block_name = (
                TransformerBlockType.moe_hybrid_reordered_norm
                if hybrid
                else TransformerBlockType.moe_reordered_norm
            )
        else:
            block_name = TransformerBlockType.moe_hybrid if hybrid else TransformerBlockType.moe
        return cls.llama_like(
            d_model=d_model,
            vocab_size=vocab_size,
            n_layers=n_layers,
            n_heads=n_heads,
            name=TransformerType.moe,
            block_name=block_name,
            qk_norm=kwargs.pop("qk_norm", reordered_norm),
            feed_forward_moe=MoEConfig(
                name=MoEType.default if not dropless else MoEType.dropless,
                num_experts=num_experts,
                hidden_size=expert_hidden_size,
                capacity_factor=capacity_factor,
                router=MoERouterConfig(top_k=top_k),
                shared_mlp=None
                if shared_expert_hidden_size is None
                else FeedForwardConfig(hidden_size=shared_expert_hidden_size, bias=False),
                lb_loss_weight=lb_loss_weight,
                z_loss_weight=z_loss_weight,
            ),
            **kwargs,
        )

    @classmethod
    def ngpt_like(
        cls,
        *,
        d_model: int,
        vocab_size: int,
        n_layers: int,
        n_heads: int,
        n_kv_heads: Optional[int] = None,
        qk_norm: bool = True,
        rope_theta: int = 500_000,
        hidden_size_multiple_of: int = 256,
        hidden_size_multiplier: Optional[float] = None,
        use_flash: bool = False,
        dtype: DType = DType.float32,
        **kwargs,
    ) -> "TransformerConfig":
        """
        Create an nGPT-like model configuration.
        """
        # Resolve hidden size of FFN in blocks.
        hidden_size = int(8 * d_model / 3)
        if hidden_size_multiplier is not None:
            hidden_size = int(hidden_size_multiplier * hidden_size)
        hidden_size = ensure_multiple_of(hidden_size, hidden_size_multiple_of)

        # Configure blocks.
        block = TransformerBlockConfig(
            name=TransformerBlockType.normalized,
            attention=AttentionConfig(
                name=AttentionType.normalized,
                n_heads=n_heads,
                n_kv_heads=n_kv_heads,
                qk_norm=None if not qk_norm else LayerNormConfig(name=LayerNormType.l2_norm),
                rope=RoPEConfig(name=RoPEType.default, theta=rope_theta),
                use_flash=use_flash,
                dtype=dtype,
            ),
            feed_forward=FeedForwardConfig(
                name=FeedForwardType.normalized, hidden_size=hidden_size, dtype=dtype
            ),
        )

        return cls(
            name=TransformerType.normalized,
            d_model=d_model,
            vocab_size=vocab_size,
            n_layers=n_layers,
            block=block,
            lm_head=LMHeadConfig(name=LMHeadType.normalized, dtype=dtype),
            dtype=dtype,
            init_method=InitMethod.normalized,
            **kwargs,
        )

<<<<<<< HEAD

@dataclass
class MoEFusedV2TransformerConfig(TransformerConfig):

    two_batch_overlap: bool = False

    def build(
        self,
        *,
        init_device: str = "cpu",
    ) -> "Transformer":
        """
        Build the model corresponding to this config.

        :param init_device: The device to put the parameters on during initialization. In a
            distributed setting it usually makes sense to set this to "meta".
        """
        from .model import MoETransformer, NormalizedTransformer, Transformer

        log.info(
            f"Building transformer with {self.num_params:,d} total params, "
            f"{self.num_non_embedding_params:,d} non-embedding params"
        )
        model: Transformer
        if self.name == TransformerType.moe_fused_v2:
            from ..moe.v2.model import MoEFusedV2Transformer
            model = MoEFusedV2Transformer(
                d_model=self.d_model,
                vocab_size=self.vocab_size,
                n_layers=self.n_layers,
                block=self.block,
                lm_head=self.lm_head,
                dtype=self.dtype.as_pt(),
                init_method=self.init_method,
                init_device=init_device,
                init_seed=self.init_seed,
                init_std=self.init_std,
                block_overrides=self.block_overrides,
                two_batch_overlap=self.two_batch_overlap,
            )
        else:
            raise NotImplementedError(self.name)

        if self.freeze_params:
            for name, param in model.named_parameters():
                for pattern in self.freeze_params:
                    if fnmatch(name, pattern):
                        param.requires_grad = False
                        log.info(f"Param '{name}' will be frozen")
                        break
                else:
                    log.info(f"Param '{name}' will be trainable")

        log.info("%s", model)
        log.info(
            f"Built model with:\n"
            f"- {model.num_params:,d} total params\n"
            f"- {model.num_non_embedding_params:,d} non-embedding params\n"
            f"- {model.num_trainable_params:,d} trainable params"
        )
        model.config = self
        return model
=======
    def with_rope_scaling(
        self, rope_scaling: RoPEScalingConfig, full_attn_layers_only: bool = True
    ) -> "TransformerConfig":
        """
        Return a copy of this config with the given RoPE scaling scheme applied.
        """
        new_config = self.copy()
        if new_config.block.attention.rope is None:
            raise ValueError("Cannot apply RoPE scaling to a model without RoPE.")
        if new_config.block_overrides:
            raise ValueError("Cannot apply RoPE scaling when block_overrides are already set.")

        def apply_scaling(block_config: TransformerBlockConfig) -> None:
            rope_config = block_config.attention.rope
            if rope_config is None:
                raise ValueError("Cannot apply RoPE scaling to a layer without RoPE.")
            rope_config = rope_config.copy()
            rope_config.scaling = rope_scaling
            block_config.attention.rope = rope_config

        if not full_attn_layers_only:
            apply_scaling(new_config.block)
            return new_config

        # Add rope scaling only to layers that do not use sliding window attention
        # We supply "block_overrides" for the layers we want to scale.
        overrides: Dict[int, TransformerBlockConfig] = {}
        for i in range(new_config.n_layers):
            sliding_window_cfg = new_config.block.attention.sliding_window
            if sliding_window_cfg and sliding_window_cfg.should_use_swa(i, new_config.n_layers):
                continue
            block_copy = new_config.block.copy()
            apply_scaling(block_copy)
            overrides[i] = block_copy

        new_config.block_overrides = overrides or None
        return new_config
>>>>>>> 87d64b95
<|MERGE_RESOLUTION|>--- conflicted
+++ resolved
@@ -16,14 +16,16 @@
     SlidingWindowAttentionConfig,
 )
 from ..buffer_cache import BufferCache
-from ..feed_forward import FeedForwardConfig, FeedForwardType, DenseMoEFeedForwardConfig
+from ..feed_forward import DenseMoEFeedForwardConfig, FeedForwardConfig, FeedForwardType
 from ..layer_norm import LayerNormConfig, LayerNormType
 from ..lm_head import LMHeadConfig, LMHeadType
 from ..moe import MoEConfig, MoERouterConfig, MoEType
 from ..rope import RoPEConfig, RoPEScalingConfig, RoPEType
+from .flops import (
+    num_floating_point_operations_for_logits,
+    num_floating_point_operations_for_single_layer,
+)
 from .init import InitMethod
-from .flops import num_floating_point_operations_for_single_layer, num_floating_point_operations_for_logits
-
 
 if TYPE_CHECKING:
     from .block import TransformerBlockBase
@@ -94,7 +96,6 @@
     moe_fused_v2 = "moe_fused_v2"
 
 
-
 class TransformerBlockType(StrEnum):
     """
     An enumeration of the different transformer block implementations.
@@ -134,7 +135,7 @@
     """
     ➡️ :class:`MoEHybridReorderedNormTransformerBlock`
     """
-    
+
     moe_fused_v2 = "moe_fused_v2"
 
     default_scaled = "default_scaled"
@@ -143,7 +144,6 @@
     """
 
 
-    
 @dataclass
 class TransformerBlockConfig(Config):
     """
@@ -228,6 +228,7 @@
                 return MoEHybridReorderedNormTransformerBlock(**kwargs)
             elif self.name == TransformerBlockType.moe_fused_v2:
                 from ..moe.v2.block import MoEFusedV2TransformerBlock
+
                 return MoEFusedV2TransformerBlock(**kwargs)
             else:
                 raise NotImplementedError(self.name)
@@ -269,39 +270,40 @@
             d_model
         ) - self.feed_forward_moe.num_active_params(d_model)
         return num_params - num_inactive_params
-    
+
     def flops_per_seq(self, d_model: int, seqlen: int) -> int:
         import argparse
+
         args = argparse.Namespace()
-        
+
         # MTP parameters (not supported)
-        args.mtp_num_layers = None # set to None for non-MTP models
-        from olmo_core.nn.attention import MultiheadLatentAttentionConfig, AttentionConfig
-        
-        # MLA parameters 
+        args.mtp_num_layers = None  # set to None for non-MTP models
+        from olmo_core.nn.attention import AttentionConfig, MultiheadLatentAttentionConfig
+
+        # MLA parameters
         if isinstance(self.attention, MultiheadLatentAttentionConfig):
             args.multi_latent_attention = True
-            
+
             raise NotImplementedError("MLA flops not supported")
         else:
             args.multi_latent_attention = False
-            args.q_lora_rank = None # set to None for non-MLA models
+            args.q_lora_rank = None  # set to None for non-MLA models
             args.kv_lora_rank = None
             args.qk_pos_emb_head_dim = None
             args.qk_head_dim = None
             args.v_head_dim = None
-        
+
         # regular mlp
         if self.feed_forward is not None:
-           args.ffn_hidden_size = self.feed_forward.hidden_size
-           if isinstance(self.feed_forward, DenseMoEFeedForwardConfig):
-               args.dense_moe_mlp = True
-           else:
+            args.ffn_hidden_size = self.feed_forward.hidden_size
+            if isinstance(self.feed_forward, DenseMoEFeedForwardConfig):
+                args.dense_moe_mlp = True
+            else:
                 args.dense_moe_mlp = False
         else:
             args.ffn_hidden_size = None
             args.dense_moe_mlp = False
-       
+
         # MoE parameters
         if self.feed_forward_moe is not None:
             # routed experts
@@ -310,32 +312,38 @@
             args.num_experts = self.feed_forward_moe.num_experts
             # shared MLP
             if self.feed_forward_moe.shared_mlp is not None:
-                args.moe_shared_expert_intermediate_size = self.feed_forward_moe.shared_mlp.hidden_size
+                args.moe_shared_expert_intermediate_size = (
+                    self.feed_forward_moe.shared_mlp.hidden_size
+                )
                 args.shared_expert_count = 1
             else:
                 args.moe_shared_expert_intermediate_size = None
                 args.shared_expert_count = 0
-                
+
         else:
             args.moe_ffn_hidden_size = None
             args.moe_router_topk = None
             args.num_experts = None
             args.moe_shared_expert_intermediate_size = None
             args.shared_expert_count = 0
-            
 
         args.swiglu = True
-        
+
         args.seq_length = seqlen
         args.d_model = d_model
         args.num_attention_heads = self.attention.n_heads
-        args.num_query_groups = self.attention.n_kv_heads if self.attention.n_kv_heads is not None else args.num_attention_heads # default to n_heads if n_kv_heads is not set
-        
-
-        per_seq_flops = num_floating_point_operations_for_single_layer(args, 1) # flops for a batch size of 1
-        
+        args.num_query_groups = (
+            self.attention.n_kv_heads
+            if self.attention.n_kv_heads is not None
+            else args.num_attention_heads
+        )  # default to n_heads if n_kv_heads is not set
+
+        per_seq_flops = num_floating_point_operations_for_single_layer(
+            args, 1
+        )  # flops for a batch size of 1
+
         return per_seq_flops
-        
+
     def flops_per_token(self, d_model, seq_len: int) -> int:
         return self.flops_per_seq(d_model, seq_len) // seq_len
 
@@ -1220,11 +1228,47 @@
             **kwargs,
         )
 
-<<<<<<< HEAD
+    def with_rope_scaling(
+        self, rope_scaling: RoPEScalingConfig, full_attn_layers_only: bool = True
+    ) -> "TransformerConfig":
+        """
+        Return a copy of this config with the given RoPE scaling scheme applied.
+        """
+        new_config = self.copy()
+        if new_config.block.attention.rope is None:
+            raise ValueError("Cannot apply RoPE scaling to a model without RoPE.")
+        if new_config.block_overrides:
+            raise ValueError("Cannot apply RoPE scaling when block_overrides are already set.")
+
+        def apply_scaling(block_config: TransformerBlockConfig) -> None:
+            rope_config = block_config.attention.rope
+            if rope_config is None:
+                raise ValueError("Cannot apply RoPE scaling to a layer without RoPE.")
+            rope_config = rope_config.copy()
+            rope_config.scaling = rope_scaling
+            block_config.attention.rope = rope_config
+
+        if not full_attn_layers_only:
+            apply_scaling(new_config.block)
+            return new_config
+
+        # Add rope scaling only to layers that do not use sliding window attention
+        # We supply "block_overrides" for the layers we want to scale.
+        overrides: Dict[int, TransformerBlockConfig] = {}
+        for i in range(new_config.n_layers):
+            sliding_window_cfg = new_config.block.attention.sliding_window
+            if sliding_window_cfg and sliding_window_cfg.should_use_swa(i, new_config.n_layers):
+                continue
+            block_copy = new_config.block.copy()
+            apply_scaling(block_copy)
+            overrides[i] = block_copy
+
+        new_config.block_overrides = overrides or None
+        return new_config
+
 
 @dataclass
 class MoEFusedV2TransformerConfig(TransformerConfig):
-
     two_batch_overlap: bool = False
 
     def build(
@@ -1247,6 +1291,7 @@
         model: Transformer
         if self.name == TransformerType.moe_fused_v2:
             from ..moe.v2.model import MoEFusedV2Transformer
+
             model = MoEFusedV2Transformer(
                 d_model=self.d_model,
                 vocab_size=self.vocab_size,
@@ -1282,43 +1327,4 @@
             f"- {model.num_trainable_params:,d} trainable params"
         )
         model.config = self
-        return model
-=======
-    def with_rope_scaling(
-        self, rope_scaling: RoPEScalingConfig, full_attn_layers_only: bool = True
-    ) -> "TransformerConfig":
-        """
-        Return a copy of this config with the given RoPE scaling scheme applied.
-        """
-        new_config = self.copy()
-        if new_config.block.attention.rope is None:
-            raise ValueError("Cannot apply RoPE scaling to a model without RoPE.")
-        if new_config.block_overrides:
-            raise ValueError("Cannot apply RoPE scaling when block_overrides are already set.")
-
-        def apply_scaling(block_config: TransformerBlockConfig) -> None:
-            rope_config = block_config.attention.rope
-            if rope_config is None:
-                raise ValueError("Cannot apply RoPE scaling to a layer without RoPE.")
-            rope_config = rope_config.copy()
-            rope_config.scaling = rope_scaling
-            block_config.attention.rope = rope_config
-
-        if not full_attn_layers_only:
-            apply_scaling(new_config.block)
-            return new_config
-
-        # Add rope scaling only to layers that do not use sliding window attention
-        # We supply "block_overrides" for the layers we want to scale.
-        overrides: Dict[int, TransformerBlockConfig] = {}
-        for i in range(new_config.n_layers):
-            sliding_window_cfg = new_config.block.attention.sliding_window
-            if sliding_window_cfg and sliding_window_cfg.should_use_swa(i, new_config.n_layers):
-                continue
-            block_copy = new_config.block.copy()
-            apply_scaling(block_copy)
-            overrides[i] = block_copy
-
-        new_config.block_overrides = overrides or None
-        return new_config
->>>>>>> 87d64b95
+        return model