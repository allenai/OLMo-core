import logging
from collections.abc import Callable
from dataclasses import dataclass
from fnmatch import fnmatch
from typing import TYPE_CHECKING, Any, Dict, List, Optional

from transformers import AutoModelForCausalLM
from transformers.configuration_utils import PretrainedConfig

from olmo_core.config import Config, DType, StrEnum
from olmo_core.doc_utils import beta_feature
from olmo_core.exceptions import OLMoConfigurationError
from olmo_core.nn.fla import FLAConfig, FLAModelConfig
from olmo_core.utils import ensure_multiple_of

from ..attention import (
    AttentionBackendName,
    AttentionConfig,
    AttentionType,
    SlidingWindowAttentionConfig,
)
from ..buffer_cache import BufferCache
from ..feed_forward import FeedForwardConfig, FeedForwardType
from ..layer_norm import LayerNormConfig, LayerNormType
from ..lm_head import LMHeadConfig, LMHeadType
from ..moe import MoEConfig, MoERouterConfig, MoEType
from ..rope import RoPEConfig, RoPEScalingConfig, RoPEType
from .init import InitMethod

if TYPE_CHECKING:
    from .block import TransformerBlockBase
    from .model import Transformer

log = logging.getLogger(__name__)


class TransformerDataParallelWrappingStrategy(StrEnum):
    """
    An enumeration of the different wrapping strategy for the data parallel implementations.
    """

    full = "full"
    """
    Wrap each block and the LM head (only applies to FSDP).
    """

    blocks = "blocks"
    """
    Like full but the LM head is not wrapped separately (only applies to FSDP).
    """

    fine_grained = "fine_grained"
    """
    Wrap certain modules within each block in addition to wrapping each block (only applies to FSDP).
    """


@beta_feature
class TransformerActivationCheckpointingMode(StrEnum):
    """
    An enumeration of the different activation checkpointing modes.
    """

    full = "full"
    """Checkpoint every block."""
    selected_blocks = "selected_blocks"
    """Checkpoint only selected blocks."""
    selected_modules = "selected_modules"
    """Checkpoint only selected modules."""
    selected_ops = "selected_ops"
    """Checkpoint only a specific set of operations."""
    budget = "budget"
    """Checkpoint based on a budget."""


class TransformerType(StrEnum):
    """
    An enumeration of transformer implementations.
    """

    default = "default"
    """
    ➡️ :class:`Transformer`
    """

    normalized = "normalized"
    """
    ➡️ :class:`NormalizedTransformer` (nGPT)
    """

    moe = "moe"
    """
    ➡️ :class:`MoETransformer`
    """

    linear_rnn = "linear_rnn"
    """
    ➡️ :class:`LinearRNNTransformer`
    """


class TransformerBlockType(StrEnum):
    """
    An enumeration of the different transformer block implementations.
    """

    default = "default"
    """
    ➡️ :class:`TransformerBlock`
    """

    default_scaled = "default_scaled"
    """
    ➡️ :class:`LayerNormScaledTransformerBlock` (applies LayerNorm Scaling)
    """

    reordered_norm = "reordered_norm"
    """
    ➡️ :class:`ReorderedNormTransformerBlock`
    """

    peri_norm = "peri_norm"
    """
    ➡️ :class:`PeriNormTransformerBlock`
    """

    normalized = "normalized"
    """
    ➡️ :class:`NormalizedTransformerBlock`
    """

    moe = "moe"
    """
    ➡️ :class:`MoETransformerBlock`
    """

    moe_reordered_norm = "moe_reordered_norm"
    """
    ➡️ :class:`MoEReorderedNormTransformerBlock`
    """

    moe_hybrid = "moe_hybrid"
    """
    ➡️ :class:`MoEHybridTransformerBlock`
    """

    moe_hybrid_reordered_norm = "moe_hybrid_reordered_norm"
    """
    ➡️ :class:`MoEHybridReorderedNormTransformerBlock`
    """
    fla = "fla"
    """
    ➡️ :class:`FLABlock`
    """

    fla_hybrid = "fla_hybrid"
    """
    ➡️ :class:`Union[FLABlock, TransformerBlock]` alternating FLA and standard blocks
    """


@dataclass
class TransformerBlockConfig(Config):
    """
    A configuration class for easily building transformer blocks.
    """

    attention: AttentionConfig
    """
    The attention config.
    """
    layer_norm: Optional[LayerNormConfig] = None
    """
    The layer norm config.
    """
    feed_forward: Optional[FeedForwardConfig] = None
    """
    The feed-forward config, required for non-MoE blocks.
    """
    feed_forward_moe: Optional[MoEConfig] = None
    """
    The config for the MoE feed-forward layer. Required for MoE blocks.
    """
    fla: Optional[FLAConfig] = None
    fla_hybrid_attention_indices: Optional[List[int]] = None
    """
    For fla_hybrid blocks, specifies which layer indices should use attention.
    If None, defaults to alternating pattern (even indices use attention).
    Can be a list of specific indices, e.g., [0, 2, 5, 7] or [0, -1] for first and last.
    """
    name: TransformerBlockType = TransformerBlockType.default
    """
    The block type.
    """
    dropout: Optional[float] = None
    """
    Dropout probability.
    """
    attention_residual_alpha: Optional[float] = None
    """
    A scaling factor applied to the attention output before adding it to the residual stream.
    """
    feed_forward_residual_alpha: Optional[float] = None
    """
    A scaling factor applied to the feed-forward (MLP) output before adding it to the residual stream.
    """

    def build(
        self,
        *,
        d_model: int,
        block_idx: int,
        n_layers: int,
        init_device: str = "cpu",
        cache: Optional[BufferCache] = None,
    ) -> "TransformerBlockBase":
        from .block import (
            FLABlock,
            LayerNormScaledTransformerBlock,
            MoEHybridReorderedNormTransformerBlock,
            MoEHybridTransformerBlock,
            MoEReorderedNormTransformerBlock,
            MoETransformerBlock,
            NormalizedTransformerBlock,
            PeriNormTransformerBlock,
            ReorderedNormTransformerBlock,
            TransformerBlock,
        )

        kwargs = self.as_dict(exclude_none=True, recurse=False)
        kwargs.pop("name")
        kwargs.pop("fla_hybrid_attention_indices", None)
        kwargs.update(
            d_model=d_model,
            block_idx=block_idx,
            n_layers=n_layers,
            init_device=init_device,
            cache=cache,
        )

        try:
            if self.name == TransformerBlockType.default:
                return TransformerBlock(**kwargs)
            elif self.name == TransformerBlockType.default_scaled:
                return LayerNormScaledTransformerBlock(**kwargs)
            elif self.name == TransformerBlockType.reordered_norm:
                return ReorderedNormTransformerBlock(**kwargs)
            elif self.name == TransformerBlockType.peri_norm:
                return PeriNormTransformerBlock(**kwargs)
            elif self.name == TransformerBlockType.normalized:
                return NormalizedTransformerBlock(**kwargs)
            elif self.name == TransformerBlockType.moe:
                return MoETransformerBlock(**kwargs)
            elif self.name == TransformerBlockType.moe_reordered_norm:
                return MoEReorderedNormTransformerBlock(**kwargs)
            elif self.name == TransformerBlockType.moe_hybrid:
                return MoEHybridTransformerBlock(**kwargs)
            elif self.name == TransformerBlockType.moe_hybrid_reordered_norm:
                return MoEHybridReorderedNormTransformerBlock(**kwargs)
            elif self.name == TransformerBlockType.fla:
                n_heads = self.attention.n_heads
                kwargs.pop("attention")  # FLA does not use attention
                return FLABlock(n_heads=n_heads, **kwargs)
            elif self.name == TransformerBlockType.fla_hybrid:
                # TODO: Abstract to allow custom interleaved block types
                # TODO: Also abstract callback for different allocation strategies
                if self.fla_hybrid_attention_indices is None:
                    # Default: alternating pattern (even indices use attention)
                    use_attention = block_idx % 2 == 0
                else:
                    # Support negative indices (e.g., -1 for last layer)
                    normalized_indices = [
                        idx if idx >= 0 else n_layers + idx 
                        for idx in self.fla_hybrid_attention_indices
                    ]
                    use_attention = block_idx in normalized_indices
                
                if use_attention:
                    kwargs.pop("fla")
                    return ReorderedNormTransformerBlock(**kwargs)
                else:
                    n_heads = self.attention.n_heads
                    kwargs.pop("attention")
                    return FLABlock(n_heads=n_heads, **kwargs)
            else:
                raise NotImplementedError(self.name)
        except TypeError as e:
            raise OLMoConfigurationError(
                f"invalid options for '{self.name}' {self.__class__.__name__}, {e}"
            ) from e

    def num_params(self, d_model: int) -> int:
        block_params = 0

        # Block attn and MLP scaling factors.
        if self.name == TransformerBlockType.normalized:
            block_params += 2 * d_model

        # Block attention params.
        block_params += self.attention.num_params(d_model)
        if self.layer_norm is not None:
            block_params += self.layer_norm.num_params(d_model)

        # Block feed forward (dense and/or sparse).
        if self.feed_forward is not None:
            block_params += self.feed_forward.num_params(d_model)
            if self.layer_norm is not None:
                block_params += self.layer_norm.num_params(d_model)
        if self.feed_forward_moe is not None:
            block_params += self.feed_forward_moe.num_params(d_model)
            if self.layer_norm is not None:
                block_params += self.layer_norm.num_params(d_model)

        # Two extra norms for Peri-LN block type.
        if self.name == TransformerBlockType.peri_norm:
            assert self.layer_norm is not None
            block_params += 2 * self.layer_norm.num_params(d_model)

        return block_params

    def num_active_params(self, d_model: int) -> int:
        num_params = self.num_params(d_model)
        if self.feed_forward_moe is None:
            return num_params

        num_inactive_params = self.feed_forward_moe.num_params(
            d_model
        ) - self.feed_forward_moe.num_active_params(d_model)
        return num_params - num_inactive_params


@dataclass
class TransformerConfig(Config):
    """
    A config for easily building transformer models.

    :param name: The name of the implementation.

    See :class:`Transformer` for a description of the other parameters.
    """

    d_model: int
    vocab_size: int
    n_layers: int
    block: TransformerBlockConfig
    lm_head: LMHeadConfig
    name: TransformerType = TransformerType.default
    dtype: DType = DType.float32
    init_method: InitMethod = InitMethod.normal
    init_seed: int = 0
    init_std: float = 0.02
    freeze_params: Optional[List[str]] = None
    block_overrides: Optional[Dict[int, TransformerBlockConfig]] = None
    fla_config: Optional[FLAModelConfig] = None

    def build(
        self,
        *,
        init_device: str = "cpu",
    ) -> "Transformer":
        """
        Build the model corresponding to this config.

        :param init_device: The device to put the parameters on during initialization. In a
            distributed setting it usually makes sense to set this to "meta".
        """
        from .model import MoETransformer, NormalizedTransformer, Transformer

        log.info(
            f"Building transformer with {self.num_params:,d} total params, "
            f"{self.num_non_embedding_params:,d} non-embedding params"
        )
        model: Transformer
        if self.name == TransformerType.default:
            model = Transformer(
                d_model=self.d_model,
                vocab_size=self.vocab_size,
                n_layers=self.n_layers,
                block=self.block,
                lm_head=self.lm_head,
                dtype=self.dtype.as_pt(),
                init_method=self.init_method,
                init_device=init_device,
                init_seed=self.init_seed,
                init_std=self.init_std,
                block_overrides=self.block_overrides,
            )
        elif self.name == TransformerType.normalized:
            model = NormalizedTransformer(
                d_model=self.d_model,
                vocab_size=self.vocab_size,
                n_layers=self.n_layers,
                block=self.block,
                lm_head=self.lm_head,
                dtype=self.dtype.as_pt(),
                init_method=self.init_method,
                init_device=init_device,
                init_seed=self.init_seed,
                init_std=self.init_std,
                block_overrides=self.block_overrides,
            )
        elif self.name == TransformerType.moe:
            model = MoETransformer(
                d_model=self.d_model,
                vocab_size=self.vocab_size,
                n_layers=self.n_layers,
                block=self.block,
                lm_head=self.lm_head,
                dtype=self.dtype.as_pt(),
                init_method=self.init_method,
                init_device=init_device,
                init_seed=self.init_seed,
                init_std=self.init_std,
                block_overrides=self.block_overrides,
            )
        elif self.name == TransformerType.linear_rnn:
            # model = AutoModelForCausalLM.from_config(self.fla_config)
            # FIXME: Implement an FLATransformer??? Or just do blockwise thing?
            model = self.fla_config.build()
        else:
            raise NotImplementedError(self.name)

        if self.freeze_params:
            for name, param in model.named_parameters():
                for pattern in self.freeze_params:
                    if fnmatch(name, pattern):
                        param.requires_grad = False
                        log.info(f"Param '{name}' will be frozen")
                        break
                else:
                    log.info(f"Param '{name}' will be trainable")

        log.info("%s", model)
        log.info(
            f"Built model with:\n"
            f"- {model.num_params:,d} total params\n"
            f"- {model.num_non_embedding_params:,d} non-embedding params\n"
            f"- {model.num_trainable_params:,d} trainable params"
        )

        return model

    @property
    def num_params(self) -> int:
        """
        The total number of parameters that a model from this config would have.
        """
        num_params = 0

        # Embedding params.
        num_params += self.d_model * self.vocab_size

        # All block params.
        num_block_params = self.block.num_params(self.d_model)
        if self.block_overrides is None:
            num_params += self.n_layers * num_block_params
        else:
            for idx in range(self.n_layers):
                if idx in self.block_overrides:
                    num_params += self.block_overrides[idx].num_params(self.d_model)
                else:
                    num_params += num_block_params

        # LM head.
        num_params += self.lm_head.num_params(self.d_model, self.vocab_size)

        return num_params

    @property
    def num_active_params(self) -> int:
        """
        The total number of active parameters that a model from this config would have.
        """
        num_active_params = 0

        # Embedding params.
        num_active_params += self.d_model * self.vocab_size

        # All block active params.
        num_active_block_params = self.block.num_active_params(self.d_model)
        if self.block_overrides is None:
            num_active_params += self.n_layers * num_active_block_params
        else:
            for idx in range(self.n_layers):
                if idx in self.block_overrides:
                    num_active_params += self.block_overrides[idx].num_active_params(self.d_model)
                else:
                    num_active_params += num_active_block_params

        # LM head.
        num_active_params += self.lm_head.num_params(self.d_model, self.vocab_size)

        return num_active_params

    @property
    def num_non_embedding_params(self) -> int:
        """
        The number of parameters excluding embedding parameters.
        """
        return self.num_params - self.d_model * self.vocab_size

    @property
    def num_active_non_embedding_params(self) -> int:
        """
        The number of active parameters excluding embedding parameters.
        """
        return self.num_active_params - self.d_model * self.vocab_size

    def num_flops_per_token(self, seq_len: int) -> int:
        """
        Get the approximate number of flops per token.
        """
        n, h, q, t = (
            self.n_layers,
            self.block.attention.n_heads,
            self.d_model // self.block.attention.n_heads,
            seq_len,
        )
        # Reasoning behind the factor of 12 for the self-attention part of the formula:
        # 1. each self-attention has 2 matmul in the forward and 4 in the backward (6)
        # 2. the flash attention does 1 more matmul recomputation in the backward
        #    but recomputation should not be counted in calculating MFU           (+0)
        # 3. each matmul performs 1 multiplication and 1 addition                 (*2)
        # 4. we follow the convention and do not account for sparsity in causal attention
        flop_per_token = 6 * self.num_non_embedding_params + 12 * n * h * q * t

        return flop_per_token

    @classmethod
    def olmo2_30M(cls, vocab_size: int, **kwargs) -> "TransformerConfig":
        return cls.llama_like(
            d_model=256,
            n_layers=kwargs.pop("n_layers", 4),
            n_heads=kwargs.pop("n_heads", 8),
            vocab_size=vocab_size,
            block_name=kwargs.pop("block_name", TransformerBlockType.reordered_norm),
            qk_norm=kwargs.pop("qk_norm", True),
            rope_theta=kwargs.pop("rope_theta", 500_000),
            layer_norm_eps=1e-6,
            **kwargs,
        )

    @classmethod
    def olmo2_190M(cls, vocab_size: int, **kwargs) -> "TransformerConfig":
        return cls.llama_like(
            d_model=768,
            hidden_size_multiplier=1.5,
            n_layers=kwargs.pop("n_layers", 12),
            n_heads=kwargs.pop("n_heads", 12),
            vocab_size=vocab_size,
            block_name=kwargs.pop("block_name", TransformerBlockType.reordered_norm),
            qk_norm=kwargs.pop("qk_norm", True),
            rope_theta=kwargs.pop("rope_theta", 500_000),
            layer_norm_eps=1e-6,
            **kwargs,
        )

    @classmethod
    def olmo2_370M(cls, vocab_size: int, **kwargs) -> "TransformerConfig":
        return cls.llama_like(
            d_model=1024,
            hidden_size_multiplier=1.5,
            n_layers=kwargs.pop("n_layers", 16),
            n_heads=kwargs.pop("n_heads", 16),
            vocab_size=vocab_size,
            block_name=kwargs.pop("block_name", TransformerBlockType.reordered_norm),
            qk_norm=kwargs.pop("qk_norm", True),
            rope_theta=kwargs.pop("rope_theta", 500_000),
            layer_norm_eps=1e-6,
            **kwargs,
        )

    @classmethod
    def olmo2_600M(cls, vocab_size: int, **kwargs) -> "TransformerConfig":
        return cls.llama_like(
            d_model=1344,
            hidden_size_multiplier=1.5,
            n_layers=kwargs.pop("n_layers", 16),
            n_heads=kwargs.pop("n_heads", 16),
            vocab_size=vocab_size,
            block_name=kwargs.pop("block_name", TransformerBlockType.reordered_norm),
            qk_norm=kwargs.pop("qk_norm", True),
            rope_theta=kwargs.pop("rope_theta", 500_000),
            layer_norm_eps=1e-6,
            **kwargs,
        )

    @classmethod
    def olmo2_760M(cls, vocab_size: int, **kwargs) -> "TransformerConfig":
        return cls.llama_like(
            d_model=1536,
            hidden_size_multiplier=1.5,
            n_layers=kwargs.pop("n_layers", 16),
            n_heads=kwargs.pop("n_heads", 16),
            vocab_size=vocab_size,
            block_name=kwargs.pop("block_name", TransformerBlockType.reordered_norm),
            qk_norm=kwargs.pop("qk_norm", True),
            rope_theta=kwargs.pop("rope_theta", 500_000),
            layer_norm_eps=1e-6,
            **kwargs,
        )

    @classmethod
    def olmo2_1B(cls, vocab_size: int, **kwargs) -> "TransformerConfig":
        """
        A 1B OLMo2 model config.

        This is different from the OLMo 1B from the old OLMo trainer.
        """
        return cls.llama2_1B(
            vocab_size,
            block_name=kwargs.pop("block_name", TransformerBlockType.reordered_norm),
            qk_norm=kwargs.pop("qk_norm", True),
            rope_theta=kwargs.pop("rope_theta", 500_000),
            layer_norm_eps=1e-6,
            hidden_size_multiplier=1.5,
            **kwargs,
        )

    @classmethod
    def olmo2_1B_v2(cls, vocab_size: int, **kwargs) -> "TransformerConfig":
        """
        A 1B OLMo2 model config.

        This matches the OLMo 1B from the old OLMo trainer.
        """
        return cls.llama2_1B(
            vocab_size,
            block_name=kwargs.pop("block_name", TransformerBlockType.reordered_norm),
            qk_norm=kwargs.pop("qk_norm", True),
            rope_theta=kwargs.pop("rope_theta", 500_000),
            layer_norm_eps=1e-6,
            n_layers=kwargs.pop("n_layers", 16),
            hidden_size_multiplier=kwargs.pop("hidden_size_multiplier", 1.5),
            **kwargs,
        )

    @classmethod
    def olmo2_3B(cls, vocab_size: int, **kwargs) -> "TransformerConfig":
        """
        A 3B OLMo2 model config.
        """
        return cls.llama_like(
            d_model=3328,
            hidden_size_multiplier=1.5,
            n_layers=kwargs.pop("n_layers", 16),
            n_heads=kwargs.pop("n_heads", 16),
            vocab_size=vocab_size,
            block_name=kwargs.pop("block_name", TransformerBlockType.reordered_norm),
            qk_norm=kwargs.pop("qk_norm", True),
            rope_theta=kwargs.pop("rope_theta", 500_000),
            layer_norm_eps=1e-6,
            **kwargs,
        )

    @classmethod
    def olmo2_7B(cls, vocab_size: int, **kwargs) -> "TransformerConfig":
        """
        A 7B OLMo2 model config.
        """
        return cls.llama2_7B(
            vocab_size,
            block_name=kwargs.pop("block_name", TransformerBlockType.reordered_norm),
            qk_norm=kwargs.pop("qk_norm", True),
            rope_theta=kwargs.pop("rope_theta", 500_000),
            layer_norm_eps=1e-6,
            **kwargs,
        )

    @classmethod
    def olmo2_13B(cls, vocab_size: int, **kwargs) -> "TransformerConfig":
        """
        A 13B OLMo2 model config.
        """
        return cls.llama2_13B(
            vocab_size,
            block_name=kwargs.pop("block_name", TransformerBlockType.reordered_norm),
            qk_norm=kwargs.pop("qk_norm", True),
            rope_theta=kwargs.pop("rope_theta", 500_000),
            layer_norm_eps=1e-6,
            **kwargs,
        )

    @classmethod
    def olmo2_32B(cls, vocab_size: int, **kwargs) -> "TransformerConfig":
        """
        A 32B OLMo2 model config.
        """
        d_model = 5120
        return cls.llama_like(
            vocab_size=vocab_size,
            d_model=d_model,
            n_layers=kwargs.pop("n_layers", 64),
            n_heads=kwargs.pop("n_heads", 40),
            n_kv_heads=kwargs.pop("n_kv_heads", 8),
            block_name=kwargs.pop("block_name", TransformerBlockType.reordered_norm),
            qk_norm=kwargs.pop("qk_norm", True),
            rope_theta=kwargs.pop("rope_theta", 500_000),
            hidden_size_multiple_of=kwargs.pop("hidden_size_multiple_of", 512),
            hidden_size_multiplier=kwargs.pop("hidden_size_multiplier", 27648 / (8 * d_model / 3)),
            layer_norm_eps=1e-6,
            **kwargs,
        )

    @classmethod
    def olmo3_190M(cls, vocab_size: int, **kwargs) -> "TransformerConfig":
        """
        A 190M OLMo3 model config.
        """
        config = cls.olmo2_190M(
            vocab_size=vocab_size,
            sliding_window=kwargs.pop(
                "sliding_window",
                SlidingWindowAttentionConfig(
                    force_full_attention_on_first_layer=False,
                    force_full_attention_on_last_layer=True,
                    pattern=[4096, 4096, 4096, -1],
                ),
            ),
            attn_backend=kwargs.pop("attn_backend", AttentionBackendName.flash_2),
            **kwargs,
        )
        return config

    @classmethod
    def olmo3_7B(cls, vocab_size: int, **kwargs) -> "TransformerConfig":
        """
        A 7B OLMo3 model config.
        """
        config = cls.olmo2_7B(
            vocab_size=vocab_size,
            sliding_window=kwargs.pop(
                "sliding_window",
                SlidingWindowAttentionConfig(
                    force_full_attention_on_first_layer=False,
                    force_full_attention_on_last_layer=True,
                    pattern=[4096, 4096, 4096, -1],
                ),
            ),
            attn_backend=kwargs.pop("attn_backend", AttentionBackendName.flash_2),
            **kwargs,
        )
        return config

    @classmethod
    def olmo3_32B(cls, vocab_size: int, **kwargs) -> "TransformerConfig":
        """
        A 32B OLMo3 model config.
        """
        config = cls.olmo2_32B(
            vocab_size=vocab_size,
            sliding_window=kwargs.pop(
                "sliding_window",
                SlidingWindowAttentionConfig(
                    force_full_attention_on_first_layer=False,
                    force_full_attention_on_last_layer=True,
                    pattern=[4096, 4096, 4096, -1],
                ),
            ),
            attn_backend=kwargs.pop("attn_backend", AttentionBackendName.flash_2),
            **kwargs,
        )
        return config

    @classmethod
    def smallmoe(cls, vocab_size: int, **kwargs) -> "TransformerConfig":
        d_model = kwargs.pop("d_model", 768)
        return cls.llama_like(
            d_model=d_model,
            vocab_size=vocab_size,
            n_layers=kwargs.pop("n_layers", 12),
            n_heads=kwargs.pop("n_heads", 12),
            name=kwargs.pop("name", TransformerType.moe),
            block_name=kwargs.pop("block_name", TransformerBlockType.moe_reordered_norm),
            qk_norm=kwargs.pop("qk_norm", True),
            rope_theta=kwargs.pop("rope_theta", 500_000),
            layer_norm_eps=1e-6,
            feed_forward_moe=MoEConfig(
                name=MoEType.default,
                num_experts=32,
                hidden_size=int(0.5 * d_model),
                router=MoERouterConfig(top_k=4),
                shared_mlp=FeedForwardConfig(hidden_size=d_model * 2),
                lb_loss_weight=0.01,
                z_loss_weight=0.001,
            ),
        )

    @classmethod
    def small_hybrid_moe(cls, vocab_size: int, **kwargs) -> "TransformerConfig":
        d_model = kwargs.pop("d_model", 768)
        return cls.llama_like(
            d_model=d_model,
            vocab_size=vocab_size,
            n_layers=kwargs.pop("n_layers", 12),
            n_heads=kwargs.pop("n_heads", 12),
            name=kwargs.pop("name", TransformerType.moe),
            block_name=kwargs.pop("block_name", TransformerBlockType.moe_hybrid_reordered_norm),
            qk_norm=kwargs.pop("qk_norm", True),
            rope_theta=kwargs.pop("rope_theta", 500_000),
            layer_norm_eps=1e-6,
            feed_forward=FeedForwardConfig(hidden_size=d_model * 2, bias=False),
            feed_forward_moe=MoEConfig(
                name=MoEType.default,
                num_experts=32,
                hidden_size=int(0.5 * d_model),
                router=MoERouterConfig(top_k=4),
                lb_loss_weight=0.01,
                z_loss_weight=0.001,
            ),
        )

    @classmethod
    def olmoe_1B_7B(cls, vocab_size: int, **kwargs) -> "TransformerConfig":
        d_model = kwargs.pop("d_model", 2048)
        return cls.llama_like(
            d_model=d_model,
            vocab_size=vocab_size,
            n_layers=kwargs.pop("n_layers", 16),
            n_heads=kwargs.pop("n_heads", 16),
            name=kwargs.pop("name", TransformerType.moe),
            block_name=kwargs.pop("block_name", TransformerBlockType.moe_reordered_norm),
            qk_norm=kwargs.pop("qk_norm", True),
            rope_theta=kwargs.pop("rope_theta", 500_000),
            layer_norm_eps=1e-6,
            feed_forward_moe=MoEConfig(
                name=MoEType.dropless,
                num_experts=64,
                hidden_size=int(0.5 * d_model),
                router=MoERouterConfig(top_k=8),
                lb_loss_weight=0.01,
                z_loss_weight=0.001,
            ),
        )

    @classmethod
    def ngpt_271M(cls, vocab_size: int, **kwargs) -> "TransformerConfig":
        """
        A 271M nGPT model config.
        """
        return cls.ngpt_like(
            d_model=1024,
            vocab_size=vocab_size,
            n_layers=kwargs.pop("n_layers", 16),
            n_heads=kwargs.pop("n_heads", 16),
            **kwargs,
        )

    @classmethod
    def ngpt_1B(cls, vocab_size: int, **kwargs) -> "TransformerConfig":
        """
        A 1B nGPT model config.
        """
        return cls.ngpt_like(
            d_model=2048,
            vocab_size=vocab_size,
            n_layers=kwargs.pop("n_layers", 18),
            n_heads=kwargs.pop("n_heads", 16),
            **kwargs,
        )

    @classmethod
    def llama2_271M(cls, vocab_size: int, **kwargs) -> "TransformerConfig":
        """
        A 271M Llama2-like model config.
        """
        return cls.llama_like(
            d_model=1024,
            vocab_size=vocab_size,
            n_layers=kwargs.pop("n_layers", 16),
            n_heads=kwargs.pop("n_heads", 8),
            rope_theta=kwargs.pop("rope_theta", 10_000),
            **kwargs,
        )

    @classmethod
    def llama2_1B(cls, vocab_size: int, **kwargs) -> "TransformerConfig":
        """
        A 1B Llama2-like model config.

        Note: Llama2 doesn't have a 1B. We made this up.
        """
        return cls.llama_like(
            d_model=2048,
            vocab_size=vocab_size,
            n_layers=kwargs.pop("n_layers", 18),
            n_heads=kwargs.pop("n_heads", 16),
            rope_theta=kwargs.pop("rope_theta", 10_000),
            **kwargs,
        )

    @classmethod
    def llama2_7B(cls, vocab_size: int, **kwargs) -> "TransformerConfig":
        """
        A 7B Llama2-like model config.
        """
        return cls.llama_like(
            d_model=4096,
            vocab_size=vocab_size,
            n_layers=kwargs.pop("n_layers", 32),
            n_heads=kwargs.pop("n_heads", 32),
            rope_theta=kwargs.pop("rope_theta", 10_000),
            **kwargs,
        )

    @classmethod
    def llama2_13B(cls, vocab_size: int, **kwargs) -> "TransformerConfig":
        """
        A 7B Llama2-like model config.
        """
        return cls.llama_like(
            d_model=5120,
            vocab_size=vocab_size,
            n_layers=kwargs.pop("n_layers", 40),
            n_heads=kwargs.pop("n_heads", 40),
            rope_theta=kwargs.pop("rope_theta", 10_000),
            **kwargs,
        )

    @classmethod
    def llama2_26B(cls, vocab_size: int, **kwargs) -> "TransformerConfig":
        """
        A 26B Llama2-like model config.
        """
        return cls.llama_like(
            d_model=5120,
            vocab_size=vocab_size,
            n_layers=kwargs.pop("n_layers", 80),
            n_heads=kwargs.pop("n_heads", 40),
            rope_theta=kwargs.pop("rope_theta", 10_000),
            **kwargs,
        )

    @classmethod
    def llama2_70B(cls, vocab_size: int, **kwargs) -> "TransformerConfig":
        """
        A 70B Llama2-like model config.
        """
        return cls.llama_like(
            d_model=8192,
            vocab_size=vocab_size,
            n_layers=kwargs.pop("n_layers", 80),
            n_heads=kwargs.pop("n_heads", 64),
            n_kv_heads=kwargs.pop("n_kv_heads", 8),
            rope_theta=kwargs.pop("rope_theta", 10_000),
            hidden_size_multiplier=1.3,
            hidden_size_multiple_of=4096,
            **kwargs,
        )

    @classmethod
    def llama3_1B(cls, vocab_size: int, **kwargs) -> "TransformerConfig":
        """
        A 1B Llama3-like model config.
        """
        return cls.llama_like(
            d_model=2048,
            vocab_size=vocab_size,
            n_layers=kwargs.pop("n_layers", 16),
            n_heads=kwargs.pop("n_heads", 32),
            n_kv_heads=kwargs.pop("n_kv_heads", 8),
            rope_theta=kwargs.pop("rope_theta", 500_000),
            hidden_size_multiplier=1.5,
            **kwargs,
        )

    @classmethod
    def llama3_8B(cls, vocab_size: int, **kwargs) -> "TransformerConfig":
        """
        An 8B Llama3-like model config.
        """
        return cls.llama_like(
            d_model=4096,
            vocab_size=vocab_size,
            n_layers=kwargs.pop("n_layers", 32),
            n_heads=kwargs.pop("n_heads", 32),
            n_kv_heads=kwargs.pop("n_kv_heads", 8),
            rope_theta=kwargs.pop("rope_theta", 500_000),
            hidden_size_multiplier=1.3,
            hidden_size_multiple_of=1024,
            **kwargs,
        )

    @classmethod
    def llama3_70B(cls, vocab_size: int, **kwargs) -> "TransformerConfig":
        """
        A 70B Llama3-like model config.
        """
        return cls.llama_like(
            d_model=8196,
            vocab_size=vocab_size,
            n_layers=kwargs.pop("n_layers", 80),
            n_heads=kwargs.pop("n_heads", 64),
            n_kv_heads=kwargs.pop("n_kv_heads", 8),
            rope_theta=kwargs.pop("rope_theta", 500_000),
            hidden_size_multiplier=1.3,
            hidden_size_multiple_of=4096,
            **kwargs,
        )

    @classmethod
    def llama3_405B(
        cls,
        vocab_size: int,
        **kwargs,
    ) -> "TransformerConfig":
        """
        A 405B Llama3-like model config.
        """
        return cls.llama_like(
            d_model=16384,
            vocab_size=vocab_size,
            n_layers=kwargs.pop("n_layers", 126),
            n_heads=kwargs.pop("n_heads", 128),
            n_kv_heads=kwargs.pop("n_kv_heads", 8),
            rope_theta=kwargs.pop("rope_theta", 500_000),
            hidden_size_multiplier=1.2,
            hidden_size_multiple_of=4096,
            **kwargs,
        )

    @classmethod
    def llama_like(
        cls,
        *,
        d_model: int,
        vocab_size: int,
        n_layers: int,
        n_heads: int,
        n_kv_heads: Optional[int] = None,
        qk_norm: bool = False,
        layer_norm_eps: float = 1e-5,
        rope_theta: int = 500_000,
        rope_type: Optional[RoPEType] = None,
        hidden_size_multiple_of: int = 256,
        hidden_size_multiplier: Optional[float] = None,
        fused_ops: bool = False,
        use_flash: Optional[bool] = None,
        attn_backend: Optional[AttentionBackendName] = None,
        sliding_window: Optional[SlidingWindowAttentionConfig] = None,
        block_name: TransformerBlockType = TransformerBlockType.default,
        block_mods: Optional[
            Dict[int, Callable[[TransformerBlockConfig], TransformerBlockConfig]]
        ] = None,
        dtype: DType = DType.float32,
        rope_scaling: Optional[RoPEScalingConfig] = None,
        feed_forward: Optional[FeedForwardConfig] = None,
        feed_forward_moe: Optional[MoEConfig] = None,
        **kwargs,
    ) -> "TransformerConfig":
        """
        Create a Llama-like model configuration.

        :param hidden_size_multiple_of: Ensure the FFN hidden size is a multiple of this value.
        :param hidden_size_multiplier: Custom multiplier for the FFN hidden size.
        :param fused_ops: Use fused operations where possible.
        :param block_mods: A dictionary of block indices to functions that take the base block config and return a modified block config.
        :param dtype: The default data type to use for all parameters.
        """
        # Resolve hidden size of FFN in blocks.
        hidden_size = int(8 * d_model / 3)
        if hidden_size_multiplier is not None:
            hidden_size = int(hidden_size_multiplier * hidden_size)
        hidden_size = ensure_multiple_of(hidden_size, hidden_size_multiple_of)

        # Configure global layer norm.
        layer_norm = LayerNormConfig(
            name=LayerNormType.fused_rms if fused_ops else LayerNormType.rms,
            eps=layer_norm_eps,
            bias=False,
            dtype=dtype,
        )

        # Decide on attention/rope implementations.
        att_type = AttentionType.default
        if rope_type is None:
            rope_type = RoPEType.default
            if fused_ops and n_kv_heads is None:  # fused attention not compatible with MQA/GQA.
                att_type = AttentionType.fused
                rope_type = RoPEType.fused

        # Feed-forward.
        if feed_forward is None and feed_forward_moe is None:
            feed_forward = FeedForwardConfig(hidden_size=hidden_size, bias=False, dtype=dtype)

        # Configure blocks.
        block = TransformerBlockConfig(
            name=block_name,
            attention=AttentionConfig(
                name=att_type,
                n_heads=n_heads,
                n_kv_heads=n_kv_heads,
                bias=False,
                rope=RoPEConfig(name=rope_type, theta=rope_theta, scaling=rope_scaling),
                qk_norm=layer_norm if qk_norm else None,
                use_flash=use_flash,
                backend=attn_backend,
                sliding_window=sliding_window,
                dtype=dtype,
            ),
            feed_forward=feed_forward,
            feed_forward_moe=feed_forward_moe,
            layer_norm=layer_norm,
        )

        if block_mods and kwargs.get("block_overrides"):
            raise OLMoConfigurationError(
                "`block_mods` and `block_overrides` cannot be used together."
            )
        block_overrides = None
        if block_mods:
            block_overrides = {i: block_mods[i](block.copy()) for i in block_mods}
        elif kwargs.get("block_overrides"):
            block_overrides = kwargs.get("block_overrides")

        return cls(
            d_model=d_model,
            vocab_size=vocab_size,
            n_layers=n_layers,
            block=block,
            lm_head=LMHeadConfig(layer_norm=layer_norm, bias=False, dtype=dtype),
            dtype=dtype,
            block_overrides=block_overrides,
            **kwargs,
        )

    @classmethod
    def llama_like_moe(
        cls,
        *,
        d_model: int,
        vocab_size: int,
        n_layers: int,
        n_heads: int,
        num_experts: int,
        top_k: int,
        expert_hidden_size: int,
        shared_expert_hidden_size: Optional[int] = None,
        dropless: bool = False,
        capacity_factor: Optional[float] = None,
        lb_loss_weight: float = 0.01,
        z_loss_weight: Optional[float] = 0.001,
        reordered_norm: bool = False,
        hybrid: bool = False,
        **kwargs,
    ) -> "TransformerConfig":
        block_name: TransformerBlockType
        if reordered_norm:
            block_name = (
                TransformerBlockType.moe_hybrid_reordered_norm
                if hybrid
                else TransformerBlockType.moe_reordered_norm
            )
        else:
            block_name = TransformerBlockType.moe_hybrid if hybrid else TransformerBlockType.moe
        return cls.llama_like(
            d_model=d_model,
            vocab_size=vocab_size,
            n_layers=n_layers,
            n_heads=n_heads,
            name=TransformerType.moe,
            block_name=block_name,
            qk_norm=kwargs.pop("qk_norm", reordered_norm),
            feed_forward_moe=MoEConfig(
                name=MoEType.default if not dropless else MoEType.dropless,
                num_experts=num_experts,
                hidden_size=expert_hidden_size,
                capacity_factor=capacity_factor,
                router=MoERouterConfig(top_k=top_k),
                shared_mlp=(
                    None
                    if shared_expert_hidden_size is None
                    else FeedForwardConfig(hidden_size=shared_expert_hidden_size, bias=False)
                ),
                lb_loss_weight=lb_loss_weight,
                z_loss_weight=z_loss_weight,
            ),
            **kwargs,
        )

    @classmethod
    def ngpt_like(
        cls,
        *,
        d_model: int,
        vocab_size: int,
        n_layers: int,
        n_heads: int,
        n_kv_heads: Optional[int] = None,
        qk_norm: bool = True,
        rope_theta: int = 500_000,
        hidden_size_multiple_of: int = 256,
        hidden_size_multiplier: Optional[float] = None,
        use_flash: bool = False,
        dtype: DType = DType.float32,
        **kwargs,
    ) -> "TransformerConfig":
        """
        Create an nGPT-like model configuration.
        """
        # Resolve hidden size of FFN in blocks.
        hidden_size = int(8 * d_model / 3)
        if hidden_size_multiplier is not None:
            hidden_size = int(hidden_size_multiplier * hidden_size)
        hidden_size = ensure_multiple_of(hidden_size, hidden_size_multiple_of)

        # Configure blocks.
        block = TransformerBlockConfig(
            name=TransformerBlockType.normalized,
            attention=AttentionConfig(
                name=AttentionType.normalized,
                n_heads=n_heads,
                n_kv_heads=n_kv_heads,
                qk_norm=None if not qk_norm else LayerNormConfig(name=LayerNormType.l2_norm),
                rope=RoPEConfig(name=RoPEType.default, theta=rope_theta),
                use_flash=use_flash,
                dtype=dtype,
            ),
            feed_forward=FeedForwardConfig(
                name=FeedForwardType.normalized, hidden_size=hidden_size, dtype=dtype
            ),
        )

        return cls(
            name=TransformerType.normalized,
            d_model=d_model,
            vocab_size=vocab_size,
            n_layers=n_layers,
            block=block,
            lm_head=LMHeadConfig(name=LMHeadType.normalized, dtype=dtype),
            dtype=dtype,
            init_method=InitMethod.normalized,
            **kwargs,
        )

<<<<<<< HEAD
    @classmethod
    def fla(cls, fla_model_name: str, **kwargs) -> "TransformerConfig":
        return cls(
            d_model=0,
            vocab_size=0,
            n_layers=0,
            block=TransformerBlockConfig(attention=AttentionConfig()),
            lm_head=LMHeadConfig(),
            dtype=DType.float32,
            block_overrides=None,
            fla_config=FLAModelConfig(fla_model_name=fla_model_name, kwargs=kwargs),
        )
=======
    def with_rope_scaling(
        self, rope_scaling: RoPEScalingConfig, full_attn_layers_only: bool = True
    ) -> "TransformerConfig":
        """
        Return a copy of this config with the given RoPE scaling scheme applied.
        """
        new_config = self.copy()
        if new_config.block.attention.rope is None:
            raise ValueError("Cannot apply RoPE scaling to a model without RoPE.")
        if new_config.block_overrides:
            raise ValueError("Cannot apply RoPE scaling when block_overrides are already set.")

        def apply_scaling(block_config: TransformerBlockConfig) -> None:
            rope_config = block_config.attention.rope
            if rope_config is None:
                raise ValueError("Cannot apply RoPE scaling to a layer without RoPE.")
            rope_config = rope_config.copy()
            rope_config.scaling = rope_scaling
            block_config.attention.rope = rope_config

        if not full_attn_layers_only:
            apply_scaling(new_config.block)
            return new_config

        # Add rope scaling only to layers that do not use sliding window attention
        # We supply "block_overrides" for the layers we want to scale.
        overrides: Dict[int, TransformerBlockConfig] = {}
        for i in range(new_config.n_layers):
            sliding_window_cfg = new_config.block.attention.sliding_window
            if sliding_window_cfg and sliding_window_cfg.should_use_swa(i, new_config.n_layers):
                continue
            block_copy = new_config.block.copy()
            apply_scaling(block_copy)
            overrides[i] = block_copy

        new_config.block_overrides = overrides or None
        return new_config
>>>>>>> f300a893
<|MERGE_RESOLUTION|>--- conflicted
+++ resolved
@@ -1233,7 +1233,6 @@
             **kwargs,
         )
 
-<<<<<<< HEAD
     @classmethod
     def fla(cls, fla_model_name: str, **kwargs) -> "TransformerConfig":
         return cls(
@@ -1246,7 +1245,7 @@
             block_overrides=None,
             fla_config=FLAModelConfig(fla_model_name=fla_model_name, kwargs=kwargs),
         )
-=======
+
     def with_rope_scaling(
         self, rope_scaling: RoPEScalingConfig, full_attn_layers_only: bool = True
     ) -> "TransformerConfig":
@@ -1283,5 +1282,4 @@
             overrides[i] = block_copy
 
         new_config.block_overrides = overrides or None
-        return new_config
->>>>>>> f300a893
+        return new_config