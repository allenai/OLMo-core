--- conflicted
+++ resolved
@@ -937,15 +937,9 @@
         hidden_size_multiple_of: int = 256,
         hidden_size_multiplier: Optional[float] = None,
         fused_ops: bool = False,
-<<<<<<< HEAD
-        use_flash: bool = False,
-        use_flex: bool = False,
-        use_sinks: bool = False,
-=======
         use_flash: Optional[bool] = None,
         attn_backend: Optional[AttentionBackendName] = None,
         sliding_window: Optional[SlidingWindowAttentionConfig] = None,
->>>>>>> 464d01e7
         block_name: TransformerBlockType = TransformerBlockType.default,
         block_mods: Optional[
             Dict[int, Callable[[TransformerBlockConfig], TransformerBlockConfig]]
@@ -962,12 +956,6 @@
         :param hidden_size_multiple_of: Ensure the FFN hidden size is a multiple of this value.
         :param hidden_size_multiplier: Custom multiplier for the FFN hidden size.
         :param fused_ops: Use fused operations where possible.
-<<<<<<< HEAD
-        :param use_flash: Use flash-attn.
-        :param use_flex: Use flex-attn.
-        :param use_sinks: Use attention sinks.
-=======
->>>>>>> 464d01e7
         :param block_mods: A dictionary of block indices to functions that take the base block config and return a modified block config.
         :param dtype: The default data type to use for all parameters.
         """
@@ -1008,13 +996,8 @@
                 rope=RoPEConfig(name=rope_type, theta=rope_theta, scaling=rope_scaling),
                 qk_norm=layer_norm if qk_norm else None,
                 use_flash=use_flash,
-<<<<<<< HEAD
-                use_flex=use_flex,
-                use_sinks=use_sinks,
-=======
                 backend=attn_backend,
                 sliding_window=sliding_window,
->>>>>>> 464d01e7
                 dtype=dtype,
             ),
             feed_forward=feed_forward,
