import logging
from collections.abc import Callable
from dataclasses import dataclass
from fnmatch import fnmatch
from typing import TYPE_CHECKING, Any, Dict, List, Optional

from transformers import AutoModelForCausalLM
from transformers.configuration_utils import PretrainedConfig

from olmo_core.config import Config, DType, StrEnum
from olmo_core.doc_utils import beta_feature
from olmo_core.exceptions import OLMoConfigurationError
from olmo_core.nn.fla import FLAConfig, FLAModelConfig
from olmo_core.utils import ensure_multiple_of

from ..attention import AttentionConfig, AttentionType
from ..buffer_cache import BufferCache
from ..feed_forward import FeedForwardConfig, FeedForwardType
from ..layer_norm import LayerNormConfig, LayerNormType
from ..lm_head import LMHeadConfig, LMHeadType
from ..moe import MoEConfig, MoERouterConfig, MoEType
from ..rope import RoPEConfig, RoPEScalingConfig, RoPEType
from .init import InitMethod

if TYPE_CHECKING:
    from .block import TransformerBlockBase
    from .model import Transformer

log = logging.getLogger(__name__)


class TransformerDataParallelWrappingStrategy(StrEnum):
    """
    An enumeration of the different wrapping strategy for the data parallel implementations.
    """

    full = "full"
    """
    Wrap each block and the LM head (only applies to FSDP).
    """

    blocks = "blocks"
    """
    Like full but the LM head is not wrapped separately (only applies to FSDP).
    """

    fine_grained = "fine_grained"
    """
    Wrap certain modules within each block in addition to wrapping each block (only applies to FSDP).
    """


@beta_feature
class TransformerActivationCheckpointingMode(StrEnum):
    """
    An enumeration of the different activation checkpointing modes.
    """

    full = "full"
    """Checkpoint every block."""
    selected_blocks = "selected_blocks"
    """Checkpoint only selected blocks."""
    selected_modules = "selected_modules"
    """Checkpoint only selected modules."""
    selected_ops = "selected_ops"
    """Checkpoint only a specific set of operations."""
    budget = "budget"
    """Checkpoint based on a budget."""


class TransformerType(StrEnum):
    """
    An enumeration of transformer implementations.
    """

    default = "default"
    """
    ➡️ :class:`Transformer`
    """

    normalized = "normalized"
    """
    ➡️ :class:`NormalizedTransformer` (nGPT)
    """

    moe = "moe"
    """
    ➡️ :class:`MoETransformer`
    """

    linear_rnn = "linear_rnn"
    """
    ➡️ :class:`LinearRNNTransformer`
    """


class TransformerBlockType(StrEnum):
    """
    An enumeration of the different transformer block implementations.
    """

    default = "default"
    """
    ➡️ :class:`TransformerBlock`
    """

    reordered_norm = "reordered_norm"
    """
    ➡️ :class:`ReorderedNormTransformerBlock`
    """

    normalized = "normalized"
    """
    ➡️ :class:`NormalizedTransformerBlock`
    """

    moe = "moe"
    """
    ➡️ :class:`MoETransformerBlock`
    """

    moe_reordered_norm = "moe_reordered_norm"
    """
    ➡️ :class:`MoEReorderedNormTransformerBlock`
    """

    moe_hybrid = "moe_hybrid"
    """
    ➡️ :class:`MoEHybridTransformerBlock`
    """

    moe_hybrid_reordered_norm = "moe_hybrid_reordered_norm"
    """
    ➡️ :class:`MoEHybridReorderedNormTransformerBlock`
    """
    fla = "fla"
    """
    ➡️ :class:`FLABlock`
    """

    default_scaled = "default_scaled"
    """
    ➡️ :class:`LayerNormScaledTransformerBlock` (applies LayerNorm Scaling)
    """


@dataclass
class TransformerBlockConfig(Config):
    """
    A configuration class for easily building transformer blocks.
    """

    attention: AttentionConfig
    """
    The attention config.
    """
    layer_norm: Optional[LayerNormConfig] = None
    """
    The layer norm config.
    """
    feed_forward: Optional[FeedForwardConfig] = None
    """
    The feed-forward config, required for non-MoE blocks.
    """
    feed_forward_moe: Optional[MoEConfig] = None
    """
    The config for the MoE feed-forward layer. Required for MoE blocks.
    """
    fla: Optional[FLAConfig] = None
    name: TransformerBlockType = TransformerBlockType.default
    """
    The block type.
    """
    dropout: Optional[float] = None
    """
    Dropout probability.
    """

    def build(
        self,
        *,
        d_model: int,
        block_idx: int,
        n_layers: int,
        init_device: str = "cpu",
        cache: Optional[BufferCache] = None,
    ) -> "TransformerBlockBase":
        from .block import (
<<<<<<< HEAD
            FLABlock,
=======
            LayerNormScaledTransformerBlock,
>>>>>>> 801de4be
            MoEHybridReorderedNormTransformerBlock,
            MoEHybridTransformerBlock,
            MoEReorderedNormTransformerBlock,
            MoETransformerBlock,
            NormalizedTransformerBlock,
            ReorderedNormTransformerBlock,
            TransformerBlock,
        )

        kwargs = self.as_dict(exclude_none=True, recurse=False)
        kwargs.pop("name")
        kwargs.update(
            d_model=d_model,
            block_idx=block_idx,
            n_layers=n_layers,
            init_device=init_device,
            cache=cache,
        )

        try:
            if self.name == TransformerBlockType.default:
                return TransformerBlock(**kwargs)
            elif self.name == TransformerBlockType.default_scaled:
                return LayerNormScaledTransformerBlock(**kwargs)
            elif self.name == TransformerBlockType.reordered_norm:
                return ReorderedNormTransformerBlock(**kwargs)
            elif self.name == TransformerBlockType.normalized:
                return NormalizedTransformerBlock(**kwargs)
            elif self.name == TransformerBlockType.moe:
                return MoETransformerBlock(**kwargs)
            elif self.name == TransformerBlockType.moe_reordered_norm:
                return MoEReorderedNormTransformerBlock(**kwargs)
            elif self.name == TransformerBlockType.moe_hybrid:
                return MoEHybridTransformerBlock(**kwargs)
            elif self.name == TransformerBlockType.moe_hybrid_reordered_norm:
                return MoEHybridReorderedNormTransformerBlock(**kwargs)
            elif self.name == TransformerBlockType.fla:
                n_heads = self.attention.n_heads
                kwargs.pop("attention")  # FLA does not use attention
                return FLABlock(n_heads=n_heads, **kwargs)
            else:
                raise NotImplementedError(self.name)
        except TypeError as e:
            raise OLMoConfigurationError(
                f"invalid options for '{self.name}' {self.__class__.__name__}, {e}"
            ) from e

    def num_params(self, d_model: int) -> int:
        block_params = 0

        # Block attn and MLP scaling factors.
        if self.name == TransformerBlockType.normalized:
            block_params += 2 * d_model

        # Block attention params.
        block_params += self.attention.num_params(d_model)
        if self.layer_norm is not None:
            block_params += self.layer_norm.num_params(d_model)

        # Block feed forward (dense and/or sparse).
        if self.feed_forward is not None:
            block_params += self.feed_forward.num_params(d_model)
            if self.layer_norm is not None:
                block_params += self.layer_norm.num_params(d_model)
        if self.feed_forward_moe is not None:
            block_params += self.feed_forward_moe.num_params(d_model)
            if self.layer_norm is not None:
                block_params += self.layer_norm.num_params(d_model)

        return block_params

    def num_active_params(self, d_model: int) -> int:
        num_params = self.num_params(d_model)
        if self.feed_forward_moe is None:
            return num_params

        num_inactive_params = self.feed_forward_moe.num_params(
            d_model
        ) - self.feed_forward_moe.num_active_params(d_model)
        return num_params - num_inactive_params


@dataclass
class TransformerConfig(Config):
    """
    A config for easily building transformer models.

    :param name: The name of the implementation.

    See :class:`Transformer` for a description of the other parameters.
    """

    d_model: int
    vocab_size: int
    n_layers: int
    block: TransformerBlockConfig
    lm_head: LMHeadConfig
    name: TransformerType = TransformerType.default
    dtype: DType = DType.float32
    init_method: InitMethod = InitMethod.normal
    init_seed: int = 0
    init_std: float = 0.02
    freeze_params: Optional[List[str]] = None
    block_overrides: Optional[Dict[int, TransformerBlockConfig]] = None
    fla_config: Optional[FLAModelConfig] = None

    def build(
        self,
        *,
        init_device: str = "cpu",
    ) -> "Transformer":
        """
        Build the model corresponding to this config.

        :param init_device: The device to put the parameters on during initialization. In a
            distributed setting it usually makes sense to set this to "meta".
        """
        from .model import MoETransformer, NormalizedTransformer, Transformer

        log.info(
            f"Building transformer with {self.num_params:,d} total params, "
            f"{self.num_non_embedding_params:,d} non-embedding params"
        )
        model: Transformer
        if self.name == TransformerType.default:
            model = Transformer(
                d_model=self.d_model,
                vocab_size=self.vocab_size,
                n_layers=self.n_layers,
                block=self.block,
                lm_head=self.lm_head,
                dtype=self.dtype.as_pt(),
                init_method=self.init_method,
                init_device=init_device,
                init_seed=self.init_seed,
                init_std=self.init_std,
                block_overrides=self.block_overrides,
            )
        elif self.name == TransformerType.normalized:
            model = NormalizedTransformer(
                d_model=self.d_model,
                vocab_size=self.vocab_size,
                n_layers=self.n_layers,
                block=self.block,
                lm_head=self.lm_head,
                dtype=self.dtype.as_pt(),
                init_method=self.init_method,
                init_device=init_device,
                init_seed=self.init_seed,
                init_std=self.init_std,
                block_overrides=self.block_overrides,
            )
        elif self.name == TransformerType.moe:
            model = MoETransformer(
                d_model=self.d_model,
                vocab_size=self.vocab_size,
                n_layers=self.n_layers,
                block=self.block,
                lm_head=self.lm_head,
                dtype=self.dtype.as_pt(),
                init_method=self.init_method,
                init_device=init_device,
                init_seed=self.init_seed,
                init_std=self.init_std,
                block_overrides=self.block_overrides,
            )
        elif self.name == TransformerType.linear_rnn:
            # model = AutoModelForCausalLM.from_config(self.fla_config)
            # FIXME: Implement an FLATransformer??? Or just do blockwise thing?
            model = self.fla_config.build()
        else:
            raise NotImplementedError(self.name)

        if self.freeze_params:
            for name, param in model.named_parameters():
                for pattern in self.freeze_params:
                    if fnmatch(name, pattern):
                        param.requires_grad = False
                        log.info(f"Param '{name}' will be frozen")
                        break
                else:
                    log.info(f"Param '{name}' will be trainable")

        log.info("%s", model)
        log.info(
            f"Built model with:\n"
            f"- {model.num_params:,d} total params\n"
            f"- {model.num_non_embedding_params:,d} non-embedding params\n"
            f"- {model.num_trainable_params:,d} trainable params"
        )

        return model

    @property
    def num_params(self) -> int:
        """
        The total number of parameters that a model from this config would have.
        """
        num_params = 0

        # Embedding params.
        num_params += self.d_model * self.vocab_size

        # All block params.
        num_block_params = self.block.num_params(self.d_model)
        if self.block_overrides is None:
            num_params += self.n_layers * num_block_params
        else:
            for idx in range(self.n_layers):
                if idx in self.block_overrides:
                    num_params += self.block_overrides[idx].num_params(self.d_model)
                else:
                    num_params += num_block_params

        # LM head.
        num_params += self.lm_head.num_params(self.d_model, self.vocab_size)

        return num_params

    @property
    def num_active_params(self) -> int:
        """
        The total number of active parameters that a model from this config would have.
        """
        num_active_params = 0

        # Embedding params.
        num_active_params += self.d_model * self.vocab_size

        # All block active params.
        num_active_block_params = self.block.num_active_params(self.d_model)
        if self.block_overrides is None:
            num_active_params += self.n_layers * num_active_block_params
        else:
            for idx in range(self.n_layers):
                if idx in self.block_overrides:
                    num_active_params += self.block_overrides[idx].num_active_params(self.d_model)
                else:
                    num_active_params += num_active_block_params

        # LM head.
        num_active_params += self.lm_head.num_params(self.d_model, self.vocab_size)

        return num_active_params

    @property
    def num_non_embedding_params(self) -> int:
        """
        The number of parameters excluding embedding parameters.
        """
        return self.num_params - self.d_model * self.vocab_size

    @property
    def num_active_non_embedding_params(self) -> int:
        """
        The number of active parameters excluding embedding parameters.
        """
        return self.num_active_params - self.d_model * self.vocab_size

    def num_flops_per_token(self, seq_len: int) -> int:
        """
        Get the approximate number of flops per token.
        """
        n, h, q, t = (
            self.n_layers,
            self.block.attention.n_heads,
            self.d_model // self.block.attention.n_heads,
            seq_len,
        )
        # Reasoning behind the factor of 12 for the self-attention part of the formula:
        # 1. each self-attention has 2 matmul in the forward and 4 in the backward (6)
        # 2. the flash attention does 1 more matmul recomputation in the backward
        #    but recomputation should not be counted in calculating MFU           (+0)
        # 3. each matmul performs 1 multiplication and 1 addition                 (*2)
        # 4. we follow the convention and do not account for sparsity in causal attention
        flop_per_token = 6 * self.num_non_embedding_params + 12 * n * h * q * t

        return flop_per_token

    @classmethod
    def olmo2_190M(cls, vocab_size: int, **kwargs) -> "TransformerConfig":
        return cls.llama_like(
            d_model=768,
            hidden_size_multiplier=1.5,
            n_layers=kwargs.pop("n_layers", 12),
            n_heads=kwargs.pop("n_heads", 12),
            vocab_size=vocab_size,
            block_name=kwargs.pop("block_name", TransformerBlockType.reordered_norm),
            qk_norm=kwargs.pop("qk_norm", True),
            rope_theta=kwargs.pop("rope_theta", 500_000),
            layer_norm_eps=1e-6,
            **kwargs,
        )

    @classmethod
    def olmo2_370M(cls, vocab_size: int, **kwargs) -> "TransformerConfig":
        return cls.llama_like(
            d_model=1024,
            hidden_size_multiplier=1.5,
            n_layers=kwargs.pop("n_layers", 16),
            n_heads=kwargs.pop("n_heads", 16),
            vocab_size=vocab_size,
            block_name=kwargs.pop("block_name", TransformerBlockType.reordered_norm),
            qk_norm=kwargs.pop("qk_norm", True),
            rope_theta=kwargs.pop("rope_theta", 500_000),
            layer_norm_eps=1e-6,
            **kwargs,
        )

    @classmethod
    def olmo2_600M(cls, vocab_size: int, **kwargs) -> "TransformerConfig":
        return cls.llama_like(
            d_model=1344,
            hidden_size_multiplier=1.5,
            n_layers=kwargs.pop("n_layers", 16),
            n_heads=kwargs.pop("n_heads", 16),
            vocab_size=vocab_size,
            block_name=kwargs.pop("block_name", TransformerBlockType.reordered_norm),
            qk_norm=kwargs.pop("qk_norm", True),
            rope_theta=kwargs.pop("rope_theta", 500_000),
            layer_norm_eps=1e-6,
            **kwargs,
        )

    @classmethod
    def olmo2_760M(cls, vocab_size: int, **kwargs) -> "TransformerConfig":
        return cls.llama_like(
            d_model=1536,
            hidden_size_multiplier=1.5,
            n_layers=kwargs.pop("n_layers", 16),
            n_heads=kwargs.pop("n_heads", 16),
            vocab_size=vocab_size,
            block_name=kwargs.pop("block_name", TransformerBlockType.reordered_norm),
            qk_norm=kwargs.pop("qk_norm", True),
            rope_theta=kwargs.pop("rope_theta", 500_000),
            layer_norm_eps=1e-6,
            **kwargs,
        )

    @classmethod
    def olmo2_1B(cls, vocab_size: int, **kwargs) -> "TransformerConfig":
        """
        A 1B OLMo model config.

        This is different from the OLMo 1B from the old OLMo trainer.
        """
        return cls.llama2_1B(
            vocab_size,
            block_name=kwargs.pop("block_name", TransformerBlockType.reordered_norm),
            qk_norm=kwargs.pop("qk_norm", True),
            rope_theta=kwargs.pop("rope_theta", 500_000),
            layer_norm_eps=1e-6,
            hidden_size_multiplier=1.5,
            **kwargs,
        )

    @classmethod
    def olmo2_1B_v2(cls, vocab_size: int, **kwargs) -> "TransformerConfig":
        """
        A 1B OLMo model config.

        This matches the OLMo 1B from the old OLMo trainer.
        """
        return cls.llama2_1B(
            vocab_size,
            block_name=kwargs.pop("block_name", TransformerBlockType.reordered_norm),
            qk_norm=kwargs.pop("qk_norm", True),
            rope_theta=kwargs.pop("rope_theta", 500_000),
            layer_norm_eps=1e-6,
            n_layers=kwargs.pop("n_layers", 16),
            hidden_size_multiplier=kwargs.pop("hidden_size_multiplier", 1.5),
            **kwargs,
        )

    @classmethod
    def olmo2_3B(cls, vocab_size: int, **kwargs) -> "TransformerConfig":
        return cls.llama_like(
            d_model=3328,
            hidden_size_multiplier=1.5,
            n_layers=kwargs.pop("n_layers", 16),
            n_heads=kwargs.pop("n_heads", 16),
            vocab_size=vocab_size,
            block_name=kwargs.pop("block_name", TransformerBlockType.reordered_norm),
            qk_norm=kwargs.pop("qk_norm", True),
            rope_theta=kwargs.pop("rope_theta", 500_000),
            layer_norm_eps=1e-6,
            **kwargs,
        )

    @classmethod
    def olmo2_7B(cls, vocab_size: int, **kwargs) -> "TransformerConfig":
        """
        A 7B OLMo model config.
        """
        return cls.llama2_7B(
            vocab_size,
            block_name=kwargs.pop("block_name", TransformerBlockType.reordered_norm),
            qk_norm=kwargs.pop("qk_norm", True),
            rope_theta=kwargs.pop("rope_theta", 500_000),
            layer_norm_eps=1e-6,
            **kwargs,
        )

    @classmethod
    def olmo2_13B(cls, vocab_size: int, **kwargs) -> "TransformerConfig":
        """
        A 13B OLMo model config.
        """
        return cls.llama2_13B(
            vocab_size,
            block_name=kwargs.pop("block_name", TransformerBlockType.reordered_norm),
            qk_norm=kwargs.pop("qk_norm", True),
            rope_theta=kwargs.pop("rope_theta", 500_000),
            layer_norm_eps=1e-6,
            **kwargs,
        )

    @classmethod
    def olmo2_32B(cls, vocab_size: int, **kwargs) -> "TransformerConfig":
        """
        A 32B OLMo model config.
        """
        d_model = 5120
        return cls.llama_like(
            vocab_size=vocab_size,
            d_model=d_model,
            n_layers=kwargs.pop("n_layers", 64),
            n_heads=kwargs.pop("n_heads", 40),
            n_kv_heads=kwargs.pop("n_kv_heads", 8),
            block_name=kwargs.pop("block_name", TransformerBlockType.reordered_norm),
            qk_norm=kwargs.pop("qk_norm", True),
            rope_theta=kwargs.pop("rope_theta", 500_000),
            hidden_size_multiple_of=kwargs.pop("hidden_size_multiple_of", 512),
            hidden_size_multiplier=kwargs.pop("hidden_size_multiplier", 27648 / (8 * d_model / 3)),
            layer_norm_eps=1e-6,
            **kwargs,
        )

    @classmethod
    def smallmoe(cls, vocab_size: int, **kwargs) -> "TransformerConfig":
        d_model = kwargs.pop("d_model", 768)
        return cls.llama_like(
            d_model=d_model,
            vocab_size=vocab_size,
            n_layers=kwargs.pop("n_layers", 12),
            n_heads=kwargs.pop("n_heads", 12),
            name=kwargs.pop("name", TransformerType.moe),
            block_name=kwargs.pop("block_name", TransformerBlockType.moe_reordered_norm),
            qk_norm=kwargs.pop("qk_norm", True),
            rope_theta=kwargs.pop("rope_theta", 500_000),
            layer_norm_eps=1e-6,
            feed_forward_moe=MoEConfig(
                name=MoEType.default,
                num_experts=32,
                hidden_size=int(0.5 * d_model),
                router=MoERouterConfig(top_k=4),
                shared_mlp=FeedForwardConfig(hidden_size=d_model * 2),
                lb_loss_weight=0.01,
                z_loss_weight=0.001,
            ),
        )

    @classmethod
    def small_hybrid_moe(cls, vocab_size: int, **kwargs) -> "TransformerConfig":
        d_model = kwargs.pop("d_model", 768)
        return cls.llama_like(
            d_model=d_model,
            vocab_size=vocab_size,
            n_layers=kwargs.pop("n_layers", 12),
            n_heads=kwargs.pop("n_heads", 12),
            name=kwargs.pop("name", TransformerType.moe),
            block_name=kwargs.pop("block_name", TransformerBlockType.moe_hybrid_reordered_norm),
            qk_norm=kwargs.pop("qk_norm", True),
            rope_theta=kwargs.pop("rope_theta", 500_000),
            layer_norm_eps=1e-6,
            feed_forward=FeedForwardConfig(hidden_size=d_model * 2, bias=False),
            feed_forward_moe=MoEConfig(
                name=MoEType.default,
                num_experts=32,
                hidden_size=int(0.5 * d_model),
                router=MoERouterConfig(top_k=4),
                lb_loss_weight=0.01,
                z_loss_weight=0.001,
            ),
        )

    @classmethod
    def olmoe_1B_7B(cls, vocab_size: int, **kwargs) -> "TransformerConfig":
        d_model = kwargs.pop("d_model", 2048)
        return cls.llama_like(
            d_model=d_model,
            vocab_size=vocab_size,
            n_layers=kwargs.pop("n_layers", 16),
            n_heads=kwargs.pop("n_heads", 16),
            name=kwargs.pop("name", TransformerType.moe),
            block_name=kwargs.pop("block_name", TransformerBlockType.moe_reordered_norm),
            qk_norm=kwargs.pop("qk_norm", True),
            rope_theta=kwargs.pop("rope_theta", 500_000),
            layer_norm_eps=1e-6,
            feed_forward_moe=MoEConfig(
                name=MoEType.dropless,
                num_experts=64,
                hidden_size=int(0.5 * d_model),
                router=MoERouterConfig(top_k=8),
                lb_loss_weight=0.01,
                z_loss_weight=0.001,
            ),
        )

    @classmethod
    def ngpt_271M(cls, vocab_size: int, **kwargs) -> "TransformerConfig":
        """
        A 271M nGPT model config.
        """
        return cls.ngpt_like(
            d_model=1024,
            vocab_size=vocab_size,
            n_layers=kwargs.pop("n_layers", 16),
            n_heads=kwargs.pop("n_heads", 16),
            **kwargs,
        )

    @classmethod
    def ngpt_1B(cls, vocab_size: int, **kwargs) -> "TransformerConfig":
        """
        A 1B nGPT model config.
        """
        return cls.ngpt_like(
            d_model=2048,
            vocab_size=vocab_size,
            n_layers=kwargs.pop("n_layers", 18),
            n_heads=kwargs.pop("n_heads", 16),
            **kwargs,
        )

    @classmethod
    def llama2_271M(cls, vocab_size: int, **kwargs) -> "TransformerConfig":
        """
        A 271M Llama2-like model config.
        """
        return cls.llama_like(
            d_model=1024,
            vocab_size=vocab_size,
            n_layers=kwargs.pop("n_layers", 16),
            n_heads=kwargs.pop("n_heads", 8),
            rope_theta=kwargs.pop("rope_theta", 10_000),
            **kwargs,
        )

    @classmethod
    def llama2_1B(cls, vocab_size: int, **kwargs) -> "TransformerConfig":
        """
        A 1B Llama2-like model config.

        Note: Llama2 doesn't have a 1B. We made this up.
        """
        return cls.llama_like(
            d_model=2048,
            vocab_size=vocab_size,
            n_layers=kwargs.pop("n_layers", 18),
            n_heads=kwargs.pop("n_heads", 16),
            rope_theta=kwargs.pop("rope_theta", 10_000),
            **kwargs,
        )

    @classmethod
    def llama2_7B(cls, vocab_size: int, **kwargs) -> "TransformerConfig":
        """
        A 7B Llama2-like model config.
        """
        return cls.llama_like(
            d_model=4096,
            vocab_size=vocab_size,
            n_layers=kwargs.pop("n_layers", 32),
            n_heads=kwargs.pop("n_heads", 32),
            rope_theta=kwargs.pop("rope_theta", 10_000),
            **kwargs,
        )

    @classmethod
    def llama2_13B(cls, vocab_size: int, **kwargs) -> "TransformerConfig":
        """
        A 7B Llama2-like model config.
        """
        return cls.llama_like(
            d_model=5120,
            vocab_size=vocab_size,
            n_layers=kwargs.pop("n_layers", 40),
            n_heads=kwargs.pop("n_heads", 40),
            rope_theta=kwargs.pop("rope_theta", 10_000),
            **kwargs,
        )

    @classmethod
    def llama2_26B(cls, vocab_size: int, **kwargs) -> "TransformerConfig":
        """
        A 26B Llama2-like model config.
        """
        return cls.llama_like(
            d_model=5120,
            vocab_size=vocab_size,
            n_layers=kwargs.pop("n_layers", 80),
            n_heads=kwargs.pop("n_heads", 40),
            rope_theta=kwargs.pop("rope_theta", 10_000),
            **kwargs,
        )

    @classmethod
    def llama2_70B(cls, vocab_size: int, **kwargs) -> "TransformerConfig":
        """
        A 70B Llama2-like model config.
        """
        return cls.llama_like(
            d_model=8192,
            vocab_size=vocab_size,
            n_layers=kwargs.pop("n_layers", 80),
            n_heads=kwargs.pop("n_heads", 64),
            n_kv_heads=kwargs.pop("n_kv_heads", 8),
            rope_theta=kwargs.pop("rope_theta", 10_000),
            hidden_size_multiplier=1.3,
            hidden_size_multiple_of=4096,
            **kwargs,
        )

    @classmethod
    def llama3_1B(cls, vocab_size: int, **kwargs) -> "TransformerConfig":
        """
        A 1B Llama3-like model config.
        """
        return cls.llama_like(
            d_model=2048,
            vocab_size=vocab_size,
            n_layers=kwargs.pop("n_layers", 16),
            n_heads=kwargs.pop("n_heads", 32),
            n_kv_heads=kwargs.pop("n_kv_heads", 8),
            rope_theta=kwargs.pop("rope_theta", 500_000),
            hidden_size_multiplier=1.5,
            **kwargs,
        )

    @classmethod
    def llama3_8B(cls, vocab_size: int, **kwargs) -> "TransformerConfig":
        """
        An 8B Llama3-like model config.
        """
        return cls.llama_like(
            d_model=4096,
            vocab_size=vocab_size,
            n_layers=kwargs.pop("n_layers", 32),
            n_heads=kwargs.pop("n_heads", 32),
            n_kv_heads=kwargs.pop("n_kv_heads", 8),
            rope_theta=kwargs.pop("rope_theta", 500_000),
            hidden_size_multiplier=1.3,
            hidden_size_multiple_of=1024,
            **kwargs,
        )

    @classmethod
    def llama3_70B(cls, vocab_size: int, **kwargs) -> "TransformerConfig":
        """
        A 70B Llama3-like model config.
        """
        return cls.llama_like(
            d_model=8196,
            vocab_size=vocab_size,
            n_layers=kwargs.pop("n_layers", 80),
            n_heads=kwargs.pop("n_heads", 64),
            n_kv_heads=kwargs.pop("n_kv_heads", 8),
            rope_theta=kwargs.pop("rope_theta", 500_000),
            hidden_size_multiplier=1.3,
            hidden_size_multiple_of=4096,
            **kwargs,
        )

    @classmethod
    def llama3_405B(
        cls,
        vocab_size: int,
        **kwargs,
    ) -> "TransformerConfig":
        """
        A 405B Llama3-like model config.
        """
        return cls.llama_like(
            d_model=16384,
            vocab_size=vocab_size,
            n_layers=kwargs.pop("n_layers", 126),
            n_heads=kwargs.pop("n_heads", 128),
            n_kv_heads=kwargs.pop("n_kv_heads", 8),
            rope_theta=kwargs.pop("rope_theta", 500_000),
            hidden_size_multiplier=1.2,
            hidden_size_multiple_of=4096,
            **kwargs,
        )

    @classmethod
    def llama_like(
        cls,
        *,
        d_model: int,
        vocab_size: int,
        n_layers: int,
        n_heads: int,
        n_kv_heads: Optional[int] = None,
        qk_norm: bool = False,
        layer_norm_eps: float = 1e-5,
        rope_theta: int = 500_000,
        rope_type: Optional[RoPEType] = None,
        hidden_size_multiple_of: int = 256,
        hidden_size_multiplier: Optional[float] = None,
        fused_ops: bool = False,
        use_flash: bool = False,
        block_name: TransformerBlockType = TransformerBlockType.default,
        block_mods: Optional[
            Dict[int, Callable[[TransformerBlockConfig], TransformerBlockConfig]]
        ] = None,
        dtype: DType = DType.float32,
        rope_scaling: Optional[RoPEScalingConfig] = None,
        feed_forward: Optional[FeedForwardConfig] = None,
        feed_forward_moe: Optional[MoEConfig] = None,
        **kwargs,
    ) -> "TransformerConfig":
        """
        Create a Llama-like model configuration.

        :param hidden_size_multiple_of: Ensure the FFN hidden size is a multiple of this value.
        :param hidden_size_multiplier: Custom multiplier for the FFN hidden size.
        :param fused_ops: Use fused operations where possible.
        :param use_flash: Use flash-attn.
        :param block_mods: A dictionary of block indices to functions that take the base block config and return a modified block config.
        :param dtype: The default data type to use for all parameters.
        """
        # Resolve hidden size of FFN in blocks.
        hidden_size = int(8 * d_model / 3)
        if hidden_size_multiplier is not None:
            hidden_size = int(hidden_size_multiplier * hidden_size)
        hidden_size = ensure_multiple_of(hidden_size, hidden_size_multiple_of)

        # Configure global layer norm.
        layer_norm = LayerNormConfig(
            name=LayerNormType.fused_rms if fused_ops else LayerNormType.rms,
            eps=layer_norm_eps,
            bias=False,
            dtype=dtype,
        )

        # Decide on attention/rope implementations.
        att_type = AttentionType.default
        if rope_type is None:
            rope_type = RoPEType.default
            if fused_ops and n_kv_heads is None:  # fused attention not compatible with MQA/GQA.
                att_type = AttentionType.fused
                rope_type = RoPEType.fused

        # Feed-forward.
        if feed_forward is None and feed_forward_moe is None:
            feed_forward = FeedForwardConfig(hidden_size=hidden_size, bias=False, dtype=dtype)

        # Configure blocks.
        block = TransformerBlockConfig(
            name=block_name,
            attention=AttentionConfig(
                name=att_type,
                n_heads=n_heads,
                n_kv_heads=n_kv_heads,
                bias=False,
                rope=RoPEConfig(name=rope_type, theta=rope_theta, scaling=rope_scaling),
                qk_norm=layer_norm if qk_norm else None,
                use_flash=use_flash,
                dtype=dtype,
            ),
            feed_forward=feed_forward,
            feed_forward_moe=feed_forward_moe,
            layer_norm=layer_norm,
        )

        if block_mods and kwargs.get("block_overrides"):
            raise OLMoConfigurationError(
                "`block_mods` and `block_overrides` cannot be used together."
            )
        block_overrides = None
        if block_mods:
            block_overrides = {i: block_mods[i](block.copy()) for i in block_mods}
        elif kwargs.get("block_overrides"):
            block_overrides = kwargs.get("block_overrides")

        return cls(
            d_model=d_model,
            vocab_size=vocab_size,
            n_layers=n_layers,
            block=block,
            lm_head=LMHeadConfig(layer_norm=layer_norm, bias=False, dtype=dtype),
            dtype=dtype,
            block_overrides=block_overrides,
            **kwargs,
        )

    @classmethod
    def llama_like_moe(
        cls,
        *,
        d_model: int,
        vocab_size: int,
        n_layers: int,
        n_heads: int,
        num_experts: int,
        top_k: int,
        expert_hidden_size: int,
        shared_expert_hidden_size: Optional[int] = None,
        dropless: bool = False,
        capacity_factor: Optional[float] = None,
        lb_loss_weight: float = 0.01,
        z_loss_weight: Optional[float] = 0.001,
        reordered_norm: bool = False,
        hybrid: bool = False,
        **kwargs,
    ) -> "TransformerConfig":
        block_name: TransformerBlockType
        if reordered_norm:
            block_name = (
                TransformerBlockType.moe_hybrid_reordered_norm
                if hybrid
                else TransformerBlockType.moe_reordered_norm
            )
        else:
            block_name = TransformerBlockType.moe_hybrid if hybrid else TransformerBlockType.moe
        return cls.llama_like(
            d_model=d_model,
            vocab_size=vocab_size,
            n_layers=n_layers,
            n_heads=n_heads,
            name=TransformerType.moe,
            block_name=block_name,
            qk_norm=kwargs.pop("qk_norm", reordered_norm),
            feed_forward_moe=MoEConfig(
                name=MoEType.default if not dropless else MoEType.dropless,
                num_experts=num_experts,
                hidden_size=expert_hidden_size,
                capacity_factor=capacity_factor,
                router=MoERouterConfig(top_k=top_k),
                shared_mlp=(
                    None
                    if shared_expert_hidden_size is None
                    else FeedForwardConfig(hidden_size=shared_expert_hidden_size, bias=False)
                ),
                lb_loss_weight=lb_loss_weight,
                z_loss_weight=z_loss_weight,
            ),
            **kwargs,
        )

    @classmethod
    def ngpt_like(
        cls,
        *,
        d_model: int,
        vocab_size: int,
        n_layers: int,
        n_heads: int,
        n_kv_heads: Optional[int] = None,
        qk_norm: bool = True,
        rope_theta: int = 500_000,
        hidden_size_multiple_of: int = 256,
        hidden_size_multiplier: Optional[float] = None,
        use_flash: bool = False,
        dtype: DType = DType.float32,
        **kwargs,
    ) -> "TransformerConfig":
        """
        Create an nGPT-like model configuration.
        """
        # Resolve hidden size of FFN in blocks.
        hidden_size = int(8 * d_model / 3)
        if hidden_size_multiplier is not None:
            hidden_size = int(hidden_size_multiplier * hidden_size)
        hidden_size = ensure_multiple_of(hidden_size, hidden_size_multiple_of)

        # Configure blocks.
        block = TransformerBlockConfig(
            name=TransformerBlockType.normalized,
            attention=AttentionConfig(
                name=AttentionType.normalized,
                n_heads=n_heads,
                n_kv_heads=n_kv_heads,
                qk_norm=None if not qk_norm else LayerNormConfig(name=LayerNormType.l2_norm),
                rope=RoPEConfig(name=RoPEType.default, theta=rope_theta),
                use_flash=use_flash,
                dtype=dtype,
            ),
            feed_forward=FeedForwardConfig(
                name=FeedForwardType.normalized, hidden_size=hidden_size, dtype=dtype
            ),
        )

        return cls(
            name=TransformerType.normalized,
            d_model=d_model,
            vocab_size=vocab_size,
            n_layers=n_layers,
            block=block,
            lm_head=LMHeadConfig(name=LMHeadType.normalized, dtype=dtype),
            dtype=dtype,
            init_method=InitMethod.normalized,
            **kwargs,
        )

    @classmethod
    def fla(cls, fla_model_name: str, **kwargs) -> "TransformerConfig":
        return cls(
            d_model=0,
            vocab_size=0,
            n_layers=0,
            block=TransformerBlockConfig(attention=AttentionConfig()),
            lm_head=LMHeadConfig(),
            dtype=DType.float32,
            block_overrides=None,
            fla_config=FLAModelConfig(fla_model_name=fla_model_name, kwargs=kwargs),
        )<|MERGE_RESOLUTION|>--- conflicted
+++ resolved
@@ -186,11 +186,8 @@
         cache: Optional[BufferCache] = None,
     ) -> "TransformerBlockBase":
         from .block import (
-<<<<<<< HEAD
             FLABlock,
-=======
             LayerNormScaledTransformerBlock,
->>>>>>> 801de4be
             MoEHybridReorderedNormTransformerBlock,
             MoEHybridTransformerBlock,
             MoEReorderedNormTransformerBlock,
