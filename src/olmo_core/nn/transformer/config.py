--- conflicted
+++ resolved
@@ -9,19 +9,15 @@
 from olmo_core.exceptions import OLMoConfigurationError
 from olmo_core.utils import ensure_multiple_of
 
-<<<<<<< HEAD
-from ..attention import AttentionConfig, AttentionType
-from ..mamba import MambaConfig
-from ..xlstm import XLSTMConfig
-from ..fla import FLAConfig
-=======
 from ..attention import (
     AttentionBackendName,
     AttentionConfig,
     AttentionType,
     SlidingWindowAttentionConfig,
 )
->>>>>>> cc69286c
+from ..mamba import MambaConfig
+from ..xlstm import XLSTMConfig
+from ..fla import FLAConfig
 from ..buffer_cache import BufferCache
 from ..feed_forward import FeedForwardConfig, FeedForwardType
 from ..layer_norm import LayerNormConfig, LayerNormType
@@ -147,14 +143,17 @@
     """
     ➡️ :class:`MoEHybridReorderedNormTransformerBlock`
     """
+
     mamba = "mamba"
     """
     ➡️ :class:`MambaBlock`
     """
+
     xlstm = "xlstm"
     """
     ➡️ :class:`XLSTMBlock`
     """
+
     fla = "fla"
     """
     ➡️ :class:`FLABlock`
