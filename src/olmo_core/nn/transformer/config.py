import logging
from collections.abc import Callable
from dataclasses import dataclass
from fnmatch import fnmatch
from typing import TYPE_CHECKING, Dict, List, Optional

from olmo_core.config import Config, DType, StrEnum
from olmo_core.doc_utils import beta_feature
from olmo_core.exceptions import OLMoConfigurationError
from olmo_core.utils import ensure_multiple_of

from ..attention import (
    AttentionBackendName,
    AttentionConfig,
    AttentionType,
    SlidingWindowAttentionConfig,
)
from ..mamba import MambaConfig
from ..xlstm import XLSTMConfig
from ..fla import FLAConfig
from ..buffer_cache import BufferCache
from ..feed_forward import FeedForwardConfig, FeedForwardType
from ..layer_norm import LayerNormConfig, LayerNormType
from ..lm_head import LMHeadConfig, LMHeadType
from ..moe import MoEConfig, MoERouterConfig, MoEType
from ..blt.config import LocalEncoderConfig, LocalDecoderConfig
from ..rope import RoPEConfig, RoPEScalingConfig, RoPEType
from .init import InitMethod

if TYPE_CHECKING:
    from .block import TransformerBlockBase
    from .model import Transformer

log = logging.getLogger(__name__)


class TransformerDataParallelWrappingStrategy(StrEnum):
    """
    An enumeration of the different wrapping strategy for the data parallel implementations.
    """

    full = "full"
    """
    Wrap each block and the LM head (only applies to FSDP).
    """

    blocks = "blocks"
    """
    Like full but the LM head is not wrapped separately (only applies to FSDP).
    """

    fine_grained = "fine_grained"
    """
    Wrap certain modules within each block in addition to wrapping each block (only applies to FSDP).
    """


@beta_feature
class TransformerActivationCheckpointingMode(StrEnum):
    """
    An enumeration of the different activation checkpointing modes.
    """

    full = "full"
    """Checkpoint every block."""
    selected_blocks = "selected_blocks"
    """Checkpoint only selected blocks."""
    selected_modules = "selected_modules"
    """Checkpoint only selected modules."""
    selected_ops = "selected_ops"
    """Checkpoint only a specific set of operations."""
    budget = "budget"
    """Checkpoint based on a budget."""


class TransformerType(StrEnum):
    """
    An enumeration of transformer implementations.
    """

    default = "default"
    """
    ➡️ :class:`Transformer`
    """

    normalized = "normalized"
    """
    ➡️ :class:`NormalizedTransformer` (nGPT)
    """

    moe = "moe"
    """
    ➡️ :class:`MoETransformer`
    """

    blt = "blt"
    """
    ➡️ :class:`BLTTransformer`
    """

    blt_distill = "blt_distill"
    """
    ➡️ :class:`BLTDistillTransformer`
    """


class TransformerBlockType(StrEnum):
    """
    An enumeration of the different transformer block implementations.
    """

    default = "default"
    """
    ➡️ :class:`TransformerBlock`
    """

    reordered_norm = "reordered_norm"
    """
    ➡️ :class:`ReorderedNormTransformerBlock`
    """

    normalized = "normalized"
    """
    ➡️ :class:`NormalizedTransformerBlock`
    """

    moe = "moe"
    """
    ➡️ :class:`MoETransformerBlock`
    """

    moe_reordered_norm = "moe_reordered_norm"
    """
    ➡️ :class:`MoEReorderedNormTransformerBlock`
    """

    moe_hybrid = "moe_hybrid"
    """
    ➡️ :class:`MoEHybridTransformerBlock`
    """

    moe_hybrid_reordered_norm = "moe_hybrid_reordered_norm"
    """
    ➡️ :class:`MoEHybridReorderedNormTransformerBlock`
    """
<<<<<<< HEAD
=======

>>>>>>> daf82385
    mamba = "mamba"
    """
    ➡️ :class:`MambaBlock`
    """
<<<<<<< HEAD
=======

>>>>>>> daf82385
    xlstm = "xlstm"
    """
    ➡️ :class:`XLSTMBlock`
    """
<<<<<<< HEAD
=======

>>>>>>> daf82385
    fla = "fla"
    """
    ➡️ :class:`FLABlock`
    """
<<<<<<< HEAD
=======

>>>>>>> daf82385
    default_scaled = "default_scaled"
    """
    ➡️ :class:`LayerNormScaledTransformerBlock` (applies LayerNorm Scaling)
    """


@dataclass
class TransformerBlockConfig(Config):
    """
    A configuration class for easily building transformer blocks.
    """

    attention: AttentionConfig
    """
    The attention config.
    """
    layer_norm: Optional[LayerNormConfig] = None
    """
    The layer norm config.
    """
    feed_forward: Optional[FeedForwardConfig] = None
    """
    The feed-forward config, required for non-MoE blocks.
    """
    feed_forward_moe: Optional[MoEConfig] = None
    """
    The config for the MoE feed-forward layer. Required for MoE blocks.
    """
    mamba: Optional[MambaConfig] = None
    xlstm: Optional[XLSTMConfig] = None
    fla: Optional[FLAConfig] = None
    name: TransformerBlockType = TransformerBlockType.default
    """
    The block type.
    """
    dropout: Optional[float] = None
    """
    Dropout probability.
    """

    def build(
        self,
        *,
        d_model: int,
        block_idx: int,
        n_layers: int,
        init_device: str = "cpu",
        cache: Optional[BufferCache] = None,
    ) -> "TransformerBlockBase":
        from .block import (
            LayerNormScaledTransformerBlock,
            MoEHybridReorderedNormTransformerBlock,
            MoEHybridTransformerBlock,
            MoEReorderedNormTransformerBlock,
            MoETransformerBlock,
            NormalizedTransformerBlock,
            ReorderedNormTransformerBlock,
            TransformerBlock,
            MambaBlock,
            XLSTMBlock,
            FLABlock,
        )

        kwargs = self.as_dict(exclude_none=True, recurse=False)
        kwargs.pop("name")
        kwargs.update(
            d_model=d_model,
            block_idx=block_idx,
            n_layers=n_layers,
            init_device=init_device,
            cache=cache,
        )

        try:
            if self.name == TransformerBlockType.default:
                return TransformerBlock(**kwargs)
            elif self.name == TransformerBlockType.default_scaled:
                return LayerNormScaledTransformerBlock(**kwargs)
            elif self.name == TransformerBlockType.reordered_norm:
                return ReorderedNormTransformerBlock(**kwargs)
            elif self.name == TransformerBlockType.normalized:
                return NormalizedTransformerBlock(**kwargs)
            elif self.name == TransformerBlockType.moe:
                return MoETransformerBlock(**kwargs)
            elif self.name == TransformerBlockType.moe_reordered_norm:
                return MoEReorderedNormTransformerBlock(**kwargs)
            elif self.name == TransformerBlockType.moe_hybrid:
                return MoEHybridTransformerBlock(**kwargs)
            elif self.name == TransformerBlockType.moe_hybrid_reordered_norm:
                return MoEHybridReorderedNormTransformerBlock(**kwargs)
            elif self.name == TransformerBlockType.mamba:
                kwargs.pop("attention")  # Mamba does not use attention
                return MambaBlock(**kwargs)
            elif self.name == TransformerBlockType.xlstm:
                kwargs.pop("attention")  # XLSTM does not use attention
                return XLSTMBlock(**kwargs)
            elif self.name == TransformerBlockType.fla:
                kwargs.pop("attention")  # FLA does not use attention
                return FLABlock(**kwargs)
            else:
                raise NotImplementedError(self.name)
        except TypeError as e:
            raise OLMoConfigurationError(
                f"invalid options for '{self.name}' {self.__class__.__name__}, {e}"
            ) from e

    def num_params(self, d_model: int) -> int:
        block_params = 0

        # Block attn and MLP scaling factors.
        if self.name == TransformerBlockType.normalized:
            block_params += 2 * d_model

        # Block attention params.
        block_params += self.attention.num_params(d_model)
        if self.layer_norm is not None:
            block_params += self.layer_norm.num_params(d_model)

        # Block feed forward (dense and/or sparse).
        if self.feed_forward is not None:
            block_params += self.feed_forward.num_params(d_model)
            if self.layer_norm is not None:
                block_params += self.layer_norm.num_params(d_model)
        if self.feed_forward_moe is not None:
            block_params += self.feed_forward_moe.num_params(d_model)
            if self.layer_norm is not None:
                block_params += self.layer_norm.num_params(d_model)

        return block_params

    def num_active_params(self, d_model: int) -> int:
        num_params = self.num_params(d_model)
        if self.feed_forward_moe is None:
            return num_params

        num_inactive_params = self.feed_forward_moe.num_params(
            d_model
        ) - self.feed_forward_moe.num_active_params(d_model)
        return num_params - num_inactive_params


@dataclass
class TransformerConfig(Config):
    """
    A config for easily building transformer models.

    :param name: The name of the implementation.

    See :class:`Transformer` for a description of the other parameters.
    """

    d_model: int
    vocab_size: int
    n_layers: int
    block: TransformerBlockConfig
    lm_head: LMHeadConfig
    name: TransformerType = TransformerType.default
    dtype: DType = DType.float32
    init_method: InitMethod = InitMethod.normal
    init_seed: int = 0
    init_std: float = 0.02
    freeze_params: Optional[List[str]] = None
    block_overrides: Optional[Dict[int, TransformerBlockConfig]] = None
    # BLT config
    local_encoder: Optional[LocalEncoderConfig] = None
    local_decoder: Optional[LocalDecoderConfig] = None
    # teacher config for distillation
    teacher_config: "TransformerConfig | None" = None
    share_blocks_between_teacher_and_student: bool = False
    use_teacher_embs_with_vocab_size: Optional[int] = None

    def build(
        self,
        *,
        init_device: str = "cpu",
    ) -> "Transformer":
        """
        Build the model corresponding to this config.

        :param init_device: The device to put the parameters on during initialization. In a
            distributed setting it usually makes sense to set this to "meta".
        """
        from .model import MoETransformer, NormalizedTransformer, Transformer, BLTTransformer, BLTDistillTransformer

        if self.name not in {TransformerType.blt, TransformerType.blt_distill}:
            # not implemented for BLTTransformer
            log.info(
                f"Building transformer with {self.num_params:,d} total params, "
                f"{self.num_non_embedding_params:,d} non-embedding params"
            )

        model: Transformer
        if self.name == TransformerType.default:
            model = Transformer(
                d_model=self.d_model,
                vocab_size=self.vocab_size,
                n_layers=self.n_layers,
                block=self.block,
                lm_head=self.lm_head,
                dtype=self.dtype.as_pt(),
                init_method=self.init_method,
                init_device=init_device,
                init_seed=self.init_seed,
                init_std=self.init_std,
                block_overrides=self.block_overrides,
            )
        elif self.name == TransformerType.normalized:
            model = NormalizedTransformer(
                d_model=self.d_model,
                vocab_size=self.vocab_size,
                n_layers=self.n_layers,
                block=self.block,
                lm_head=self.lm_head,
                dtype=self.dtype.as_pt(),
                init_method=self.init_method,
                init_device=init_device,
                init_seed=self.init_seed,
                init_std=self.init_std,
                block_overrides=self.block_overrides,
            )
        elif self.name == TransformerType.moe:
            model = MoETransformer(
                d_model=self.d_model,
                vocab_size=self.vocab_size,
                n_layers=self.n_layers,
                block=self.block,
                lm_head=self.lm_head,
                dtype=self.dtype.as_pt(),
                init_method=self.init_method,
                init_device=init_device,
                init_seed=self.init_seed,
                init_std=self.init_std,
                block_overrides=self.block_overrides,
            )
        elif self.name == TransformerType.blt:
            if self.local_encoder is None or self.local_decoder is None:
                raise OLMoConfigurationError(
                    f"Both local_encoder and local_decoder must be specified for BLTTransformer, got {self.local_encoder} and {self.local_decoder}"
                )

            if self.teacher_config is not None:
                raise OLMoConfigurationError(
                    f"Teacher config must be None for BLTTransformer (use BLTDistillTransformer)."
                )

            model = BLTTransformer(
                d_model=self.d_model,
                vocab_size=self.vocab_size,
                n_layers=self.n_layers,
                block=self.block,
                lm_head=self.lm_head,
                dtype=self.dtype.as_pt(),
                init_method=self.init_method,
                init_device=init_device,
                init_seed=self.init_seed,
                init_std=self.init_std,
                block_overrides=self.block_overrides,
                local_encoder=self.local_encoder,
                local_decoder=self.local_decoder,
            )
        elif self.name == TransformerType.blt_distill:
            if self.local_encoder is None or self.local_decoder is None:
                raise OLMoConfigurationError(
                    f"Both local_encoder and local_decoder must be specified for BLTTransformer, got {self.local_encoder} and {self.local_decoder}"
                )

            model = BLTDistillTransformer(
                d_model=self.d_model,
                vocab_size=self.vocab_size,
                n_layers=self.n_layers,
                block=self.block,
                lm_head=self.lm_head,
                dtype=self.dtype.as_pt(),
                init_method=self.init_method,
                init_device=init_device,
                init_seed=self.init_seed,
                init_std=self.init_std,
                block_overrides=self.block_overrides,
                local_encoder=self.local_encoder,
                local_decoder=self.local_decoder,
                teacher=self.teacher_config.build(init_device=init_device) if self.teacher_config is not None else None,
                share_blocks=self.share_blocks_between_teacher_and_student,
                use_teacher_embs_with_vocab_size=self.use_teacher_embs_with_vocab_size,
            )
        else:
            raise NotImplementedError(self.name)

        if self.freeze_params:
            for name, param in model.named_parameters():
                for pattern in self.freeze_params:
                    if fnmatch(name, pattern):
                        param.requires_grad = False
                        log.info(f"Param '{name}' will be frozen")
                        break
                else:
                    log.info(f"Param '{name}' will be trainable")

        log.info("%s", model)
        log.info(
            f"Built model with:\n"
            f"- {model.num_params:,d} total params\n"
            f"- {model.num_non_embedding_params:,d} non-embedding params\n"
            f"- {model.num_trainable_params:,d} trainable params"
        )

        return model

    @property
    def num_params(self) -> int:
        """
        The total number of parameters that a model from this config would have.
        """
        if self.name in {TransformerType.blt, TransformerType.blt_distill}:
            raise NotImplementedError("BLTTransformer config does not support num_params")

        num_params = 0

        # Embedding params.
        num_params += self.d_model * self.vocab_size

        # All block params.
        num_block_params = self.block.num_params(self.d_model)
        if self.block_overrides is None:
            num_params += self.n_layers * num_block_params
        else:
            for idx in range(self.n_layers):
                if idx in self.block_overrides:
                    num_params += self.block_overrides[idx].num_params(self.d_model)
                else:
                    num_params += num_block_params

        # LM head.
        num_params += self.lm_head.num_params(self.d_model, self.vocab_size)

        return num_params

    @property
    def num_active_params(self) -> int:
        """
        The total number of active parameters that a model from this config would have.
        """
        if self.name in {TransformerType.blt, TransformerType.blt_distill}:
            raise NotImplementedError("BLTTransformer config does not support num_active_params")

        num_active_params = 0

        # Embedding params.
        num_active_params += self.d_model * self.vocab_size

        # All block active params.
        num_active_block_params = self.block.num_active_params(self.d_model)
        if self.block_overrides is None:
            num_active_params += self.n_layers * num_active_block_params
        else:
            for idx in range(self.n_layers):
                if idx in self.block_overrides:
                    num_active_params += self.block_overrides[idx].num_active_params(self.d_model)
                else:
                    num_active_params += num_active_block_params

        # LM head.
        num_active_params += self.lm_head.num_params(self.d_model, self.vocab_size)

        return num_active_params

    @property
    def num_non_embedding_params(self) -> int:
        """
        The number of parameters excluding embedding parameters.
        """
        if self.name in {TransformerType.blt, TransformerType.blt_distill}:
            raise NotImplementedError("BLTTransformer config does not support num_non_embedding_params")

        return self.num_params - self.d_model * self.vocab_size

    @property
    def num_active_non_embedding_params(self) -> int:
        """
        The number of active parameters excluding embedding parameters.
        """
        if self.name in {TransformerType.blt, TransformerType.blt_distill}:
            raise NotImplementedError("BLTTransformer config does not support num_active_non_embedding_params")

        return self.num_active_params - self.d_model * self.vocab_size

    def num_flops_per_token(self, seq_len: int) -> int:
        """
        Get the approximate number of flops per token.
        """
        n, h, q, t = (
            self.n_layers,
            self.block.attention.n_heads,
            self.d_model // self.block.attention.n_heads,
            seq_len,
        )
        # Reasoning behind the factor of 12 for the self-attention part of the formula:
        # 1. each self-attention has 2 matmul in the forward and 4 in the backward (6)
        # 2. the flash attention does 1 more matmul recomputation in the backward
        #    but recomputation should not be counted in calculating MFU           (+0)
        # 3. each matmul performs 1 multiplication and 1 addition                 (*2)
        # 4. we follow the convention and do not account for sparsity in causal attention
        flop_per_token = 6 * self.num_non_embedding_params + 12 * n * h * q * t

        return flop_per_token

    @classmethod
    def olmo2_30M(cls, vocab_size: int, **kwargs) -> "TransformerConfig":
        return cls.llama_like(
            d_model=256,
            n_layers=kwargs.pop("n_layers", 4),
            n_heads=kwargs.pop("n_heads", 8),
            vocab_size=vocab_size,
            block_name=kwargs.pop("block_name", TransformerBlockType.reordered_norm),
            qk_norm=kwargs.pop("qk_norm", True),
            rope_theta=kwargs.pop("rope_theta", 500_000),
            layer_norm_eps=1e-6,
            **kwargs,
        )

    @classmethod
    def olmo2_190M(cls, vocab_size: int, **kwargs) -> "TransformerConfig":
        return cls.llama_like(
            d_model=768,
            hidden_size_multiplier=1.5,
            n_layers=kwargs.pop("n_layers", 12),
            n_heads=kwargs.pop("n_heads", 12),
            vocab_size=vocab_size,
            block_name=kwargs.pop("block_name", TransformerBlockType.reordered_norm),
            qk_norm=kwargs.pop("qk_norm", True),
            rope_theta=kwargs.pop("rope_theta", 500_000),
            layer_norm_eps=1e-6,
            **kwargs,
        )

    @classmethod
    def olmo2_370M(cls, vocab_size: int, **kwargs) -> "TransformerConfig":
        return cls.llama_like(
            d_model=1024,
            hidden_size_multiplier=1.5,
            n_layers=kwargs.pop("n_layers", 16),
            n_heads=kwargs.pop("n_heads", 16),
            vocab_size=vocab_size,
            block_name=kwargs.pop("block_name", TransformerBlockType.reordered_norm),
            qk_norm=kwargs.pop("qk_norm", True),
            rope_theta=kwargs.pop("rope_theta", 500_000),
            layer_norm_eps=1e-6,
            **kwargs,
        )

    @classmethod
    def olmo2_600M(cls, vocab_size: int, **kwargs) -> "TransformerConfig":
        return cls.llama_like(
            d_model=1344,
            hidden_size_multiplier=1.5,
            n_layers=kwargs.pop("n_layers", 16),
            n_heads=kwargs.pop("n_heads", 16),
            vocab_size=vocab_size,
            block_name=kwargs.pop("block_name", TransformerBlockType.reordered_norm),
            qk_norm=kwargs.pop("qk_norm", True),
            rope_theta=kwargs.pop("rope_theta", 500_000),
            layer_norm_eps=1e-6,
            **kwargs,
        )

    @classmethod
    def olmo2_760M(cls, vocab_size: int, **kwargs) -> "TransformerConfig":
        return cls.llama_like(
            d_model=1536,
            hidden_size_multiplier=1.5,
            n_layers=kwargs.pop("n_layers", 16),
            n_heads=kwargs.pop("n_heads", 16),
            vocab_size=vocab_size,
            block_name=kwargs.pop("block_name", TransformerBlockType.reordered_norm),
            qk_norm=kwargs.pop("qk_norm", True),
            rope_theta=kwargs.pop("rope_theta", 500_000),
            layer_norm_eps=1e-6,
            **kwargs,
        )

    @classmethod
    def olmo2_1B(cls, vocab_size: int, **kwargs) -> "TransformerConfig":
        """
        A 1B OLMo2 model config.

        This is different from the OLMo 1B from the old OLMo trainer.
        """
        return cls.llama2_1B(
            vocab_size,
            block_name=kwargs.pop("block_name", TransformerBlockType.reordered_norm),
            qk_norm=kwargs.pop("qk_norm", True),
            rope_theta=kwargs.pop("rope_theta", 500_000),
            layer_norm_eps=1e-6,
            hidden_size_multiplier=1.5,
            **kwargs,
        )

    @classmethod
    def olmo2_1B_v2(cls, vocab_size: int, **kwargs) -> "TransformerConfig":
        """
        A 1B OLMo2 model config.

        This matches the OLMo 1B from the old OLMo trainer.
        """
        return cls.llama2_1B(
            vocab_size,
            block_name=kwargs.pop("block_name", TransformerBlockType.reordered_norm),
            qk_norm=kwargs.pop("qk_norm", True),
            rope_theta=kwargs.pop("rope_theta", 500_000),
            layer_norm_eps=1e-6,
            n_layers=kwargs.pop("n_layers", 16),
            hidden_size_multiplier=kwargs.pop("hidden_size_multiplier", 1.5),
            **kwargs,
        )

    @classmethod
    def olmo2_3B(cls, vocab_size: int, **kwargs) -> "TransformerConfig":
        """
        A 3B OLMo2 model config.
        """
        return cls.llama_like(
            d_model=3328,
            hidden_size_multiplier=1.5,
            n_layers=kwargs.pop("n_layers", 16),
            n_heads=kwargs.pop("n_heads", 16),
            vocab_size=vocab_size,
            block_name=kwargs.pop("block_name", TransformerBlockType.reordered_norm),
            qk_norm=kwargs.pop("qk_norm", True),
            rope_theta=kwargs.pop("rope_theta", 500_000),
            layer_norm_eps=1e-6,
            **kwargs,
        )

    @classmethod
    def olmo2_7B(cls, vocab_size: int, **kwargs) -> "TransformerConfig":
        """
        A 7B OLMo2 model config.
        """
        return cls.llama2_7B(
            vocab_size,
            block_name=kwargs.pop("block_name", TransformerBlockType.reordered_norm),
            qk_norm=kwargs.pop("qk_norm", True),
            rope_theta=kwargs.pop("rope_theta", 500_000),
            layer_norm_eps=1e-6,
            **kwargs,
        )

    @classmethod
    def olmo2_13B(cls, vocab_size: int, **kwargs) -> "TransformerConfig":
        """
        A 13B OLMo2 model config.
        """
        return cls.llama2_13B(
            vocab_size,
            block_name=kwargs.pop("block_name", TransformerBlockType.reordered_norm),
            qk_norm=kwargs.pop("qk_norm", True),
            rope_theta=kwargs.pop("rope_theta", 500_000),
            layer_norm_eps=1e-6,
            **kwargs,
        )

    @classmethod
    def olmo2_32B(cls, vocab_size: int, **kwargs) -> "TransformerConfig":
        """
        A 32B OLMo2 model config.
        """
        d_model = 5120
        return cls.llama_like(
            vocab_size=vocab_size,
            d_model=d_model,
            n_layers=kwargs.pop("n_layers", 64),
            n_heads=kwargs.pop("n_heads", 40),
            n_kv_heads=kwargs.pop("n_kv_heads", 8),
            block_name=kwargs.pop("block_name", TransformerBlockType.reordered_norm),
            qk_norm=kwargs.pop("qk_norm", True),
            rope_theta=kwargs.pop("rope_theta", 500_000),
            hidden_size_multiple_of=kwargs.pop("hidden_size_multiple_of", 512),
            hidden_size_multiplier=kwargs.pop("hidden_size_multiplier", 27648 / (8 * d_model / 3)),
            layer_norm_eps=1e-6,
            **kwargs,
        )

    @classmethod
    def olmo3_190M(cls, vocab_size: int, **kwargs) -> "TransformerConfig":
        """
        A 190M OLMo3 model config.
        """
        config = cls.olmo2_190M(
            vocab_size=vocab_size,
            sliding_window=kwargs.pop(
                "sliding_window",
                SlidingWindowAttentionConfig(
                    force_full_attention_on_first_layer=False,
                    force_full_attention_on_last_layer=True,
                    pattern=[4096, 4096, 4096, -1],
                ),
            ),
            attn_backend=kwargs.pop("attn_backend", AttentionBackendName.flash_2),
            **kwargs,
        )
        return config

    @classmethod
    def olmo3_7B(cls, vocab_size: int, **kwargs) -> "TransformerConfig":
        """
        A 7B OLMo3 model config.
        """
        config = cls.olmo2_7B(
            vocab_size=vocab_size,
            sliding_window=kwargs.pop(
                "sliding_window",
                SlidingWindowAttentionConfig(
                    force_full_attention_on_first_layer=False,
                    force_full_attention_on_last_layer=True,
                    pattern=[4096, 4096, 4096, -1],
                ),
            ),
            attn_backend=kwargs.pop("attn_backend", AttentionBackendName.flash_2),
            **kwargs,
        )
        return config

    @classmethod
    def smallmoe(cls, vocab_size: int, **kwargs) -> "TransformerConfig":
        d_model = kwargs.pop("d_model", 768)
        return cls.llama_like(
            d_model=d_model,
            vocab_size=vocab_size,
            n_layers=kwargs.pop("n_layers", 12),
            n_heads=kwargs.pop("n_heads", 12),
            name=kwargs.pop("name", TransformerType.moe),
            block_name=kwargs.pop("block_name", TransformerBlockType.moe_reordered_norm),
            qk_norm=kwargs.pop("qk_norm", True),
            rope_theta=kwargs.pop("rope_theta", 500_000),
            layer_norm_eps=1e-6,
            feed_forward_moe=MoEConfig(
                name=MoEType.default,
                num_experts=32,
                hidden_size=int(0.5 * d_model),
                router=MoERouterConfig(top_k=4),
                shared_mlp=FeedForwardConfig(hidden_size=d_model * 2),
                lb_loss_weight=0.01,
                z_loss_weight=0.001,
            ),
        )

    @classmethod
    def small_hybrid_moe(cls, vocab_size: int, **kwargs) -> "TransformerConfig":
        d_model = kwargs.pop("d_model", 768)
        return cls.llama_like(
            d_model=d_model,
            vocab_size=vocab_size,
            n_layers=kwargs.pop("n_layers", 12),
            n_heads=kwargs.pop("n_heads", 12),
            name=kwargs.pop("name", TransformerType.moe),
            block_name=kwargs.pop("block_name", TransformerBlockType.moe_hybrid_reordered_norm),
            qk_norm=kwargs.pop("qk_norm", True),
            rope_theta=kwargs.pop("rope_theta", 500_000),
            layer_norm_eps=1e-6,
            feed_forward=FeedForwardConfig(hidden_size=d_model * 2, bias=False),
            feed_forward_moe=MoEConfig(
                name=MoEType.default,
                num_experts=32,
                hidden_size=int(0.5 * d_model),
                router=MoERouterConfig(top_k=4),
                lb_loss_weight=0.01,
                z_loss_weight=0.001,
            ),
        )

    @classmethod
    def olmoe_1B_7B(cls, vocab_size: int, **kwargs) -> "TransformerConfig":
        d_model = kwargs.pop("d_model", 2048)
        return cls.llama_like(
            d_model=d_model,
            vocab_size=vocab_size,
            n_layers=kwargs.pop("n_layers", 16),
            n_heads=kwargs.pop("n_heads", 16),
            name=kwargs.pop("name", TransformerType.moe),
            block_name=kwargs.pop("block_name", TransformerBlockType.moe_reordered_norm),
            qk_norm=kwargs.pop("qk_norm", True),
            rope_theta=kwargs.pop("rope_theta", 500_000),
            layer_norm_eps=1e-6,
            feed_forward_moe=MoEConfig(
                name=MoEType.dropless,
                num_experts=64,
                hidden_size=int(0.5 * d_model),
                router=MoERouterConfig(top_k=8),
                lb_loss_weight=0.01,
                z_loss_weight=0.001,
            ),
        )

    @classmethod
    def ngpt_271M(cls, vocab_size: int, **kwargs) -> "TransformerConfig":
        """
        A 271M nGPT model config.
        """
        return cls.ngpt_like(
            d_model=1024,
            vocab_size=vocab_size,
            n_layers=kwargs.pop("n_layers", 16),
            n_heads=kwargs.pop("n_heads", 16),
            **kwargs,
        )

    @classmethod
    def ngpt_1B(cls, vocab_size: int, **kwargs) -> "TransformerConfig":
        """
        A 1B nGPT model config.
        """
        return cls.ngpt_like(
            d_model=2048,
            vocab_size=vocab_size,
            n_layers=kwargs.pop("n_layers", 18),
            n_heads=kwargs.pop("n_heads", 16),
            **kwargs,
        )

    @classmethod
    def llama2_271M(cls, vocab_size: int, **kwargs) -> "TransformerConfig":
        """
        A 271M Llama2-like model config.
        """
        return cls.llama_like(
            d_model=1024,
            vocab_size=vocab_size,
            n_layers=kwargs.pop("n_layers", 16),
            n_heads=kwargs.pop("n_heads", 8),
            rope_theta=kwargs.pop("rope_theta", 10_000),
            **kwargs,
        )

    @classmethod
    def llama2_1B(cls, vocab_size: int, **kwargs) -> "TransformerConfig":
        """
        A 1B Llama2-like model config.

        Note: Llama2 doesn't have a 1B. We made this up.
        """
        return cls.llama_like(
            d_model=2048,
            vocab_size=vocab_size,
            n_layers=kwargs.pop("n_layers", 18),
            n_heads=kwargs.pop("n_heads", 16),
            rope_theta=kwargs.pop("rope_theta", 10_000),
            **kwargs,
        )

    @classmethod
    def llama2_7B(cls, vocab_size: int, **kwargs) -> "TransformerConfig":
        """
        A 7B Llama2-like model config.
        """
        return cls.llama_like(
            d_model=4096,
            vocab_size=vocab_size,
            n_layers=kwargs.pop("n_layers", 32),
            n_heads=kwargs.pop("n_heads", 32),
            rope_theta=kwargs.pop("rope_theta", 10_000),
            **kwargs,
        )

    @classmethod
    def llama2_13B(cls, vocab_size: int, **kwargs) -> "TransformerConfig":
        """
        A 7B Llama2-like model config.
        """
        return cls.llama_like(
            d_model=5120,
            vocab_size=vocab_size,
            n_layers=kwargs.pop("n_layers", 40),
            n_heads=kwargs.pop("n_heads", 40),
            rope_theta=kwargs.pop("rope_theta", 10_000),
            **kwargs,
        )

    @classmethod
    def llama2_26B(cls, vocab_size: int, **kwargs) -> "TransformerConfig":
        """
        A 26B Llama2-like model config.
        """
        return cls.llama_like(
            d_model=5120,
            vocab_size=vocab_size,
            n_layers=kwargs.pop("n_layers", 80),
            n_heads=kwargs.pop("n_heads", 40),
            rope_theta=kwargs.pop("rope_theta", 10_000),
            **kwargs,
        )

    @classmethod
    def llama2_70B(cls, vocab_size: int, **kwargs) -> "TransformerConfig":
        """
        A 70B Llama2-like model config.
        """
        return cls.llama_like(
            d_model=8192,
            vocab_size=vocab_size,
            n_layers=kwargs.pop("n_layers", 80),
            n_heads=kwargs.pop("n_heads", 64),
            n_kv_heads=kwargs.pop("n_kv_heads", 8),
            rope_theta=kwargs.pop("rope_theta", 10_000),
            hidden_size_multiplier=1.3,
            hidden_size_multiple_of=4096,
            **kwargs,
        )

    @classmethod
    def llama3_1B(cls, vocab_size: int, **kwargs) -> "TransformerConfig":
        """
        A 1B Llama3-like model config.
        """
        return cls.llama_like(
            d_model=2048,
            vocab_size=vocab_size,
            n_layers=kwargs.pop("n_layers", 16),
            n_heads=kwargs.pop("n_heads", 32),
            n_kv_heads=kwargs.pop("n_kv_heads", 8),
            rope_theta=kwargs.pop("rope_theta", 500_000),
            hidden_size_multiplier=1.5,
            **kwargs,
        )

    @classmethod
    def llama3_8B(cls, vocab_size: int, **kwargs) -> "TransformerConfig":
        """
        An 8B Llama3-like model config.
        """
        return cls.llama_like(
            d_model=4096,
            vocab_size=vocab_size,
            n_layers=kwargs.pop("n_layers", 32),
            n_heads=kwargs.pop("n_heads", 32),
            n_kv_heads=kwargs.pop("n_kv_heads", 8),
            rope_theta=kwargs.pop("rope_theta", 500_000),
            hidden_size_multiplier=1.3,
            hidden_size_multiple_of=1024,
            **kwargs,
        )

    @classmethod
    def llama3_70B(cls, vocab_size: int, **kwargs) -> "TransformerConfig":
        """
        A 70B Llama3-like model config.
        """
        return cls.llama_like(
            d_model=8196,
            vocab_size=vocab_size,
            n_layers=kwargs.pop("n_layers", 80),
            n_heads=kwargs.pop("n_heads", 64),
            n_kv_heads=kwargs.pop("n_kv_heads", 8),
            rope_theta=kwargs.pop("rope_theta", 500_000),
            hidden_size_multiplier=1.3,
            hidden_size_multiple_of=4096,
            **kwargs,
        )

    @classmethod
    def llama3_405B(
        cls,
        vocab_size: int,
        **kwargs,
    ) -> "TransformerConfig":
        """
        A 405B Llama3-like model config.
        """
        return cls.llama_like(
            d_model=16384,
            vocab_size=vocab_size,
            n_layers=kwargs.pop("n_layers", 126),
            n_heads=kwargs.pop("n_heads", 128),
            n_kv_heads=kwargs.pop("n_kv_heads", 8),
            rope_theta=kwargs.pop("rope_theta", 500_000),
            hidden_size_multiplier=1.2,
            hidden_size_multiple_of=4096,
            **kwargs,
        )

    @classmethod
    def hnet_1stage_L(cls, vocab_size=256, **kwargs):
        return cls.hnet_like(
            d_model=1536,
            vocab_size=vocab_size,
            n_layers=22,
            n_heads=16,
            local_encoder_n_layers=4,
            local_decoder_n_layers=4,
            local_d_model=1024,
        )

    @classmethod
    def hnet_1stage_XL(cls, vocab_size=256, **kwargs):
        return cls.hnet_like(
            d_model=2048,
            vocab_size=vocab_size,
            n_layers=24,
            n_heads=16,
            local_encoder_n_layers=4,
            local_decoder_n_layers=4,
            local_d_model=1024,
            hidden_size_multiple_of=128,
        )

    @classmethod
    def blt_1b(cls, vocab_size=260, **kwargs):
        return cls.blt_like(
            d_model=2048,
            vocab_size=vocab_size,
            n_layers=25,
            n_heads=16,
            local_encoder_n_layers=1,
            local_decoder_n_layers=9,
            local_d_model=1024,
            local_attn_n_heads=16,
            local_cross_attn_n_heads=16,
            blt_k=2,
            **kwargs,
        )

    @classmethod
    def blt_7b(cls, vocab_size=260, **kwargs):
        return cls.blt_like(
            d_model=4096,
            vocab_size=vocab_size,
            n_layers=32,
            n_heads=32,
            local_encoder_n_layers=1,
            local_decoder_n_layers=6,
            local_d_model=1280,
            local_attn_n_heads=20,
            local_cross_attn_n_heads=20,
            blt_k=4,
            **kwargs,
        )

    @classmethod
    def llama_like(
        cls,
        *,
        d_model: int,
        vocab_size: int,
        n_layers: int,
        n_heads: int,
        n_kv_heads: Optional[int] = None,
        qk_norm: bool = False,
        layer_norm_eps: float = 1e-5,
        rope_theta: int = 500_000,
        rope_type: Optional[RoPEType] = None,
        hidden_size_multiple_of: int = 256,
        hidden_size_multiplier: Optional[float] = None,
        fused_ops: bool = False,
        use_flash: Optional[bool] = None,
        attn_backend: Optional[AttentionBackendName] = None,
        sliding_window: Optional[SlidingWindowAttentionConfig] = None,
        block_name: TransformerBlockType = TransformerBlockType.default,
        block_mods: Optional[
            Dict[int, Callable[[TransformerBlockConfig], TransformerBlockConfig]]
        ] = None,
        dtype: DType = DType.float32,
        rope_scaling: Optional[RoPEScalingConfig] = None,
        feed_forward: Optional[FeedForwardConfig] = None,
        feed_forward_moe: Optional[MoEConfig] = None,
        **kwargs,
    ) -> "TransformerConfig":
        """
        Create a Llama-like model configuration.

        :param hidden_size_multiple_of: Ensure the FFN hidden size is a multiple of this value.
        :param hidden_size_multiplier: Custom multiplier for the FFN hidden size.
        :param fused_ops: Use fused operations where possible.
        :param block_mods: A dictionary of block indices to functions that take the base block config and return a modified block config.
        :param dtype: The default data type to use for all parameters.
        """
        # Resolve hidden size of FFN in blocks.
        hidden_size = int(8 * d_model / 3)
        if hidden_size_multiplier is not None:
            hidden_size = int(hidden_size_multiplier * hidden_size)
        hidden_size = ensure_multiple_of(hidden_size, hidden_size_multiple_of)

        # Configure global layer norm.
        layer_norm = LayerNormConfig(
            name=LayerNormType.fused_rms if fused_ops else LayerNormType.rms,
            eps=layer_norm_eps,
            bias=False,
            dtype=dtype,
        )

        # Decide on attention/rope implementations.
        att_type = AttentionType.default
        if rope_type is None:
            rope_type = RoPEType.default
            if fused_ops and n_kv_heads is None:  # fused attention not compatible with MQA/GQA.
                att_type = AttentionType.fused
                rope_type = RoPEType.fused

        # Feed-forward.
        if feed_forward is None and feed_forward_moe is None:
            feed_forward = FeedForwardConfig(hidden_size=hidden_size, bias=False, dtype=dtype)

        # Configure blocks.
        block = TransformerBlockConfig(
            name=block_name,
            attention=AttentionConfig(
                name=att_type,
                n_heads=n_heads,
                n_kv_heads=n_kv_heads,
                bias=False,
                rope=RoPEConfig(name=rope_type, theta=rope_theta, scaling=rope_scaling),
                qk_norm=layer_norm if qk_norm else None,
                use_flash=use_flash,
                backend=attn_backend,
                sliding_window=sliding_window,
                dtype=dtype,
            ),
            feed_forward=feed_forward,
            feed_forward_moe=feed_forward_moe,
            layer_norm=layer_norm,
        )

        if block_mods and kwargs.get("block_overrides"):
            raise OLMoConfigurationError(
                "`block_mods` and `block_overrides` cannot be used together."
            )
        block_overrides = None
        if block_mods:
            block_overrides = {i: block_mods[i](block.copy()) for i in block_mods}
        elif kwargs.get("block_overrides"):
            block_overrides = kwargs.get("block_overrides")

        return cls(
            d_model=d_model,
            vocab_size=vocab_size,
            n_layers=n_layers,
            block=block,
            lm_head=LMHeadConfig(layer_norm=layer_norm, bias=False, dtype=dtype),
            dtype=dtype,
            block_overrides=block_overrides,
            **kwargs,
        )

    @classmethod
    def hnet_like(
        cls,
        *,
        d_model: int,
        vocab_size: int,
        n_layers: int,
        n_heads: int,
        local_encoder_n_layers: int,
        local_decoder_n_layers: int,
        local_d_model: int,
        n_kv_heads: Optional[int] = None,
        qk_norm: bool = False,
        layer_norm_eps: float = 1e-5,
        rope_theta: int = 10_000,
        rope_type: Optional[RoPEType] = None,
        hidden_size_multiple_of: int = 256,
        hidden_size_multiplier: Optional[float] = None,
        fused_ops: bool = False,
        use_flash: bool = False,
        block_name: TransformerBlockType = TransformerBlockType.default,
        dtype: DType = DType.float32,
        rope_scaling: Optional[RoPEScalingConfig] = None,
        feed_forward: Optional[FeedForwardConfig] = None,
        feed_forward_moe: Optional[MoEConfig] = None,
        skip_local_encoder_decoder: bool = False,
        **kwargs,
    ) -> "TransformerConfig":
        """
        TODO
        """
        hidden_size = int(8 * d_model / 3)
        if hidden_size_multiplier is not None:
            hidden_size = int(hidden_size_multiplier * hidden_size)
        hidden_size = ensure_multiple_of(hidden_size, hidden_size_multiple_of)

        # Configure global layer norm.
        layer_norm = LayerNormConfig(
            name=LayerNormType.fused_rms if fused_ops else LayerNormType.rms,
            eps=layer_norm_eps,
            bias=False,
            dtype=dtype,
        )

        # HNet uses fused attn / RoPE impl
        att_type = AttentionType.fused
        rope_type = RoPEType.fused

        # Feed-forward.
        if feed_forward is None and feed_forward_moe is None:
            feed_forward = FeedForwardConfig(
                hidden_size=hidden_size,
                bias=False,
                dtype=dtype,
                act_name="swiglu" # HNet uses swiglu
            )

        # Configure blocks.
        block = TransformerBlockConfig(
            name=block_name,
            attention=AttentionConfig(
                name=att_type,
                n_heads=n_heads,
                n_kv_heads=n_kv_heads,
                bias=False,
                rope=RoPEConfig(
                    name=rope_type,
                    rotary_dim=d_model // n_heads // 2,
                    theta=rope_theta,
                    scaling=rope_scaling
                ),
                qk_norm=layer_norm if qk_norm else None,
                use_flash=use_flash,
                dtype=dtype,
            ),
            feed_forward=feed_forward,
            feed_forward_moe=feed_forward_moe,
            layer_norm=layer_norm,
        )

        # local encoder / decoder setup
        local_hidden_size = int(8 * local_d_model / 3)
        if hidden_size_multiplier is not None:
            local_hidden_size = int(hidden_size_multiplier * local_hidden_size)
        local_hidden_size = ensure_multiple_of(local_hidden_size, hidden_size_multiple_of)

        local_block = TransformerBlockConfig(
            name=TransformerBlockType.mamba,
            attention=AttentionConfig(), # not used
            mamba=MambaConfig(
                chunk_size=256,
                d_conv=4,
                d_state=128,
                expand=2,
            ),
            feed_forward=None,
            layer_norm=layer_norm,
        )

        local_encoder = LocalEncoderConfig(
            add_hash_embeddings=False,
            d_model=local_d_model,
            n_layers=local_encoder_n_layers,
            sliding_window_size=0,
            cross_attn_n_heads=0,
            block_config=local_block,
            add_norm_after_last_block=True,
            pooling="hnet",
            boundary_predictor="hnet",
        )
        local_decoder = LocalDecoderConfig(
            d_model=local_d_model,
            n_layers=local_decoder_n_layers,
            sliding_window_size=0,
            cross_attn_n_heads=0,
            block_config=local_block,
            add_norm_before_first_block=True,
            add_in_projection=True,
            depooling="hnet",
        )

        if skip_local_encoder_decoder:
            return cls(
                name=TransformerType.default,
                d_model=d_model,
                vocab_size=vocab_size,
                n_layers=n_layers,
                block=block,
                lm_head=LMHeadConfig(layer_norm=layer_norm, bias=False, dtype=dtype),
                dtype=dtype,
                **kwargs,
            )
        else:
            return cls(
                name=TransformerType.blt,
                d_model=d_model,
                vocab_size=vocab_size,
                n_layers=n_layers,
                block=block,
                lm_head=LMHeadConfig(layer_norm=layer_norm, bias=False, dtype=dtype),
                local_encoder=local_encoder,
                local_decoder=local_decoder,
                dtype=dtype,
                **kwargs,
            )

    @classmethod
    def blt_like(
        cls,
        *,
        d_model: int,
        vocab_size: int,
        n_layers: int,
        n_heads: int,
        local_encoder_n_layers: int,
        local_decoder_n_layers: int,
        local_d_model: int,
        local_attn_n_heads: int,
        local_cross_attn_n_heads: int,
        blt_k: int,
        n_kv_heads: Optional[int] = None,
        qk_norm: bool = False,
        layer_norm_eps: float = 1e-5,
        rope_theta: int = 500_000,
        rope_type: Optional[RoPEType] = None,
        hidden_size_multiple_of: int = 256,
        hidden_size_multiplier: Optional[float] = None,
        fused_ops: bool = False,
        use_flash: bool = False,
        block_name: TransformerBlockType = TransformerBlockType.default,
        dtype: DType = DType.float32,
        rope_scaling: Optional[RoPEScalingConfig] = None,
        feed_forward: Optional[FeedForwardConfig] = None,
        feed_forward_moe: Optional[MoEConfig] = None,
        skip_local_encoder_decoder: bool = False,
        **kwargs,
    ) -> "TransformerConfig":
        """
        TODO
        """
        # Resolve hidden size of FFN in blocks.
        hidden_size = int(8 * d_model / 3)
        if hidden_size_multiplier is not None:
            hidden_size = int(hidden_size_multiplier * hidden_size)
        hidden_size = ensure_multiple_of(hidden_size, hidden_size_multiple_of)

        # Configure global layer norm.
        layer_norm = LayerNormConfig(
            name=LayerNormType.fused_rms if fused_ops else LayerNormType.rms,
            eps=layer_norm_eps,
            bias=False,
            dtype=dtype,
        )

        # Decide on attention/rope implementations.
        att_type = AttentionType.default
        if rope_type is None:
            rope_type = RoPEType.complex # BLT different from Llama

        # Feed-forward.
        if feed_forward is None and feed_forward_moe is None:
            feed_forward = FeedForwardConfig(hidden_size=hidden_size, bias=False, dtype=dtype)

        # Configure blocks.
        block = TransformerBlockConfig(
            name=block_name,
            attention=AttentionConfig(
                name=att_type,
                n_heads=n_heads,
                n_kv_heads=n_kv_heads,
                bias=False,
                rope=RoPEConfig(name=rope_type, theta=rope_theta, scaling=rope_scaling),
                qk_norm=layer_norm if qk_norm else None,
                use_flash=use_flash,
                dtype=dtype,
            ),
            feed_forward=feed_forward,
            feed_forward_moe=feed_forward_moe,
            layer_norm=layer_norm,
        )

        # local encoder / decoder setup
        local_hidden_size = int(8 * local_d_model / 3)
        if hidden_size_multiplier is not None:
            local_hidden_size = int(hidden_size_multiplier * local_hidden_size)
        local_hidden_size = ensure_multiple_of(local_hidden_size, hidden_size_multiple_of)

        local_block = block.replace(
            attention=block.attention.replace(n_heads=local_attn_n_heads),
            feed_forward=FeedForwardConfig(hidden_size=local_hidden_size, bias=False, dtype=dtype),
        )

        local_encoder = LocalEncoderConfig(
            hash_byte_group_size=[3, 4, 5, 6, 7, 8],
            hash_byte_group_vocab=[500_002] * 6,
            hash_byte_group_nb_functions=1,
            sliding_window_size=512,
            d_model=local_d_model,
            n_layers=local_encoder_n_layers,
            cross_attn_n_heads=local_cross_attn_n_heads,
            block_config=local_block,
            blt_k=blt_k,
            blt_compat=True,
            add_out_projection=blt_k * local_d_model != d_model,
        )
        local_decoder = LocalDecoderConfig(
            sliding_window_size=512,
            d_model=local_d_model,
            n_layers=local_decoder_n_layers,
            cross_attn_n_heads=local_cross_attn_n_heads,
            block_config=local_block,
            blt_k=blt_k,
            blt_compat=True,
        )

        if skip_local_encoder_decoder:
            return cls(
                name=TransformerType.default,
                d_model=d_model,
                vocab_size=vocab_size,
                n_layers=n_layers,
                block=block,
                lm_head=LMHeadConfig(layer_norm=layer_norm, bias=False, dtype=dtype),
                dtype=dtype,
                **kwargs,
            )
        else:
            return cls(
                name=TransformerType.blt,
                d_model=d_model,
                vocab_size=vocab_size,
                n_layers=n_layers,
                block=block,
                lm_head=LMHeadConfig(layer_norm=layer_norm, bias=False, dtype=dtype),
                local_encoder=local_encoder,
                local_decoder=local_decoder,
                dtype=dtype,
                **kwargs,
            )


    @classmethod
    def llama_like_moe(
        cls,
        *,
        d_model: int,
        vocab_size: int,
        n_layers: int,
        n_heads: int,
        num_experts: int,
        top_k: int,
        expert_hidden_size: int,
        shared_expert_hidden_size: Optional[int] = None,
        dropless: bool = False,
        capacity_factor: Optional[float] = None,
        lb_loss_weight: float = 0.01,
        z_loss_weight: Optional[float] = 0.001,
        reordered_norm: bool = False,
        hybrid: bool = False,
        **kwargs,
    ) -> "TransformerConfig":
        block_name: TransformerBlockType
        if reordered_norm:
            block_name = (
                TransformerBlockType.moe_hybrid_reordered_norm
                if hybrid
                else TransformerBlockType.moe_reordered_norm
            )
        else:
            block_name = TransformerBlockType.moe_hybrid if hybrid else TransformerBlockType.moe
        return cls.llama_like(
            d_model=d_model,
            vocab_size=vocab_size,
            n_layers=n_layers,
            n_heads=n_heads,
            name=TransformerType.moe,
            block_name=block_name,
            qk_norm=kwargs.pop("qk_norm", reordered_norm),
            feed_forward_moe=MoEConfig(
                name=MoEType.default if not dropless else MoEType.dropless,
                num_experts=num_experts,
                hidden_size=expert_hidden_size,
                capacity_factor=capacity_factor,
                router=MoERouterConfig(top_k=top_k),
                shared_mlp=None
                if shared_expert_hidden_size is None
                else FeedForwardConfig(hidden_size=shared_expert_hidden_size, bias=False),
                lb_loss_weight=lb_loss_weight,
                z_loss_weight=z_loss_weight,
            ),
            **kwargs,
        )

    @classmethod
    def ngpt_like(
        cls,
        *,
        d_model: int,
        vocab_size: int,
        n_layers: int,
        n_heads: int,
        n_kv_heads: Optional[int] = None,
        qk_norm: bool = True,
        rope_theta: int = 500_000,
        hidden_size_multiple_of: int = 256,
        hidden_size_multiplier: Optional[float] = None,
        use_flash: bool = False,
        dtype: DType = DType.float32,
        **kwargs,
    ) -> "TransformerConfig":
        """
        Create an nGPT-like model configuration.
        """
        # Resolve hidden size of FFN in blocks.
        hidden_size = int(8 * d_model / 3)
        if hidden_size_multiplier is not None:
            hidden_size = int(hidden_size_multiplier * hidden_size)
        hidden_size = ensure_multiple_of(hidden_size, hidden_size_multiple_of)

        # Configure blocks.
        block = TransformerBlockConfig(
            name=TransformerBlockType.normalized,
            attention=AttentionConfig(
                name=AttentionType.normalized,
                n_heads=n_heads,
                n_kv_heads=n_kv_heads,
                qk_norm=None if not qk_norm else LayerNormConfig(name=LayerNormType.l2_norm),
                rope=RoPEConfig(name=RoPEType.default, theta=rope_theta),
                use_flash=use_flash,
                dtype=dtype,
            ),
            feed_forward=FeedForwardConfig(
                name=FeedForwardType.normalized, hidden_size=hidden_size, dtype=dtype
            ),
        )

        return cls(
            name=TransformerType.normalized,
            d_model=d_model,
            vocab_size=vocab_size,
            n_layers=n_layers,
            block=block,
            lm_head=LMHeadConfig(name=LMHeadType.normalized, dtype=dtype),
            dtype=dtype,
            init_method=InitMethod.normalized,
            **kwargs,
        )

    def with_rope_scaling(
        self, rope_scaling: RoPEScalingConfig, full_attn_layers_only: bool = True
    ) -> "TransformerConfig":
        """
        Return a copy of this config with the given RoPE scaling scheme applied.
        """
        new_config = self.copy()
        if new_config.block.attention.rope is None:
            raise ValueError("Cannot apply RoPE scaling to a model without RoPE.")
        if new_config.block_overrides:
            raise ValueError("Cannot apply RoPE scaling when block_overrides are already set.")

        def apply_scaling(block_config: TransformerBlockConfig) -> None:
            rope_config = block_config.attention.rope
            if rope_config is None:
                raise ValueError("Cannot apply RoPE scaling to a layer without RoPE.")
            rope_config = rope_config.copy()
            rope_config.scaling = rope_scaling
            block_config.attention.rope = rope_config

        if not full_attn_layers_only:
            apply_scaling(new_config.block)
            return new_config

        # Add rope scaling only to layers that do not use sliding window attention
        # We supply "block_overrides" for the layers we want to scale.
        overrides: Dict[int, TransformerBlockConfig] = {}
        for i in range(new_config.n_layers):
            sliding_window_cfg = new_config.block.attention.sliding_window
            if sliding_window_cfg and sliding_window_cfg.should_use_swa(i, new_config.n_layers):
                continue
            block_copy = new_config.block.copy()
            apply_scaling(block_copy)
            overrides[i] = block_copy

        new_config.block_overrides = overrides or None
        return new_config<|MERGE_RESOLUTION|>--- conflicted
+++ resolved
@@ -143,34 +143,21 @@
     """
     ➡️ :class:`MoEHybridReorderedNormTransformerBlock`
     """
-<<<<<<< HEAD
-=======
-
->>>>>>> daf82385
+
     mamba = "mamba"
     """
     ➡️ :class:`MambaBlock`
     """
-<<<<<<< HEAD
-=======
-
->>>>>>> daf82385
+
     xlstm = "xlstm"
     """
     ➡️ :class:`XLSTMBlock`
     """
-<<<<<<< HEAD
-=======
-
->>>>>>> daf82385
+
     fla = "fla"
     """
     ➡️ :class:`FLABlock`
     """
-<<<<<<< HEAD
-=======
-
->>>>>>> daf82385
     default_scaled = "default_scaled"
     """
     ➡️ :class:`LayerNormScaledTransformerBlock` (applies LayerNorm Scaling)
