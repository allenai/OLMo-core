--- conflicted
+++ resolved
@@ -217,36 +217,6 @@
         elif self == InitMethod.llama_depth:
             std = std / (2 * (block_idx + 1)) ** 0.5
 
-<<<<<<< HEAD
-        if isinstance(m.router, MoELinearRouter):
-            _apply_init(
-                nn.init.trunc_normal_,
-                cast(MoELinearRouter, m.router).weight,
-                mean=0.0,
-                std=std,
-                a=-3 * std,
-                b=3 * std,
-                generator=generator,
-            )
-        elif isinstance(m.router, MoEOrthogonalRouter):
-            # _apply_init(
-            #     nn.init.trunc_normal_,
-            #     cast(MoEOrthogonalRouter, m.router).weight,
-            #     mean=0.0,
-            #     std=std,
-            #     a=-3 * std,
-            #     b=3 * std,
-            #     generator=generator,
-            # )
-            _apply_init(
-                nn.init.orthogonal_,
-                cast(MoEOrthogonalRouter, m.router).weight,
-                gain=1,
-                generator=generator,
-            )
-            # x = cast(MoEOrthogonalRouter, m.router).weight.full_tensor()
-            # pass
-=======
         _apply_init(
             nn.init.trunc_normal_,
             cast(MoELinearRouter, m.router).weight,
@@ -256,7 +226,6 @@
             b=3 * std,
             generator=generator,
         )
->>>>>>> 53dced5e
         _apply_init(
             nn.init.trunc_normal_,
             cast(Union[MoEMLP, DroplessMoEMLP], m.experts.mlp).w1,
