--- conflicted
+++ resolved
@@ -10,19 +10,6 @@
 from ..attention import Attention, AttentionBase, FusedAttention, MultiheadLatentAttention
 from ..feed_forward import FeedForward
 from ..moe import DroplessMoEMLP, MoEBase, MoELinearRouter, MoEMLP, MoEOrthogonalRouter
-
-
-def _apply_init(init_fun, x: torch.Tensor, *args, **kwargs):
-    if not isinstance(x, DTensor):
-        init_fun(x, *args, **kwargs)
-
-    # Initialize full version of x locally, then apply init to that.
-    full_x = torch.zeros(x.shape, dtype=x.dtype, device=x.device)
-    init_fun(full_x, *args, **kwargs)
-    full_x = distribute_like(x, full_x)
-
-    # Now copy over the corresponding shard of `full_x` into `x`.
-    get_local_tensor(x).copy_(get_local_tensor(full_x))
 
 
 def _apply_init(init_fun, x: torch.Tensor, *args, **kwargs):
@@ -199,17 +186,6 @@
         elif self == InitMethod.llama_depth:
             std = std / (2 * (block_idx + 1)) ** 0.5
 
-<<<<<<< HEAD
-        _apply_init(
-            nn.init.trunc_normal_,
-            cast(MoELinearRouter, m.router).weight,
-            mean=0.0,
-            std=std,
-            a=-3 * std,
-            b=3 * std,
-            generator=generator,
-        )
-=======
         if isinstance(m.router, MoELinearRouter):
             _apply_init(
                 nn.init.trunc_normal_,
@@ -238,7 +214,6 @@
             )
             # x = cast(MoEOrthogonalRouter, m.router).weight.full_tensor()
             # pass
->>>>>>> 8769f4eb
         _apply_init(
             nn.init.trunc_normal_,
             cast(Union[MoEMLP, DroplessMoEMLP], m.experts.mlp).w1,
