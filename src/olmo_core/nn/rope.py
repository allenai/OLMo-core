import math
from abc import abstractmethod
from dataclasses import dataclass
from typing import Optional, Tuple

import torch
import torch.nn as nn

from ..config import Config, StrEnum
from ..exceptions import OLMoConfigurationError
from .buffer_cache import BufferCache

__all__ = [
    "RoPEType",
    "RoPEConfig",
    "RoPEScalingConfig",
    "RotaryEmbeddingBase",
    "RotaryEmbedding",
    "FusedRotaryEmbedding",
    "ComplexRotaryEmbedding",
]


class RoPEType(StrEnum):
    """
    An enumeration of the different RoPE implementations.
    """

    default = "default"
    """
    ➡️ :class:`RotaryEmbedding`
    """
    fused = "fused"
    """
    ➡️ :class:`FusedRotaryEmbedding`
    """
    complex = "complex"
    """
    ➡️ :class:`ComplexRotaryEmbedding`
    """


def compute_inv_freqs(theta: int, dim: int, device: torch.device) -> "torch.Tensor":
    inv_freq = 1.0 / (theta ** (torch.arange(0, dim, 2, device=device, dtype=torch.float) / dim))
    return inv_freq


@dataclass
class RoPEScalingConfig(Config):
    """
    Base class for RoPE scaling configs. Defines a strategy for scaling RoPE to longer sequences.
    """

    attention_rescale_factor: float = 1.0
    """
    Factor to rescale attention scores by when using scaled RoPE. Can be used to compensate for
    the larger effective context. 1.0 means no rescaling.
    """

    @abstractmethod
    def compute_scaled_inv_freq(
        self, theta: int, dim: int, device: torch.device
    ) -> tuple["torch.Tensor", float]:
        """Compute the scaled inverse frequencies for RoPE, and the attention rescaling factor."""
        raise NotImplementedError

<<<<<<< HEAD
    @abstractmethod
    def to_hf_dict(self) -> dict:
        """Convert to HuggingFace rope_scaling format."""
        raise NotImplementedError

=======
>>>>>>> b550f9bf

@dataclass
class ABFRoPEScalingConfig(RoPEScalingConfig):
    """Absolute base frequency scaling (ABF). Simply uses a new base frequency parameter."""

    new_theta: int = 8_000_000

    def compute_scaled_inv_freq(
        self, theta: int, dim: int, device: torch.device
    ) -> tuple["torch.Tensor", float]:
        del theta  # unused
        inv_freq = compute_inv_freqs(self.new_theta, dim, device)
        return inv_freq, self.attention_rescale_factor

<<<<<<< HEAD
    def to_hf_dict(self) -> dict:
        """ABF scaling doesn't have a direct HF equivalent (just modify the config's base frequency)."""
        raise NotImplementedError

=======
>>>>>>> b550f9bf

@dataclass
class PIRoPEScalingConfig(RoPEScalingConfig):
    """
    Position-Interpolation (PI) RoPE scaling from Chen et al. (https://arxiv.org/pdf/2306.15595)

    Interpolate the rotary angles instead of extrapolating them when the context window at
    inference time exceeds the window used during training. In practice, this amounts to linearly
    *compressing* the original position indices by a constant factor ``factor``.
    """

    factor: float = 2.0
    """Context expansion multiplier. If factor = 1, reduces to vanilla RoPE."""

    def compute_scaled_inv_freq(
        self, theta: int, dim: int, device: torch.device
    ) -> tuple["torch.Tensor", float]:
        inv_freq = compute_inv_freqs(theta, dim, device)

        # Positional-interpolation scales the *positions* by 1/factor. This is
        # equivalent to scaling the inverse frequencies by the same amount.
        if self.factor != 1.0:
            inv_freq = inv_freq / self.factor

        return inv_freq, self.attention_rescale_factor

<<<<<<< HEAD
    def to_hf_dict(self) -> dict:
        """PI scaling corresponds to HF's linear scaling."""
        return {"rope_type": "linear", "factor": self.factor}

=======
>>>>>>> b550f9bf

@dataclass
class StepwiseRoPEScalingConfig(RoPEScalingConfig):
    """
    Step-wise RoPE scaling (aka "Per-frequency" scaling or Llama-3.1 scaling).

    Reference: https://huggingface.co/meta-llama/Llama-3.1-8B/blob/refs%2Fpr%2F3/README.md

    Scales RoPE to longer sequence lengths by interpolating between high- and low-frequency components.
    1. **High-frequency band** (short wavelengths) – keeps the original frequencies unchanged.
        These correspond to the very first dimensions of the rotary embedding and already encode
        short-range ordering well.
    2. **Low-frequency band** (long wavelengths) – divides the original inverse frequency by
        ``factor`` (equivalently, multiplies the wavelength by ``factor``).  This has the effect of
        spreading the very low frequencies across a longer context window (similar to PI scaling).
    3. **Medium-frequency band** – linearly interpolates (in inverse-frequency space) between the
        unscaled and the fully-scaled value so that the full spectrum changes smoothly.
    """

    factor: float = 32.0
    """Context expansion multiplier applied to the long-wavelength part of the spectrum."""

    low_freq_proportion: float = 0.0
    """
    Proportion of the spectrum that is considered *low-frequency*. Is translated into a concrete
    wavelength that represents the upper bound of the *low-frequency* band.
    """

    high_freq_proportion: float = 0.25
    """
    Proportion of the spectrum that is considered *high-frequency*. Is translated into a concrete
    wavelength that represents the lower bound of the *high-frequency* band.
    """

    old_context_len: int = 8192
    """Maximum sequence length the *base* model was originally trained with."""

    def compute_scaled_inv_freq(
        self, theta: int, dim: int, device: torch.device
    ) -> tuple["torch.Tensor", float]:
        inv_freq = compute_inv_freqs(theta, dim, device)

        # Convert the low/high-frequency *denominators* into concrete wavelength thresholds
        low_freq_factor = 1.0 / (1 - self.low_freq_proportion)
        high_freq_factor = 1.0 / self.high_freq_proportion
        low_band_threshold = self.old_context_len / low_freq_factor
        high_band_threshold = self.old_context_len / high_freq_factor

        # Current (un-scaled) wavelengths associated with each inverse-frequency component
        wavelen = 2 * math.pi / inv_freq

        # 1. Low-frequency band  (wavelen > low_band_threshold) -> fully scaled.
        # 2. High-frequency band (wavelen < high_band_threshold) -> unchanged.
        inv_freq = torch.where(wavelen > low_band_threshold, inv_freq / self.factor, inv_freq)

        # 3. Mid-frequency band  (between the two thresholds) -> smoothly interpolated.
        interp_weight = (self.old_context_len / wavelen - low_freq_factor) / (
            high_freq_factor - low_freq_factor
        )
        smoothed_inv_freq = (1 - interp_weight) * inv_freq / self.factor + interp_weight * inv_freq
        is_mid_band = (wavelen <= low_band_threshold) & (wavelen >= high_band_threshold)

        return torch.where(is_mid_band, smoothed_inv_freq, inv_freq), self.attention_rescale_factor

<<<<<<< HEAD
    def to_hf_dict(self) -> dict:
        """Stepwise scaling corresponds to HF's llama3 scaling."""
        return {
            "rope_type": "llama3",
            "factor": self.factor,
            "original_max_position_embeddings": self.old_context_len,
            "low_freq_factor": 1.0 / (1 - self.low_freq_proportion),
            "high_freq_factor": 1.0 / self.high_freq_proportion,
        }

=======
>>>>>>> b550f9bf

@dataclass
class YaRNRoPEScalingConfig(RoPEScalingConfig):
    """Yet-another RoPE interpolatioN (YaRN) scaling.

    Reference: https://arxiv.org/abs/2309.00071

<<<<<<< HEAD
    Extends a model’s context window by *blending* two sets of inverse frequencies:
=======
    Eextends a model’s context window by *blending* two sets of inverse frequencies:
>>>>>>> b550f9bf

    1. **Interpolation frequencies** – the original RoPE frequencies divided
       by ``factor``.  These allow the model to *compress* positions and hence
       attend across a longer sequence.
    2. **Extrapolation frequencies** – the unmodified RoPE frequencies the
       model was trained with.

    A *linear ramp* (controlled by ``beta_fast`` / ``beta_slow``) determines
    which of the two spectra dominates for each dimension so that high-
    frequency bands remain intact while very low frequencies are fully scaled.

    Besides re-mapping the rotary angles, YaRN rescales the attention logits by
    ``attention_factor`` (computed via *m-scale*) to compensate for the larger
    effective context.
    """

    factor: float = 8.0
    """Context expansion multiplier. (e.g. 8× gives ≈8-times longer context length)."""

    beta_fast: int = 32
    """Dimensional cut-off that delimits the start (high-freq) of the ramp region."""

    beta_slow: int = 1
    """Dimensional cut-off that delimits the end (low-freq) of the ramp region."""

    old_context_len: int = 8192
    """Maximum sequence length that the *base* model was originally trained with."""

    def compute_scaled_inv_freq(
        self, theta: int, dim: int, device: torch.device
    ) -> tuple["torch.Tensor", float]:
        # 1. Base (un-scaled) inverse frequencies and purely scaled copy
        inv_freq_extrapolation = compute_inv_freqs(theta, dim, device)
        inv_freq_interpolation = inv_freq_extrapolation / self.factor

        # 2. Identify the start/end of the linear-ramp blend region
        half_dim = inv_freq_extrapolation.shape[0]
        idx = torch.arange(half_dim, device=device, dtype=torch.float32)  # 0 … dim/2-1

        def _dim_from_rot(n_rot: int) -> float:
            return (
                dim
                * math.log(self.old_context_len / (n_rot * 2.0 * math.pi))
                / (2.0 * math.log(theta))
            )

        low = max(int(math.floor(_dim_from_rot(self.beta_fast))), 0)
        high = min(int(math.ceil(_dim_from_rot(self.beta_slow))), half_dim - 1)
        span = max(high - low, 1e-3)  # avoid division-by-zero
        ramp = ((idx - low) / span).clamp_(0, 1)  # 0 → extrapolation, 1 → interpolation

        # 3. Blend the two spectra according to the ramp weights
        inv_freq = inv_freq_interpolation * ramp + inv_freq_extrapolation * (1.0 - ramp)

        # Attention rescale factor (section 3.4)
        attention_rescale_factor = 0.1 * math.log(self.factor) + 1.0

        return inv_freq, attention_rescale_factor
<<<<<<< HEAD

    def to_hf_dict(self) -> dict:
        """YaRN scaling corresponds to HF's yarn scaling."""
        return {
            "rope_type": "yarn",
            "factor": self.factor,
            "original_max_position_embeddings": self.old_context_len,
            "beta_fast": self.beta_fast,
            "beta_slow": self.beta_slow,
            "attention_factor": 0.1 * math.log(self.factor) + 1.0,  # From YaRN paper
        }
=======
>>>>>>> b550f9bf


@dataclass
class RoPEConfig(Config):
    """
    A config for conveniently building any of the different RoPE classes.

    See the individual :class:`RotaryEmbedding` subclasses for a description of the
    configuration options.
    """

    name: RoPEType = RoPEType.default
    """
    The name of the implementation.
    """
    theta: int = 500_000
    """The base frequency parameter for the RoPE."""

    full_precision: bool = True
    """Whether to always apply RoPE in full precision regardless of the input data type."""

    scaling: Optional[RoPEScalingConfig] = None
    """The scaling config to apply to RoPE."""

    def build(
        self,
        head_size: int,
        cache: Optional[BufferCache] = None,
    ) -> "RotaryEmbeddingBase":
        """
        Construct the corresponding RoPE class.

        :param head_size: The size of the attention heads.
        """
        kwargs = self.as_dict(exclude_none=True, recurse=False)
        kwargs.pop("name")
        kwargs.update(head_size=head_size, cache=cache)

        try:
            if self.name == "default":
                return RotaryEmbedding(**kwargs)
            elif self.name == "fused":
                return FusedRotaryEmbedding(**kwargs)
            elif self.name == "complex":
                return ComplexRotaryEmbedding(**kwargs)
            else:
                raise NotImplementedError(self.name)
        except TypeError as e:
            raise OLMoConfigurationError(
                f"invalid options for '{self.name}' {self.__class__.__name__}, {e}"
            ) from e


@dataclass
class RoPEBuffers:
    pos_sin: Optional[torch.Tensor] = None
    """Precomputed sine positional embeddings for RoPE."""

    pos_cos: Optional[torch.Tensor] = None
    """Precomputed cosine positional embeddings for RoPE."""

    freqs_cis: Optional[torch.Tensor] = None
    """Precomputed complex frequency tensor (used by complex RoPE implementations)."""


class RotaryEmbeddingBase(nn.Module):
    """
    Base class for RoPE implementations.
    """

    def __init__(
        self,
        *,
        head_size: int,
        theta: int = 500_000,
        full_precision: bool = True,
        cache: Optional[BufferCache] = None,
        scaling: Optional[RoPEScalingConfig] = None,
    ):
        super().__init__()
        self.dim = head_size
        self.theta = theta
        self.full_precision = full_precision
        self.scaling = scaling
        self._cache = (cache or BufferCache()).with_namespace(
            f"RoPE_theta={self.theta}_scaling={repr(self.scaling)}"
        )

    @abstractmethod
    def warmup_cache(self, max_seq_len: int, device: torch.device):
        """
        Warmup the buffer cache.
        """
        raise NotImplementedError

    @abstractmethod
    def get_buffers(self, max_seq_len: int, device: torch.device) -> RoPEBuffers:
        """
        Get the cached buffers.
        """
        raise NotImplementedError


class RotaryEmbedding(RotaryEmbeddingBase):
    """
    `Rotary positional embeddings (RoPE) <https://arxiv.org/abs/2104.09864>`_.

    .. seealso::
        - :class:`ComplexRotaryEmbedding`
        - :class:`FusedRotaryEmbedding`

    :param head_size: The size of the attention heads.
    :param theta: The theta base value to use.
    :param full_precision: Always apply RoPE in full precision regardless of the input data type.
    :param scaling: The scaling config.
    """

    def warmup_cache(self, max_seq_len: int, device: torch.device):
        self._get_rotary_embedding(max_seq_len, device)

    def get_buffers(self, max_seq_len: int, device: torch.device) -> RoPEBuffers:
        pos_sin, pos_cos = self._get_rotary_embedding(max_seq_len, device)
        return RoPEBuffers(pos_sin=pos_sin, pos_cos=pos_cos)

    def _get_rotary_embedding(
        self, seq_len: int, device: torch.device
    ) -> Tuple[torch.Tensor, torch.Tensor]:
        """
        :returns: The sine and cosine positional embeddings of shape ``(seq_len, head_size)``.
        """
        if (
            (pos_sin := self._cache.get("rope_pos_sin")) is not None
            and (pos_cos := self._cache.get("rope_pos_cos")) is not None
            # DANGER: possible sharp edge when using variable seq_len and a scaling config
            and pos_sin.shape[-2] >= seq_len
            and pos_cos.shape[-2] >= seq_len
        ):
            if pos_sin.device != device:
                pos_sin = pos_sin.to(device)
                self._cache["rope_pos_sin"] = pos_sin
            if pos_cos.device != device:
                pos_cos = pos_cos.to(device)
                self._cache["rope_pos_cos"] = pos_cos
            return pos_sin[:seq_len, :], pos_cos[:seq_len, :]

        with torch.autocast(device.type, enabled=False):
            if self.scaling is None:
                inv_freq = compute_inv_freqs(self.theta, self.dim, device)
                attention_rescale_factor = 1.0
            else:
                inv_freq, attention_rescale_factor = self.scaling.compute_scaled_inv_freq(
                    theta=self.theta, dim=self.dim, device=device
                )
            seq = torch.arange(seq_len, device=device, dtype=torch.float)
            freqs = torch.einsum("i , j -> i j", seq, inv_freq)
            positions = torch.cat((freqs, freqs), dim=-1)
            pos_sin, pos_cos = positions.sin(), positions.cos()

        # https://arxiv.org/pdf/2309.00071 (section 3.4)
        pos_sin = pos_sin * attention_rescale_factor
        pos_cos = pos_cos * attention_rescale_factor

        self._cache["rope_pos_sin"] = pos_sin
        self._cache["rope_pos_cos"] = pos_cos
        return pos_sin, pos_cos

    def _rotate_half(self, x: torch.Tensor) -> torch.Tensor:
        B, nh, T, hs = x.size()
        x = x.view(B, nh, T, 2, hs // 2)
        x1, x2 = x.unbind(dim=-2)
        return torch.cat((-x2, x1), dim=-1)

    def _apply_rotary_pos_emb(
        self, pos_sin: torch.Tensor, pos_cos: torch.Tensor, t: torch.Tensor
    ) -> torch.Tensor:
        return ((t * pos_cos) + (self._rotate_half(t) * pos_sin)).to(t.dtype)

    def forward(
        self,
        q: torch.Tensor,
        k: torch.Tensor,
        head_first: bool = True,
        start_pos: Optional[int] = None,
        pos_sin: Optional[torch.Tensor] = None,
        pos_cos: Optional[torch.Tensor] = None,
        freqs_cis: Optional[torch.Tensor] = None,
    ) -> Tuple[torch.Tensor, torch.Tensor]:
        """
        Apply RoPE to query (``q``) and key (``k``) matrices.

        :param q: The query matrix of shape ``(batch_size, num_heads, seq_len, head_size)``
            if ``head_first`` (the default) otherwise ``(batch_size, seq_len, num_heads, head_size)``.
        :param k: The key matrix of shape ``(batch_size, num_kv_heads, seq_len, head_size)``
            if ``head_first`` (the default) otherwise
            ``(batch_size, seq_len, num_kv_heads, head_size)``.
        :param head_first: If the head dim comes before the sequence dim.
        :param start_pos: The absolute position of the first query token (eg for decoding
            where the first query token is just the most recently decoded token).

        :returns: The query and key matrices after RoPE has been applied.
        """
        if freqs_cis is not None:
            raise RuntimeError(f"'freqs_cis' is invalid for {self.__class__.__name__}")

        if head_first:
            q_len = q.size(2)
            k_len = k.size(2)
        else:
            q_len = q.size(1)
            k_len = k.size(1)

        if self.full_precision:
            q_, k_ = q.float(), k.float()
        else:
            q_, k_ = q, k

        with torch.autocast(q.device.type, enabled=False):
            seq_len_needed = (start_pos + k_len) if start_pos is not None else k_len
            if pos_sin is None or pos_cos is None:
                pos_sin, pos_cos = self._get_rotary_embedding(seq_len_needed, q_.device)
            q_abs_start = start_pos if start_pos is not None else (k_len - q_len)
            k_abs_start = start_pos if start_pos is not None else 0

            pos_sin, pos_cos = pos_sin.type_as(q_), pos_cos.type_as(q_)

<<<<<<< HEAD
            head_dim_local = q_.shape[-1]
            if pos_sin.size(-1) < head_dim_local or pos_cos.size(-1) < head_dim_local:
                raise RuntimeError(
                    "RoPE buffer dimension smaller than tensor dimension: "
                    f"{pos_sin.size(-1)} vs {head_dim_local}. This may be due to tensor "
                    f"parallel sharding applied after RoPE module instantiation."
                )

            if head_first:
                q_ = self._apply_rotary_pos_emb(
                    pos_sin[None, None, k_len - q_len : k_len, :],
                    pos_cos[None, None, k_len - q_len : k_len, :],
                    q_,
                )
                k_ = self._apply_rotary_pos_emb(
                    pos_sin[None, None, :, :], pos_cos[None, None, :, :], k_
=======
            if pos_sin.size(-2) < seq_len_needed or pos_cos.size(-2) < seq_len_needed:
                raise RuntimeError(
                    f"RoPE buffers shorter than required: need {seq_len_needed}, "
                    f"have {pos_sin.size(-2)}."
>>>>>>> b550f9bf
                )

            if head_first:
                sin_q = pos_sin[q_abs_start : q_abs_start + q_len, :][None, None, :, :]
                cos_q = pos_cos[q_abs_start : q_abs_start + q_len, :][None, None, :, :]
                sin_k = pos_sin[k_abs_start : k_abs_start + k_len, :][None, None, :, :]
                cos_k = pos_cos[k_abs_start : k_abs_start + k_len, :][None, None, :, :]

                q_ = self._apply_rotary_pos_emb(sin_q, cos_q, q_)
                k_ = self._apply_rotary_pos_emb(sin_k, cos_k, k_)
            else:
                sin_q = pos_sin[q_abs_start : q_abs_start + q_len, :][None, :, None, :]
                cos_q = pos_cos[q_abs_start : q_abs_start + q_len, :][None, :, None, :]
                sin_k = pos_sin[k_abs_start : k_abs_start + k_len, :][None, :, None, :]
                cos_k = pos_cos[k_abs_start : k_abs_start + k_len, :][None, :, None, :]

                q_ = self._apply_rotary_pos_emb(sin_q, cos_q, q_)
                k_ = self._apply_rotary_pos_emb(sin_k, cos_k, k_)

        return q_.type_as(q), k_.type_as(k)


class FusedRotaryEmbedding(RotaryEmbeddingBase):
    """
    A "fused" triton-based implementation of :class:`RotaryEmbedding`.

    .. warning::
        This requires `flash-attn <https://github.com/Dao-AILab/flash-attention>`_ to be installed.

    :param head_size: The size of the attention heads.
    :param theta: The theta base value to use.
    :param full_precision: Always apply RoPE in full precision regardless of the input data type.
    :param scaling: The scaling config.
    """

    def __init__(
        self,
        *,
        head_size: int,
        theta: int = 500_000,
        full_precision: bool = True,
        cache: Optional[BufferCache] = None,
        scaling: Optional[RoPEScalingConfig] = None,
    ):
        from flash_attn.layers.rotary import apply_rotary_emb_qkv_  # type: ignore

        super().__init__(
            head_size=head_size,
            theta=theta,
            full_precision=full_precision,
            cache=cache,
            scaling=scaling,
        )
        self._apply_rotary_emb_qkv_ = apply_rotary_emb_qkv_

    def warmup_cache(self, max_seq_len: int, device: torch.device):
        self._get_rotary_embedding(max_seq_len, device)

    def get_buffers(self, max_seq_len: int, device: torch.device) -> RoPEBuffers:
        pos_sin, pos_cos = self._get_rotary_embedding(max_seq_len, device)
        return RoPEBuffers(pos_sin=pos_sin, pos_cos=pos_cos)

    def _get_rotary_embedding(
        self, seq_len: int, device: torch.device
    ) -> Tuple[torch.Tensor, torch.Tensor]:
        """
        :returns: The sine and cosine positional embeddings of shape ``(seq_len, head_size // 2)``.
        """
        if (
            (pos_sin := self._cache.get("rope_pos_sin")) is not None
            and (pos_cos := self._cache.get("rope_pos_cos")) is not None
            and pos_sin.shape[-2] >= seq_len
            and pos_cos.shape[-2] >= seq_len
        ):
            if pos_sin.device != device:
                pos_sin = pos_sin.to(device)
                self._cache["rope_pos_sin"] = pos_sin
            if pos_cos.device != device:
                pos_cos = pos_cos.to(device)
                self._cache["rope_pos_cos"] = pos_cos
            return pos_sin, pos_cos

        with torch.autocast(device.type, enabled=False):
            if self.scaling is None:
                inv_freq = compute_inv_freqs(self.theta, self.dim, device)
                attention_rescale_factor = 1.0
            else:
                inv_freq, attention_rescale_factor = self.scaling.compute_scaled_inv_freq(
                    theta=self.theta, dim=self.dim, device=device
                )
            seq = torch.arange(seq_len, device=device, dtype=torch.float)
<<<<<<< HEAD
            freqs = torch.einsum("i , j -> i j", seq, inv_freq)
            pos_sin, pos_cos = freqs.sin(), freqs.cos()
=======
            freqs = torch.einsum("i , j -> i j", seq, inv_freq)  # (seq_len, head_size // 2)
            # Note: no concat here, unlike the default implementation
            pos_sin, pos_cos = freqs.sin(), freqs.cos()  # 2x (seq_len, head_size // 2)
>>>>>>> b550f9bf

        pos_sin = pos_sin * attention_rescale_factor
        pos_cos = pos_cos * attention_rescale_factor

        self._cache["rope_pos_sin"] = pos_sin
        self._cache["rope_pos_cos"] = pos_cos
        return pos_sin, pos_cos

    def forward(
        self,
        qkv: torch.Tensor,
        start_pos: Optional[int] = None,
        pos_sin: Optional[torch.Tensor] = None,
        pos_cos: Optional[torch.Tensor] = None,
        freqs_cis: Optional[torch.Tensor] = None,
    ) -> torch.Tensor:
        """
        Apply RoPE to ``qkv``.

        .. warning::
            This operates on ``qkv`` *in place* unless ``full_precision=True`` and ``qkv``
            is not in full precision.

        :param qkv: The query, key, and value matrix of shape
            ``(batch_size, seq_len, 3, n_heads, head_size)``.
        :param start_pos: The absolute position of the first query token (eg for decoding
            where the first query token is just the most recently decoded token).
        :return: The qkv tensor after applying RoPE, of the same shape and dtype as the input.
        """
        if freqs_cis is not None:
            raise RuntimeError(f"'freqs_cis' is invalid for {self.__class__.__name__}")

        if self.full_precision:
            qkv_ = qkv.float()
        else:
            qkv_ = qkv

        seqlen_offsets = start_pos or 0
        if pos_sin is None or pos_cos is None:
            pos_sin, pos_cos = self._get_rotary_embedding(
                qkv_.size(1) + seqlen_offsets, qkv_.device
            )
        pos_sin, pos_cos = pos_sin.type_as(qkv_), pos_cos.type_as(qkv_)
        qkv_ = self._apply_rotary_emb_qkv_(
            qkv_, pos_cos, pos_sin, interleaved=False, seqlen_offsets=seqlen_offsets
        )
        return qkv_.type_as(qkv)


class ComplexRotaryEmbedding(RotaryEmbeddingBase):
    """
    An implementation of `RoPE <https://arxiv.org/abs/2104.09864>`_ as a rotation in complex space.

    :param head_size: The dimensionality of the attention heads.
    :param theta: The theta base value to use.
    :param full_precision: Always apply RoPE in full precision regardless of the input data type.
    """

    def __init__(
        self,
        *,
        head_size: int,
        theta: int = 500_000,
        full_precision: bool = True,
        cache: Optional[BufferCache] = None,
        scaling: Optional[RoPEScalingConfig] = None,
    ):
        if scaling is not None:
            raise OLMoConfigurationError("scaling is not yet supported for ComplexRotaryEmbedding")

        super().__init__(
            head_size=head_size,
            theta=theta,
            full_precision=full_precision,
            cache=cache,
            scaling=scaling,
        )

    def warmup_cache(self, max_seq_len: int, device: torch.device):
        self._get_rotary_embedding(max_seq_len, device)

    def get_buffers(self, max_seq_len: int, device: torch.device) -> RoPEBuffers:
        freqs_cis = self._get_rotary_embedding(max_seq_len, device)
        return RoPEBuffers(freqs_cis=freqs_cis)

    def _get_rotary_embedding(self, seq_len: int, device: torch.device) -> torch.Tensor:
        """
        :returns: The complex frequency tensor of shape ``(seq_len, head_size // 2)``.
        """
        if (freqs_cis := self._cache.get("rope_freqs_cis")) is not None and freqs_cis.shape[
            -2
        ] >= seq_len:
            if freqs_cis.device != device:
                freqs_cis = freqs_cis.to(device)
                self._cache["rope_freqs_cis"] = freqs_cis
            return freqs_cis[:seq_len, :]

        with torch.autocast(device.type, enabled=False):
            inv_freq = compute_inv_freqs(self.theta, self.dim, device)
            seq = torch.arange(seq_len, device=device, dtype=torch.float)
            freqs = torch.einsum("i , j -> i j", seq, inv_freq)
            freqs_cis = torch.polar(torch.ones_like(freqs), freqs)
        self._cache["rope_freqs_cis"] = freqs_cis
        return freqs_cis

    def _apply_rotary_pos_emb(self, freqs_cis: torch.Tensor, x: torch.Tensor) -> torch.Tensor:
        return torch.view_as_real(x * freqs_cis).flatten(3)

    def forward(
        self,
        q: torch.Tensor,
        k: torch.Tensor,
        head_first: bool = True,
        start_pos: Optional[int] = None,
        pos_sin: Optional[torch.Tensor] = None,
        pos_cos: Optional[torch.Tensor] = None,
        freqs_cis: Optional[torch.Tensor] = None,
    ) -> Tuple[torch.Tensor, torch.Tensor]:
        """
        Apply RoPE to query (``q``) and key (``k``) matrices.

        :param q: The query matrix of shape ``(batch_size, num_heads, seq_len, head_size)``
            if ``head_first`` (the default) otherwise ``(batch_size, seq_len, num_heads, head_size)``.
        :param k: The key matrix of shape ``(batch_size, num_kv_heads, seq_len, head_size)``
            if ``head_first`` (the default) otherwise
            ``(batch_size, seq_len, num_kv_heads, head_size)``.
        :param head_first: If the head dim comes before the sequence dim.
        :param start_pos: The absolute position of the first query token (eg for decoding
            where the first query token is just the most recently decoded token).

        :returns: The query and key matrices after RoPE has been applied.
        """
        if pos_sin is not None or pos_cos is not None:
            raise RuntimeError(f"'pos_sin' and 'pos_cos' are invalid for {self.__class__.__name__}")

        if head_first:
            q_len = q.size(2)
            k_len = k.size(2)
        else:
            q_len = q.size(1)
            k_len = k.size(1)

        if self.full_precision:
            q_, k_ = q.float(), k.float()
        else:
            q_, k_ = q, k

        # shape (complex64):
        #  (B, nh, T, hs // 2), (B, n_kv_h, T, hs // 2) if `head_first`, else
        #  (B, T, nh, hs // 2), (B, T, n_kv_h, hs // 2)
        q_ = torch.view_as_complex(q_.reshape(*q_.shape[:-1], -1, 2))
        k_ = torch.view_as_complex(k_.reshape(*k_.shape[:-1], -1, 2))

        with torch.autocast(q.device.type, enabled=False):
            # shape: (T, hs // 2)
            seq_len_needed = (start_pos + k_len) if start_pos is not None else k_len
            if freqs_cis is None:
<<<<<<< HEAD
                freqs_cis = self._get_rotary_embedding(k_len, q_.device)

            head_dim_local = q_.shape[-1]
            if freqs_cis.size(-1) < head_dim_local:
                raise RuntimeError(
                    "RoPE buffer dimension smaller than tensor dimension: "
                    f"{freqs_cis.size(-1)} vs {head_dim_local}. This may be due to tensor "
                    f"parallel sharding applied after RoPE module instantiation."
                )
=======
                freqs_cis = self._get_rotary_embedding(seq_len_needed, q_.device)
            q_abs_start = start_pos if start_pos is not None else (k_len - q_len)
            k_abs_start = start_pos if start_pos is not None else 0
>>>>>>> b550f9bf

            if head_first:
                q_ = self._apply_rotary_pos_emb(
                    freqs_cis[None, None, q_abs_start : q_abs_start + q_len, :], q_
                )
                k_ = self._apply_rotary_pos_emb(
                    freqs_cis[None, None, k_abs_start : k_abs_start + k_len, :], k_
                )
            else:
                q_ = self._apply_rotary_pos_emb(
                    freqs_cis[None, q_abs_start : q_abs_start + q_len, None, :], q_
                )
                k_ = self._apply_rotary_pos_emb(
                    freqs_cis[None, k_abs_start : k_abs_start + k_len, None, :], k_
                )

        return q_.type_as(q), k_.type_as(k)<|MERGE_RESOLUTION|>--- conflicted
+++ resolved
@@ -64,14 +64,11 @@
         """Compute the scaled inverse frequencies for RoPE, and the attention rescaling factor."""
         raise NotImplementedError
 
-<<<<<<< HEAD
     @abstractmethod
     def to_hf_dict(self) -> dict:
         """Convert to HuggingFace rope_scaling format."""
         raise NotImplementedError
 
-=======
->>>>>>> b550f9bf
 
 @dataclass
 class ABFRoPEScalingConfig(RoPEScalingConfig):
@@ -86,13 +83,10 @@
         inv_freq = compute_inv_freqs(self.new_theta, dim, device)
         return inv_freq, self.attention_rescale_factor
 
-<<<<<<< HEAD
     def to_hf_dict(self) -> dict:
         """ABF scaling doesn't have a direct HF equivalent (just modify the config's base frequency)."""
         raise NotImplementedError
 
-=======
->>>>>>> b550f9bf
 
 @dataclass
 class PIRoPEScalingConfig(RoPEScalingConfig):
@@ -119,13 +113,10 @@
 
         return inv_freq, self.attention_rescale_factor
 
-<<<<<<< HEAD
     def to_hf_dict(self) -> dict:
         """PI scaling corresponds to HF's linear scaling."""
         return {"rope_type": "linear", "factor": self.factor}
 
-=======
->>>>>>> b550f9bf
 
 @dataclass
 class StepwiseRoPEScalingConfig(RoPEScalingConfig):
@@ -190,7 +181,6 @@
 
         return torch.where(is_mid_band, smoothed_inv_freq, inv_freq), self.attention_rescale_factor
 
-<<<<<<< HEAD
     def to_hf_dict(self) -> dict:
         """Stepwise scaling corresponds to HF's llama3 scaling."""
         return {
@@ -201,8 +191,6 @@
             "high_freq_factor": 1.0 / self.high_freq_proportion,
         }
 
-=======
->>>>>>> b550f9bf
 
 @dataclass
 class YaRNRoPEScalingConfig(RoPEScalingConfig):
@@ -210,11 +198,7 @@
 
     Reference: https://arxiv.org/abs/2309.00071
 
-<<<<<<< HEAD
     Extends a model’s context window by *blending* two sets of inverse frequencies:
-=======
-    Eextends a model’s context window by *blending* two sets of inverse frequencies:
->>>>>>> b550f9bf
 
     1. **Interpolation frequencies** – the original RoPE frequencies divided
        by ``factor``.  These allow the model to *compress* positions and hence
@@ -273,7 +257,6 @@
         attention_rescale_factor = 0.1 * math.log(self.factor) + 1.0
 
         return inv_freq, attention_rescale_factor
-<<<<<<< HEAD
 
     def to_hf_dict(self) -> dict:
         """YaRN scaling corresponds to HF's yarn scaling."""
@@ -285,8 +268,6 @@
             "beta_slow": self.beta_slow,
             "attention_factor": 0.1 * math.log(self.factor) + 1.0,  # From YaRN paper
         }
-=======
->>>>>>> b550f9bf
 
 
 @dataclass
@@ -512,29 +493,10 @@
 
             pos_sin, pos_cos = pos_sin.type_as(q_), pos_cos.type_as(q_)
 
-<<<<<<< HEAD
-            head_dim_local = q_.shape[-1]
-            if pos_sin.size(-1) < head_dim_local or pos_cos.size(-1) < head_dim_local:
-                raise RuntimeError(
-                    "RoPE buffer dimension smaller than tensor dimension: "
-                    f"{pos_sin.size(-1)} vs {head_dim_local}. This may be due to tensor "
-                    f"parallel sharding applied after RoPE module instantiation."
-                )
-
-            if head_first:
-                q_ = self._apply_rotary_pos_emb(
-                    pos_sin[None, None, k_len - q_len : k_len, :],
-                    pos_cos[None, None, k_len - q_len : k_len, :],
-                    q_,
-                )
-                k_ = self._apply_rotary_pos_emb(
-                    pos_sin[None, None, :, :], pos_cos[None, None, :, :], k_
-=======
             if pos_sin.size(-2) < seq_len_needed or pos_cos.size(-2) < seq_len_needed:
                 raise RuntimeError(
                     f"RoPE buffers shorter than required: need {seq_len_needed}, "
                     f"have {pos_sin.size(-2)}."
->>>>>>> b550f9bf
                 )
 
             if head_first:
@@ -626,14 +588,8 @@
                     theta=self.theta, dim=self.dim, device=device
                 )
             seq = torch.arange(seq_len, device=device, dtype=torch.float)
-<<<<<<< HEAD
             freqs = torch.einsum("i , j -> i j", seq, inv_freq)
             pos_sin, pos_cos = freqs.sin(), freqs.cos()
-=======
-            freqs = torch.einsum("i , j -> i j", seq, inv_freq)  # (seq_len, head_size // 2)
-            # Note: no concat here, unlike the default implementation
-            pos_sin, pos_cos = freqs.sin(), freqs.cos()  # 2x (seq_len, head_size // 2)
->>>>>>> b550f9bf
 
         pos_sin = pos_sin * attention_rescale_factor
         pos_cos = pos_cos * attention_rescale_factor
@@ -791,21 +747,10 @@
             # shape: (T, hs // 2)
             seq_len_needed = (start_pos + k_len) if start_pos is not None else k_len
             if freqs_cis is None:
-<<<<<<< HEAD
-                freqs_cis = self._get_rotary_embedding(k_len, q_.device)
-
-            head_dim_local = q_.shape[-1]
-            if freqs_cis.size(-1) < head_dim_local:
-                raise RuntimeError(
-                    "RoPE buffer dimension smaller than tensor dimension: "
-                    f"{freqs_cis.size(-1)} vs {head_dim_local}. This may be due to tensor "
-                    f"parallel sharding applied after RoPE module instantiation."
-                )
-=======
                 freqs_cis = self._get_rotary_embedding(seq_len_needed, q_.device)
+
             q_abs_start = start_pos if start_pos is not None else (k_len - q_len)
             k_abs_start = start_pos if start_pos is not None else 0
->>>>>>> b550f9bf
 
             if head_first:
                 q_ = self._apply_rotary_pos_emb(
