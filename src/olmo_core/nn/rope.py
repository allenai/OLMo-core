--- conflicted
+++ resolved
@@ -497,21 +497,11 @@
 
             pos_sin, pos_cos = pos_sin.type_as(q_), pos_cos.type_as(q_)
 
-<<<<<<< HEAD
-            # head_dim_local = q_.shape[-1]
-            # if pos_sin.size(-1) < head_dim_local or pos_cos.size(-1) < head_dim_local:
-            #     raise RuntimeError(
-            #         "RoPE buffer dimension smaller than tensor dimension: "
-            #         f"{pos_sin.size(-1)} vs {head_dim_local}. This may be due to tensor "
-            #         f"parallel sharding applied after RoPE module instantiation."
-            #     )
-=======
             if pos_sin.size(-2) < seq_len_needed or pos_cos.size(-2) < seq_len_needed:
                 raise RuntimeError(
                     f"RoPE buffers shorter than required: need {seq_len_needed}, "
                     f"have {pos_sin.size(-2)}."
                 )
->>>>>>> 464d01e7
 
             if head_first:
                 sin_q = pos_sin[q_abs_start : q_abs_start + q_len, :][None, None, :, :]
@@ -762,21 +752,9 @@
             # shape: (T, hs // 2)
             seq_len_needed = (start_pos + k_len) if start_pos is not None else k_len
             if freqs_cis is None:
-<<<<<<< HEAD
-                freqs_cis = self._get_rotary_embedding(k_len, q_.device)
-
-            # head_dim_local = q_.shape[-1]
-            # if freqs_cis.size(-1) < head_dim_local:
-            #     raise RuntimeError(
-            #         "RoPE buffer dimension smaller than tensor dimension: "
-            #         f"{freqs_cis.size(-1)} vs {head_dim_local}. This may be due to tensor "
-            #         f"parallel sharding applied after RoPE module instantiation."
-            #     )
-=======
                 freqs_cis = self._get_rotary_embedding(seq_len_needed, q_.device)
             q_abs_start = start_pos if start_pos is not None else (k_len - q_len)
             k_abs_start = start_pos if start_pos is not None else 0
->>>>>>> 464d01e7
 
             if head_first:
                 q_ = self._apply_rotary_pos_emb(
