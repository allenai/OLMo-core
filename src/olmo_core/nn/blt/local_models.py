--- conflicted
+++ resolved
@@ -360,12 +360,8 @@
             self.expanded_embeddings = None
         elif self.add_expanded_embeddings:
             assert subword_vocab_size is not None
-<<<<<<< HEAD
-=======
+            self.hash_embeddings = None
             self.expanded_embeddings = nn.Embedding(subword_vocab_size, d_model, dtype=dtype, device=init_device)
->>>>>>> b5da8ff5
-            self.hash_embeddings = None
-            self.expanded_embeddings = nn.Embedding(subword_vocab_size, d_model, device=init_device)
         else:
             self.hash_embeddings = None
             self.expanded_embeddings = None
@@ -1111,16 +1107,9 @@
         headdim: int = 32,
         epsilon: float = 1e-3,
     ) -> tuple[tuple[torch.Tensor, torch.Tensor], torch.Tensor, torch.Tensor]:
-<<<<<<< HEAD
-        if self.has_cache and self.cache_seqlens.item() > 0:
-            assert not self.hnet_smooth and not self.hnet_modulate # not implemented for now
-=======
-        from mamba_ssm.ops.triton.ssd_combined import mamba_chunk_scan_combined
-
         if self.has_cache and self.cache_seqlens > 0:
             assert boundary_state is not None
             assert not self.hnet_smooth # not implemented for now
->>>>>>> b5da8ff5
 
             if patch_embeds.numel() > 0:
                 # we got a new value from the global model, so must be at boundary position
