--- conflicted
+++ resolved
@@ -3,18 +3,14 @@
 import warnings
 from abc import abstractmethod
 from dataclasses import dataclass
-<<<<<<< HEAD
-from typing import Callable, List, Optional, Tuple, Union
-=======
 from typing import List, Optional, Tuple, Union
->>>>>>> 464d01e7
 
 import torch
 import torch.nn as nn
 from torch.distributed import DeviceMesh
 from torch.distributed.tensor import Placement, Replicate, Shard
 from torch.distributed.tensor.parallel import parallelize_module
-from torch.nn.attention.flex_attention import BlockMask
+from torch.nn.attention.flex_attention import BlockMask, flex_attention
 
 from olmo_core.config import Config, DType, StrEnum
 from olmo_core.distributed.parallel.tensor_parallel import SequenceParallel
@@ -40,16 +36,12 @@
     TEAttentionBackend,
     TorchAttentionBackend,
 )
-from .flex_attn_api import FlexAttention
+from .flex_attn_api import FlexAttention as FlexAttentionAPI, get_flex_attn_causal_block_mask
 from .ring import (
     RingAttentionLlama3LoadBalancer,
     RingAttentionLoadBalancer,
     RingAttentionLoadBalancerType,
     RingAttentionZigZagLoadBalancer,
-)
-from torch.nn.attention.flex_attention import (
-    BlockMask,
-    flex_attention,
 )
 
 __all__ = [
@@ -59,6 +51,7 @@
     "AttentionBackend",
     "TorchAttentionBackend",
     "FlashAttention2Backend",
+    "get_flex_attn_causal_block_mask",
     "FlashAttention3Backend",
     "TEAttentionBackend",
     "AttentionConfig",
@@ -172,15 +165,12 @@
     qk_norm: Optional[LayerNormConfig] = None
     dropout: Optional[float] = None
     use_flash: Optional[bool] = None
-<<<<<<< HEAD
     use_flex: Optional[bool] = None
-=======
+    use_sinks: Optional[bool] = None
     backend: Optional[AttentionBackendName] = None
->>>>>>> 464d01e7
     dtype: DType = DType.float32
     sliding_window: Optional[SlidingWindowAttentionConfig] = None
     use_head_qk_norm: Optional[bool] = None
-    use_sinks: Optional[bool] = None
 
     def num_params(self, d_model: int) -> int:
         """
@@ -349,14 +339,10 @@
         clip_qkv: Optional[float] = None,
         qk_norm: Optional[LayerNormConfig] = None,
         dropout: float = 0.0,
-<<<<<<< HEAD
-        use_flash: bool = False,
-        use_flex: bool = False,
-=======
         softmax_scale: Optional[float] = None,
         use_flash: Optional[bool] = None,
+        use_flex: bool = False,
         backend: Optional[AttentionBackendName] = None,
->>>>>>> 464d01e7
         window_size: Optional[int] = None,
         dtype: torch.dtype = torch.float32,
         init_device: str = "cpu",
@@ -379,6 +365,7 @@
         self.w_out = nn.Linear(d_model, d_model, bias=bias, dtype=dtype, device=init_device)
         self.clip_qkv = clip_qkv
         self.use_head_qk_norm = use_head_qk_norm
+
         self.q_norm: Optional[LayerNorm] = None
         self.k_norm: Optional[LayerNorm] = None
         if qk_norm is not None:
@@ -391,54 +378,29 @@
                     size=self.n_kv_heads * self.head_dim, init_device=init_device
                 )
 
-<<<<<<< HEAD
-        self.use_sinks = use_sinks
-        if use_sinks is not None and use_sinks:
-            self.sinks = nn.Parameter(torch.empty(self.n_heads, dtype=dtype, device=init_device))
-        else:
-            self.sinks = None
-
-        if window_size is not None:
-            if not use_flash and not use_flex:
-                raise OLMoConfigurationError(
-                    f"'window_size' is only supported with 'use_flash=True' or 'use_flex=True' (got {use_flash=}, {use_flex=})"
-                )
-            if window_size <= 0:
-                raise OLMoConfigurationError(f"'window_size' must be positive (got {window_size})")
-            self.window_size = (window_size, 0)
-        else:
-            self.window_size = (-1, -1)
-
-=======
->>>>>>> 464d01e7
         self.rope: Optional[Union[RotaryEmbedding, ComplexRotaryEmbedding]] = None
         if rope is not None:
             if rope.name == "fused":
                 raise OLMoConfigurationError(
                     f"fused RoPE is not compatible with {self.__class__.__name__}"
                 )
-<<<<<<< HEAD
-
-            uses_full_attention = self.window_size == (-1, -1)
-            uses_sliding_window = not uses_full_attention
-            if uses_sliding_window and rope.scaling is not None:
-                rope = rope.replace(scaling=None)
-            assert not (uses_sliding_window and rope.scaling is not None)
-
-=======
->>>>>>> 464d01e7
             rope_class = rope.build(self.head_dim, cache=cache)
             assert isinstance(rope_class, (RotaryEmbedding, ComplexRotaryEmbedding))
             self.rope = rope_class
 
-<<<<<<< HEAD
-        self.use_flash = use_flash
         self.use_flex = use_flex
-
-        self._flex_attn_api: Optional[FlexAttention] = None
+        self.dropout_p = dropout
+        self._flex_attn_api: Optional[FlexAttentionAPI] = None
         if use_flex:
-            self._flex_attn_api = FlexAttention(attn_mask_type="causal")
-=======
+            self._flex_attn_api = FlexAttentionAPI(attn_mask_type="causal")
+
+        if window_size is not None:
+            if window_size <= 0:
+                raise OLMoConfigurationError(f"'window_size' must be positive (got {window_size})")
+            self.window_size = (window_size - 1, 0)
+        else:
+            self.window_size = (-1, -1)
+
         if backend is not None:
             backend = AttentionBackendName(backend)
 
@@ -468,7 +430,6 @@
 
         if backend is None:
             backend = AttentionBackendName.torch
->>>>>>> 464d01e7
 
         backend.assert_supported()
         log.info(f"Using attention backend '{backend}'")
@@ -499,171 +460,71 @@
         max_doc_len_q: Optional[int] = None,
         max_doc_len_k: Optional[int] = None,
         local_k_slice: Optional[slice] = None,
-<<<<<<< HEAD
-        scale: Optional[float] = None,
+        cache_leftpad: Optional[torch.Tensor] = None,
         block_mask: Optional[BlockMask] = None,
         sinks: Optional[torch.Tensor] = None,
-        mask_fn: Optional[Callable] = None,
+        scale: Optional[float] = None,
     ) -> torch.Tensor:
-        att: torch.Tensor
-        if self.cp_enabled:
-            assert self._cp_pg is not None and self._cp_load_balancer is not None
-            if not self.use_flash:
-                raise RuntimeError(
-                    f"'{self.__class__.__name__}' requires flash (use_flash=True) for context parallelism"
+        # Handle flex attention with sinks
+        if self.use_flex and self._flex_attn_api and sinks is not None:
+            # Transpose to match FlexAttentionAPI's expected input shape
+            # FlexAttentionAPI expects: (B, H, S, D)
+            q_flex = q.transpose(1, 2)  # (B, S, H, D) -> (B, H, S, D)
+            k_flex = k.transpose(1, 2)
+            v_flex = v.transpose(1, 2)
+
+            # Call FlexAttentionAPI with sinks
+            att = self._flex_attn_api.forward(
+                q_flex, k_flex, v_flex,
+                sink_weights=sinks,
+                sliding_window=self.window_size[0] if self.window_size != (-1, -1) else 0,
+                enable_gqa=self.n_kv_heads != self.n_heads,
+                block_mask=block_mask,
+                scale=scale
+            )
+
+            # Transpose back to expected output shape
+            att = att.transpose(1, 2)  # (B, H, S, D) -> (B, S, H, D)
+            return att
+
+        # Handle flex attention without sinks
+        elif self.use_flex and block_mask is not None:
+            if self.dropout_p != 0:
+                raise NotImplementedError("Flex attention does not yet support dropout.")
+
+            # Reshape for block mask if needed
+            q = q.view(
+                q.shape[0] * q.shape[1] // block_mask.seq_lengths[0],
+                block_mask.seq_lengths[0],
+                *q.shape[2:],
+            )
+            k = k.view(
+                k.shape[0] * k.shape[1] // block_mask.seq_lengths[1],
+                block_mask.seq_lengths[1],
+                *k.shape[2:],
+            )
+            v = v.view(
+                v.shape[0] * v.shape[1] // block_mask.seq_lengths[1],
+                block_mask.seq_lengths[1],
+                *v.shape[2:],
+            )
+
+            # Transpose for flex attention
+            q, k, v = q.transpose(1, 2), k.transpose(1, 2), v.transpose(1, 2)
+
+            # Use full precision for flex attention
+            og_dtype = q.dtype
+            q, k, v = q.float(), k.float(), v.float()
+            with torch.autocast(enabled=False, device_type=q.device.type):
+                flex_att = flex_attention(
+                    q, k, v, block_mask=block_mask, scale=scale or 1.0 / math.sqrt(self.head_dim)
                 )
-            if self.use_flex:
-                raise RuntimeError(
-                    f"'{self.__class__.__name__}' cannot use flex attention for context parallelism"
-                )
-            att = dispatch_ring_flash_attn(
-                q,
-                k,
-                v,
-                group=self._cp_pg,
-                strategy=self._cp_load_balancer,
-                cu_seqlens=cu_doc_lens,
-                cu_seqlens_q=cu_doc_lens_q,
-                cu_seqlens_k=cu_doc_lens_k,
-                max_seqlen=max_doc_len,
-                max_seqlen_q=max_doc_len_q,
-                max_seqlen_k=max_doc_len_k,
-                heads_k_stride=self._cp_head_stride,
-                local_k_slice=local_k_slice,
-                dropout_p=self.dropout_p,
-                causal=True,
-                softmax_scale=scale,
-                window_size=self.window_size,
-            )
-        elif self.use_flash:
-            if sinks is not None:
-                raise OLMoConfigurationError("Sinks with flash attention is not yet implemented.")
-            else:
-                att = dispatch_flash_attn(
-                    q,
-                    k,
-                    v,
-                    cu_seqlens=cu_doc_lens,
-                    cu_seqlens_q=cu_doc_lens_q,
-                    cu_seqlens_k=cu_doc_lens_k,
-                    max_seqlen=max_doc_len,
-                    max_seqlen_q=max_doc_len_q,
-                    max_seqlen_k=max_doc_len_k,
-                    dropout_p=self.dropout_p,
-                    softmax_scale=scale,
-                    causal=True,
-                    window_size=self.window_size,
-                )
-        elif self.use_flex:
-            if self._flex_attn_api and sinks is not None:
-                # Transpose to match FlexAttention's expected input shape
-                # FlexAttention expects: (B, H, S, D)
-                q_flex = q.transpose(1, 2)  # (B, S, H, D) -> (B, H, S, D)
-                k_flex = k.transpose(1, 2)
-                v_flex = v.transpose(1, 2)
-
-                # Call FlexAttention with sinks
-                att = self._flex_attn_api.forward(
-                    q_flex, k_flex, v_flex,
-                    sink_weights=sinks,
-                    sliding_window=self.window_size[0] if self.window_size != (-1, -1) else 0,
-                    enable_gqa=self.n_kv_heads != self.n_heads,
-                    block_mask=block_mask,
-                    scale=scale
-                )
-
-                # Transpose back to expected output shape
-                att = att.transpose(1, 2)  # (B, H, S, D) -> (B, S, H, D)
-
-            else:
-                if self.dropout_p != 0:
-                    raise NotImplementedError("Our flex attention does not yet support dropout.")
-                if block_mask is None:
-                    raise ValueError("Block mask missing during flex attention.")
-
-                # Reshape (batch_size, seq_len) so that the seq_len matches that of the block mask.
-                # This is needed for intra-document masking, in which case the block mask sequence
-                # length is batch_size * seq_len.
-                # shape: (batch_size, seq_len, n_heads, head_dim)
-                #        (batch_size, seq_len, n_kv_heads, head_dim),
-                #        (batch_size, seq_len, n_kv_heads, head_dim)
-                q = q.view(
-                    q.shape[0] * q.shape[1] // block_mask.seq_lengths[0],
-                    block_mask.seq_lengths[0],
-                    *q.shape[2:],
-                )
-                k = k.view(
-                    k.shape[0] * k.shape[1] // block_mask.seq_lengths[1],
-                    block_mask.seq_lengths[1],
-                    *k.shape[2:],
-                )
-                v = v.view(
-                    v.shape[0] * v.shape[1] // block_mask.seq_lengths[1],
-                    block_mask.seq_lengths[1],
-                    *v.shape[2:],
-                )
-
-                # PyTorch's flex attn expects the number of heads to come before the sequence dimension.
-                # shape: (batch_size, n_heads, seq_len, head_dim),
-                #        (batch_size, n_kv_heads, seq_len, head_dim),
-                #        (batch_size, n_kv_heads, seq_len, head_dim)
-                q, k, v = q.transpose(1, 2), k.transpose(1, 2), v.transpose(1, 2)
-
-                # SDPA uses full precision. We match it for flex attention.
-                og_dtype = q.dtype
-                q, k, v = q.float(), k.float(), v.float()
-                with torch.autocast(enabled=False, device_type=q.device.type):
-                    # shape: (batch_size, n_heads, seq_len, head_dim)
-                    flex_att = flex_attention(
-                        q, k, v, block_mask=block_mask, scale=scale, enable_gqa=True
-                    )
-                assert isinstance(flex_att, torch.Tensor)
-                att = flex_att.to(dtype=og_dtype)
-                att = att.transpose(1, 2).contiguous()
-
-        else:
-            # Fall back to PyTorch's SDPA...
-            if any(
-                opt is not None
-                for opt in (
-                    cu_doc_lens,
-                    cu_doc_lens_q,
-                    cu_doc_lens_k,
-                    max_doc_len,
-                    max_doc_len_q,
-                    max_doc_len_k,
-                )
-            ):
-                raise RuntimeError(
-                    f"{self.__class__.__name__} requires flash-attn (use_flash=True) for intra-document masking"
-                )
-
-            # NOTE: PyTorch's SDPA doesn't support GQA, so we have to do this.
-            # shape: (batch_size, n_heads, seq_len, head_dim)
-            k = repeat_kv(k, self.n_rep)
-            v = repeat_kv(v, self.n_rep)
-
-            # PyTorch's SDPA expects the head dimension to come before the sequence dimension.
-            # shape: (batch_size, n_heads, seq_len, head_dim),
-            #        (batch_size, n_kv_heads, seq_len, head_dim),
-            #        (batch_size, n_kv_heads, seq_len, head_dim)
-            q, k, v = q.transpose(1, 2), k.transpose(1, 2), v.transpose(1, 2)
-
-            if sinks is None:
-                # shape: (batch_size, n_heads, seq_len, head_dim)
-                att = F.scaled_dot_product_attention(
-                    q, k, v, dropout_p=self.dropout_p, is_causal=True, scale=scale
-                )
-
-            else:
-                raise OLMoConfigurationError("Sinks with PyTorch SDPA is not supported.")
-
-            # shape: (batch_size, seq_len, n_heads, head_dim)
-            att = att.transpose(1, 2).contiguous()
-
-=======
-        cache_leftpad: Optional[torch.Tensor] = None,
-    ) -> torch.Tensor:
+
+            # Convert back to original dtype and transpose
+            att = flex_att.to(dtype=og_dtype).transpose(1, 2).contiguous()
+            return att
+
+        # Default backend path
         if self.kv_cache_manager is not None:
             self.kv_cache_manager.record_leftpad(cache_leftpad)
         # shape: (batch_size, seq_len, n_heads, head_dim)
@@ -680,7 +541,6 @@
         )
         if self.kv_cache_manager is not None:
             self.kv_cache_manager.update_seqlen(q.shape[1])
->>>>>>> 464d01e7
         return att
 
     def forward(
@@ -696,12 +556,7 @@
         pos_sin: Optional[torch.Tensor] = None,
         pos_cos: Optional[torch.Tensor] = None,
         freqs_cis: Optional[torch.Tensor] = None,
-<<<<<<< HEAD
-        block_mask: Optional[BlockMask] = None,
-        mask_fn: Optional[Callable] = None,
-=======
         cache_leftpad: Optional[torch.Tensor] = None,
->>>>>>> 464d01e7
     ) -> torch.Tensor:
         """
         Apply attention to the input.
@@ -767,9 +622,6 @@
                 pos_cos=pos_cos,
                 freqs_cis=freqs_cis,
             )
-        assert not self.use_flex or block_mask is not None, (
-            "Block mask cannot be null for flex attention layer"
-        )
 
         # shape: (batch_size, seq_len, n_heads, head_dim)
         att = self.sdpa(
@@ -783,17 +635,11 @@
             max_doc_len_q=max_doc_len_q,
             max_doc_len_k=max_doc_len_k,
             local_k_slice=local_k_slice,
-<<<<<<< HEAD
-            block_mask=block_mask,
-            sinks=self.sinks if self.use_sinks else None,
-            mask_fn=mask_fn,
-=======
             cache_leftpad=cache_leftpad,
->>>>>>> 464d01e7
         )
 
         # shape: (batch_size, seq_len, d_model)
-        att = att.reshape(B, T, -1)
+        att = att.view(B, T, -1)
 
         # shape: (batch_size, seq_len, d_model)
         return self.w_out(att)
@@ -834,15 +680,6 @@
             ),
         }
         if self.q_norm is not None:
-<<<<<<< HEAD
-            plan["q_norm"] = SequenceParallel(use_local_output=True, output_layouts=Shard(2))
-        if self.k_norm is not None:
-            plan["k_norm"] = SequenceParallel(use_local_output=True, output_layouts=Shard(2))
-        if self.sinks is not None:
-            from torch.distributed.tensor import distribute_tensor
-
-            self.sinks = nn.Parameter(distribute_tensor(self.sinks.data, tp_mesh, [Shard(0)]))
-=======
             # if full-dim norm: output is sharded on the embedding dimension (B, T, E [sharded])
             #    which will be reshaped into (B, T, H [sharded], D)
             # if head-wise norm: output is sharded on the head dimension (B, T, H [sharded], D)
@@ -850,7 +687,6 @@
         if self.k_norm is not None:
             plan["k_norm"] = SequenceParallel(use_local_output=True, output_layouts=Shard(2))
 
->>>>>>> 464d01e7
         parallelize_module(
             module=self,
             device_mesh=tp_mesh,
@@ -1201,23 +1037,4 @@
         load_balancer: RingAttentionLoadBalancerType,
         head_stride: int = 1,
     ):
-<<<<<<< HEAD
-        self._cp_pg = cp_mesh.get_group()
-        self._cp_load_balancer = load_balancer
-        self._cp_enabled = True
-        self._cp_head_stride = head_stride
-
-
-def repeat_kv(x: torch.Tensor, n_rep: int) -> torch.Tensor:
-    """torch.repeat_interleave(x, dim=2, repeats=n_rep)"""
-    bs, slen, n_kv_heads, head_dim = x.shape
-    if n_rep == 1:
-        return x
-    return (
-        torch.unsqueeze(x, dim=3)
-        .expand(bs, slen, n_kv_heads, n_rep, head_dim)
-        .reshape(bs, slen, n_kv_heads * n_rep, head_dim)
-    )
-=======
-        self.backend.apply_cp(cp_mesh, load_balancer, head_stride=head_stride)
->>>>>>> 464d01e7
+        self.backend.apply_cp(cp_mesh, load_balancer, head_stride=head_stride)