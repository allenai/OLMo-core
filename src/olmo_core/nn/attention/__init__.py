--- conflicted
+++ resolved
@@ -58,11 +58,7 @@
     pattern: List[int]
     """
     The pattern of window sizes to use for attention, repeated to cover all layers.
-<<<<<<< HEAD
-    A value of -1 indicates full attention. For example, a pattern of `[4096, 4096, 4096, -1]`
-=======
     A value of -1 indicates full attention. For example, a pattern of ``[4096, 4096, 4096, -1]``
->>>>>>> b0019cc1
     means that for each set of 4 layers, the first 3 will use a window size of 4096,
     and the last layer will use full attention.
     """
