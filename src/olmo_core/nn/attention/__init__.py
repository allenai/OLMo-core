--- conflicted
+++ resolved
@@ -174,11 +174,7 @@
     backend: Optional[AttentionBackendName] = None
     dtype: DType = DType.float32
     sliding_window: Optional[SlidingWindowAttentionConfig] = None
-    use_head_qk_norm: Optional[bool] = None
-<<<<<<< HEAD
-    d_attn: Optional[int] = None  # equal to n_hads * head_dim, if not set, defaults to d_model
-=======
->>>>>>> 53dced5e
+    d_attn: Optional[int] = None
 
     def num_params(self, d_model: int) -> int:
         """
@@ -211,15 +207,7 @@
 
         # Block attention QK norm.
         if self.qk_norm is not None:
-            if self.use_head_qk_norm:
-                params += 2 * self.qk_norm.num_params(head_dim)
-            else:
-<<<<<<< HEAD
-                params += 2 * self.qk_norm.num_params(d_attn)
-=======
-                params += self.qk_norm.num_params(d_model)  # q_norm
-                params += self.qk_norm.num_params(n_kv_heads * head_dim)  # k_norm
->>>>>>> 53dced5e
+            params += 2 * self.qk_norm.num_params(d_model)
 
         # Block attention out.
         params += d_attn * d_model # input = d_attn, output = d_model
@@ -409,10 +397,7 @@
         init_device: str = "cpu",
         cache: Optional[BufferCache] = None,
         use_head_qk_norm: bool = False,
-<<<<<<< HEAD
         d_attn: Optional[int] = None,
-=======
->>>>>>> 53dced5e
     ):
         super().__init__()
 
@@ -421,14 +406,9 @@
 
         self.n_heads = n_heads
         self.n_kv_heads = n_kv_heads or n_heads
-<<<<<<< HEAD
         self.n_rep = self.n_heads // self.n_kv_heads
-        self.head_dim = d_attn // n_heads
-        self.w_q = nn.Linear(d_model, d_attn, bias=bias, dtype=dtype, device=init_device)
-=======
         self.head_dim = d_model // n_heads
         self.w_q = nn.Linear(d_model, d_model, bias=bias, dtype=dtype, device=init_device)
->>>>>>> 53dced5e
         self.w_k = nn.Linear(
             d_model, self.n_kv_heads * self.head_dim, bias=bias, dtype=dtype, device=init_device
         )
@@ -437,27 +417,15 @@
         )
         self.w_out = nn.Linear(d_attn, d_model, bias=bias, dtype=dtype, device=init_device)
         self.clip_qkv = clip_qkv
-<<<<<<< HEAD
         self.dropout_p = dropout
-=======
->>>>>>> 53dced5e
-        self.use_head_qk_norm = use_head_qk_norm
 
         self.q_norm: Optional[LayerNorm] = None
         self.k_norm: Optional[LayerNorm] = None
         if qk_norm is not None:
-            if use_head_qk_norm:
-                self.q_norm = qk_norm.build(size=self.head_dim, init_device=init_device)
-                self.k_norm = qk_norm.build(size=self.head_dim, init_device=init_device)
-            else:
-<<<<<<< HEAD
-                self.q_norm = qk_norm.build(size=d_attn, init_device=init_device)
-=======
-                self.q_norm = qk_norm.build(size=d_model, init_device=init_device)
->>>>>>> 53dced5e
-                self.k_norm = qk_norm.build(
-                    size=self.n_kv_heads * self.head_dim, init_device=init_device
-                )
+            self.q_norm = qk_norm.build(size=d_model, init_device=init_device)
+            self.k_norm = qk_norm.build(
+                size=self.n_kv_heads * self.head_dim, init_device=init_device
+            )
 
         self.rope: Optional[Union[RotaryEmbedding, ComplexRotaryEmbedding]] = None
         if rope is not None:
@@ -1037,23 +1005,13 @@
 
         raise NotImplementedError("TP is not implemented yet for the fused attention variant")
 
-<<<<<<< HEAD
-    def apply_cp(self, cp_mesh: DeviceMesh, load_balancer: RingAttentionLoadBalancerType):
-        self._cp_pg = cp_mesh.get_group()
-        self._cp_load_balancer = load_balancer
-        self._cp_enabled = True
-
-
-def repeat_kv(x: torch.Tensor, n_rep: int) -> torch.Tensor:
-    """torch.repeat_interleave(x, dim=2, repeats=n_rep)"""
-    bs, slen, n_kv_heads, head_dim = x.shape
-    if n_rep == 1:
-        return x
-    return (
-        torch.unsqueeze(x, dim=3)
-        .expand(bs, slen, n_kv_heads, n_rep, head_dim)
-        .reshape(bs, slen, n_kv_heads * n_rep, head_dim)
-    )
+    def apply_cp(
+        self,
+        cp_mesh: DeviceMesh,
+        load_balancer: RingAttentionLoadBalancerType,
+        head_stride: int = 1,
+    ):
+        self.backend.apply_cp(cp_mesh, load_balancer, head_stride=head_stride)
 
 
 
@@ -1467,13 +1425,4 @@
             # shape: (batch_size, seq_len, n_heads, head_dim)
             att = att.transpose(1, 2).contiguous()
 
-        return att
-=======
-    def apply_cp(
-        self,
-        cp_mesh: DeviceMesh,
-        load_balancer: RingAttentionLoadBalancerType,
-        head_stride: int = 1,
-    ):
-        self.backend.apply_cp(cp_mesh, load_balancer, head_stride=head_stride)
->>>>>>> 53dced5e
+        return att