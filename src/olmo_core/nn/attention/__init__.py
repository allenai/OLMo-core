--- conflicted
+++ resolved
@@ -114,11 +114,8 @@
     use_flash: Optional[bool] = None
     dtype: DType = DType.float32
     sliding_window: Optional[SlidingWindowAttentionConfig] = None
-<<<<<<< HEAD
+    use_head_qk_norm: Optional[bool] = None
     mup: Optional[MuPConfig] = None
-=======
-    use_head_qk_norm: Optional[bool] = None
->>>>>>> a9a09ad3
 
     def num_params(self, d_model: int) -> int:
         """
@@ -283,11 +280,8 @@
         dtype: torch.dtype = torch.float32,
         init_device: str = "cpu",
         cache: Optional[BufferCache] = None,
-<<<<<<< HEAD
+        use_head_qk_norm: bool = False,
         mup: Optional[MuPConfig] = None,
-=======
-        use_head_qk_norm: bool = False,
->>>>>>> a9a09ad3
     ):
         super().__init__()
 
@@ -324,18 +318,6 @@
         self.q_norm: Optional[LayerNorm] = None
         self.k_norm: Optional[LayerNorm] = None
         if qk_norm is not None:
-<<<<<<< HEAD
-            self.q_norm = qk_norm.build(size=d_model, init_device=init_device)
-            self.k_norm = qk_norm.build(
-                size=self.n_kv_heads * self.head_dim, init_device=init_device
-            )
-            if mup:
-                self.mups["q_norm.weight"] = mup.build({}, {})
-                self.mups["k_norm.weight"] = mup.build({}, {})
-
-        if mup:
-            self.mups["sdpa"] = mup.build({MuPHyperParam.head_dim: 1}, {})
-=======
             if use_head_qk_norm:
                 self.q_norm = qk_norm.build(size=self.head_dim, init_device=init_device)
                 self.k_norm = qk_norm.build(size=self.head_dim, init_device=init_device)
@@ -344,7 +326,12 @@
                 self.k_norm = qk_norm.build(
                     size=self.n_kv_heads * self.head_dim, init_device=init_device
                 )
->>>>>>> a9a09ad3
+            if mup:
+                self.mups["q_norm.weight"] = mup.build({}, {})
+                self.mups["k_norm.weight"] = mup.build({}, {})
+
+        if mup:
+            self.mups["sdpa"] = mup.build({MuPHyperParam.head_dim: 1}, {})
 
         self.rope: Optional[Union[RotaryEmbedding, ComplexRotaryEmbedding]] = None
         if rope is not None:
@@ -520,20 +507,13 @@
             k.clamp_(min=-self.clip_qkv, max=self.clip_qkv)
             v.clamp_(min=-self.clip_qkv, max=self.clip_qkv)
 
-<<<<<<< HEAD
-        if self.q_norm is not None:
-            q = self.q_norm(q)
-            q = MuP.scale_input(self.mups.get("q_norm.weight"), q)
-        if self.k_norm is not None:
-            k = self.k_norm(k)
-            k = MuP.scale_input(self.mups.get("k_norm.weight"), k)
-=======
         if not self.use_head_qk_norm:
             if self.q_norm is not None:
+                q = MuP.scale_input(self.mups.get("q_norm.weight"), q)
                 q = self.q_norm(q)
             if self.k_norm is not None:
+                k = MuP.scale_input(self.mups.get("k_norm.weight"), k)
                 k = self.k_norm(k)
->>>>>>> a9a09ad3
 
         # NOTE: use -1 instead of `n_heads` / `n_kv_heads` to infer actual local size when
         # using tensor parallelism.
@@ -546,8 +526,10 @@
 
         if self.use_head_qk_norm:
             if self.q_norm is not None:
+                q = MuP.scale_input(self.mups.get("q_norm.weight"), q)
                 q = self.q_norm(q)
             if self.k_norm is not None:
+                k = MuP.scale_input(self.mups.get("k_norm.weight"), k)
                 k = self.k_norm(k)
 
         if self.rope is not None:
