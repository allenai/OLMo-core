--- conflicted
+++ resolved
@@ -381,10 +381,6 @@
 
         # Translate window size so that we only look left, not right.
         if window_size is not None:
-<<<<<<< HEAD
-            if window_size <= 0:
-                raise OLMoConfigurationError(f"'window_size' must be positive (got {window_size})")
-=======
             if not use_flash:
                 raise OLMoConfigurationError(
                     f"'window_size' is only supported with 'use_flash=True' (got {use_flash})"
@@ -392,7 +388,6 @@
             if window_size <= 0:
                 raise OLMoConfigurationError(f"'window_size' must be positive (got {window_size})")
             # Flash attn window is [i - window_size[0], i + window_size[1]] inclusive
->>>>>>> b550f9bf
             self.window_size = (window_size - 1, 0)
         else:
             self.window_size = (-1, -1)
@@ -416,10 +411,7 @@
             self.rope = rope_class
 
         self.use_flash = use_flash
-<<<<<<< HEAD
         self.use_flex_attn = use_flex_attn
-=======
->>>>>>> b550f9bf
 
         self._cp_pg: Optional[dist.ProcessGroup] = None
         self._cp_enabled = False
@@ -444,12 +436,9 @@
         max_doc_len_k: Optional[int] = None,
         local_k_slice: Optional[slice] = None,
         scale: Optional[float] = None,
-<<<<<<< HEAD
         block_mask: Optional[BlockMask] = None,
         attn_mask: Optional[torch.Tensor] = None,
-=======
         cache_leftpad: Optional[torch.Tensor] = None,
->>>>>>> b550f9bf
     ) -> torch.Tensor:
         att: torch.Tensor
 
@@ -630,12 +619,9 @@
         pos_sin: Optional[torch.Tensor] = None,
         pos_cos: Optional[torch.Tensor] = None,
         freqs_cis: Optional[torch.Tensor] = None,
-<<<<<<< HEAD
         block_masks: Optional[List[Optional[BlockMask]]] = None,
         attn_masks: Optional[List[Optional[torch.Tensor]]] = None,
-=======
         cache_leftpad: Optional[torch.Tensor] = None,
->>>>>>> b550f9bf
     ) -> torch.Tensor:
         """
         Apply attention to the input.
@@ -725,12 +711,9 @@
             max_doc_len_q=max_doc_len_q,
             max_doc_len_k=max_doc_len_k,
             local_k_slice=local_k_slice,
-<<<<<<< HEAD
             block_mask=block_mask,
             attn_mask=attn_mask,
-=======
             cache_leftpad=cache_leftpad,
->>>>>>> b550f9bf
         )
 
         # shape: (batch_size, seq_len, d_model)
@@ -894,11 +877,8 @@
         pos_sin: Optional[torch.Tensor] = None,
         pos_cos: Optional[torch.Tensor] = None,
         freqs_cis: Optional[torch.Tensor] = None,
-<<<<<<< HEAD
         block_mask: Optional[BlockMask] = None,
-=======
         cache_leftpad: Optional[torch.Tensor] = None,
->>>>>>> b550f9bf
     ) -> torch.Tensor:
         if cache_leftpad:
             raise NotImplementedError(
@@ -960,11 +940,8 @@
             max_doc_len_k=max_doc_len_k,
             local_k_slice=local_k_slice,
             scale=self.sqrt_head_dim,
-<<<<<<< HEAD
             block_mask=block_mask,
-=======
             cache_leftpad=cache_leftpad,
->>>>>>> b550f9bf
         )
 
         # shape: (batch_size, seq_len, d_model)
