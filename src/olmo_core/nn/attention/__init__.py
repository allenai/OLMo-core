--- conflicted
+++ resolved
@@ -427,13 +427,10 @@
         max_doc_len_k: Optional[int] = None,
         local_k_slice: Optional[slice] = None,
         scale: Optional[float] = None,
-<<<<<<< HEAD
         block_mask: Optional[BlockMask] = None,
         sinks: Optional[torch.Tensor] = None,
         mask_fn: Optional[Callable] = None,
-=======
         cache_leftpad: Optional[torch.Tensor] = None,
->>>>>>> c00d715c
     ) -> torch.Tensor:
         att: torch.Tensor
 
@@ -724,12 +721,9 @@
         pos_sin: Optional[torch.Tensor] = None,
         pos_cos: Optional[torch.Tensor] = None,
         freqs_cis: Optional[torch.Tensor] = None,
-<<<<<<< HEAD
         block_mask: Optional[BlockMask] = None,
         mask_fn: Optional[Callable] = None,
-=======
         cache_leftpad: Optional[torch.Tensor] = None,
->>>>>>> c00d715c
     ) -> torch.Tensor:
         """
         Apply attention to the input.
@@ -811,13 +805,10 @@
             max_doc_len_q=max_doc_len_q,
             max_doc_len_k=max_doc_len_k,
             local_k_slice=local_k_slice,
-<<<<<<< HEAD
             block_mask=block_mask,
             sinks=self.sinks if self.use_sinks else None,
             mask_fn=mask_fn,
-=======
             cache_leftpad=cache_leftpad,
->>>>>>> c00d715c
         )
 
         # shape: (batch_size, seq_len, d_model)
@@ -862,22 +853,15 @@
             ),
         }
         if self.q_norm is not None:
-<<<<<<< HEAD
+            # if full-dim norm: output is sharded on the embedding dimension (B, T, E [sharded])
+            #    which will be reshaped into (B, T, H [sharded], D)
+            # if head-wise norm: output is sharded on the head dimension (B, T, H [sharded], D)
             plan["q_norm"] = SequenceParallel(use_local_output=True, output_layouts=Shard(2))
         if self.k_norm is not None:
             plan["k_norm"] = SequenceParallel(use_local_output=True, output_layouts=Shard(2))
         if self.sinks is not None:
             from torch.distributed.tensor import distribute_tensor
             self.sinks = nn.Parameter(distribute_tensor(self.sinks.data, tp_mesh, [Shard(0)]))
-=======
-            # if full-dim norm: output is sharded on the embedding dimension (B, T, E [sharded])
-            #    which will be reshaped into (B, T, H [sharded], D)
-            # if head-wise norm: output is sharded on the head dimension (B, T, H [sharded], D)
-            plan["q_norm"] = SequenceParallel(use_local_output=True, output_layouts=Shard(2))
-        if self.k_norm is not None:
-            plan["k_norm"] = SequenceParallel(use_local_output=True, output_layouts=Shard(2))
-
->>>>>>> c00d715c
         parallelize_module(
             module=self,
             device_mesh=tp_mesh,
