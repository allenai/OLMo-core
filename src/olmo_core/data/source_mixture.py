import logging
import math
import random
from concurrent.futures import ThreadPoolExecutor, as_completed
from dataclasses import dataclass
from itertools import chain
from typing import Dict, List, Optional, Tuple, cast

import numpy as np
from rich.console import Console
from rich.progress import Progress
from rich.table import Table
from rich.text import Text

from olmo_core.aliases import PathOrStr
from olmo_core.config import Config
from olmo_core.data.types import NumpyUIntTypes
from olmo_core.exceptions import OLMoConfigurationError
from olmo_core.io import file_exists, get_file_size, glob_directory

__all__ = [
    "SourceMixtureConfig",
    "SourceMixtureList",
    "SourceMixtureDatasetConfig",
]

log = logging.getLogger(__name__)


@dataclass
class SourceMixtureConfig(Config):
    """
    Configuration for a single data source within a mixture.

    This class defines how a data source should be sampled and weighted when
    creating a training dataset from multiple sources. It allows control over
    the target proportion, repetition limits, and maximum usage fraction of
    the source data.
    """

    source_name: str
    """
    The name of the source.
    """
    target_ratio: float
    """
    The target ratio of the source in the mixture.
    """
    paths: List[str]
    """
    A list of paths to the source data.
    """
    max_repetition_ratio: float = 1.0
    """
    The maximum ratio of repetitions of the source data to include in the mixture.
    This can be used to upsample the source data by setting the repetition ratio > 1.
    """
    max_source_fraction: float = 1.0
    """
    The maximum ratio of the source data to include in the mixture.
    """

    _resolved_paths: Optional[List[str]] = None

    def validate(self):
        if self.target_ratio:
            if not 0 < self.target_ratio <= 1:
                raise OLMoConfigurationError("target_ratio must be > 0 and <= 1")
            if not 0 < self.max_source_fraction <= 1:
                raise OLMoConfigurationError("max_source_fraction must > 0 and <= 1")

        if self.max_repetition_ratio < 1:
            raise OLMoConfigurationError("max_repetition_ratio must be >= 1")

        if not self.paths:
            raise OLMoConfigurationError("paths must not be empty")

        if not 0 <= self.max_source_fraction <= 1:
            raise OLMoConfigurationError("max_source_fraction must be in the range [0, 1]")

    @property
    def resolved_paths(self) -> List[str]:
        """
        Resolve the paths, expanding any globs and validating existence.
        Caches the result after the first access.
        """
        if self._resolved_paths is not None:
            return self._resolved_paths

        resolved: List[str] = []
        for path in self.paths:
            path_str = str(path)
            if "*" in path_str:
                matches = sorted(glob_directory(path_str))
                if not matches:
                    raise FileNotFoundError(f"Glob pattern '{path_str}' did not match any files")
                resolved.extend(matches)
            else:
                if not file_exists(path_str):
                    raise FileNotFoundError(f"Path '{path_str}' does not exist")
                resolved.append(path_str)

        self._resolved_paths = resolved
        return resolved


@dataclass
class SourceMixtureList(Config):
    """
    A list of source configurations for building a mixture dataset.
    This class ensures that the target ratios of the sources sum to 1.0.

    The purpose of this class is to make managing sources independent from the details of
    materializing those sources with SourceMixtureDatasetConfig.build().

    With this separation, we can define a list of sources in a YAML file without also needing to
    specify parameters like requested_tokens, global_batch_size, or processes.
    """

    sources: List[SourceMixtureConfig]

    def validate(self):
        if not self.sources:
            raise OLMoConfigurationError("sources must not be empty")

        summed_weights = np.sum([source.target_ratio for source in self.sources])

        if not np.allclose(summed_weights, 1.0):
            raise OLMoConfigurationError(f"target_ratios must sum to 1.0, got {summed_weights}")


@dataclass
class SourceTokenDetails:
    """
    A class to hold intermediate selection details for a mixture source.
    """

    config: SourceMixtureConfig
    """
    The configuration object associated with the source.
    """
    population: int
    """
    The total number of tokens available for the source.
    """
    num_selected: int
    """
    The number of tokens to select for the source.
    """

    def for_table(self, requested_tokens: int) -> Dict:
        return {
            "source_name": self.config.source_name,
            "source_population": f"{self.population:.2e}",
            "num_selected": f"{self.num_selected:.2e}",
            "target_ratio": str(self.config.target_ratio),
            "max_repetion_ratio": str(self.config.max_repetition_ratio),
            "max_source_fraction": str(self.config.max_source_fraction),
            "observed_source_ratio": f"{(self.num_selected / self.population):.4}",
            "observed_global_ratio": f"{(self.num_selected / requested_tokens):.4}",
        }


@dataclass
class SourcePathTokens:
    path: str
    tokens: int
    max_tokens: int


@dataclass
class SourceMixtureOutcome:
    name: str
    """
    The name of the source.
    """
    path_tokens: List[SourcePathTokens]
    """
    A list of paths and the associated token counts.
    """


@dataclass
class SourceMixtureDataset:  # Note: "dataset" naming is a bit inconsistent with the rest of the codebase
    """
    A container for a fractionalized mixture of data sources. Do not construct directly,
    use :class:`SourceMixtureDatasetConfig` instead.

    See also :class:`~olmo_core.data.numpy_dataset.NumpyFSLDatasetMixture`, the downstream
    consumer of this dataset.
    """

    sources: List[SourceMixtureOutcome]
    """
    A list of sources and their associated paths and token counts.
    """

    def to_index(self) -> Dict[Tuple[str, int], int]:
        """
        Convert the dataset to an indexed array of dict((int, path), int).
        """
        return {
            (str(outcome.path), idx): outcome.tokens
            for idx, outcome in enumerate(
                list(chain.from_iterable([outcome.path_tokens for outcome in self.sources]))
            )
        }

    def to_paths(self) -> List[PathOrStr]:
        """
        Convert the dataset to a list of paths while maintaining stable ordering.
        """
        return [
            item.path
            for item in list(chain.from_iterable([outcome.path_tokens for outcome in self.sources]))
        ]


@dataclass
class SourceMixtureDatasetConfig(Config):
    """
    Configuration for building a dataset from a fractionalized mixture of sources.

    This class manages the creation of training datasets by combining multiple data sources
    according to specified target ratios. It handles token counting, source selection,
    and ensures the final mixture meets the requested dataset size while maintaining
    the desired proportions across sources.

    The build process will:
    1. Count available tokens in each source
    2. Calculate token allocations based on target ratios
    3. Validate that sources have sufficient data
    4. Generate a mixture that respects repetition and fraction limits
    """

    source_list: SourceMixtureList
    """
    A list of source configurations contained in a SourceMixtureList.
    """
    requested_tokens: int
    """
    The desired dataset size, in tokens. This is used to determine the number of tokens to select from each source.
    The total dataset size will be greater than or equal to this value, depending on rounding.
    """
    global_batch_size: int
    """
    The global batch size for training, in tokens. Used to determine the total number of requested instances.
    """
    processes: int = 1
    """
    The number of processes to use for counting tokens in parallel.
    """
    seed: int = 42
    """
    The seed used to generate the dataset.
    """
    render_tables: bool = True
    """
    Whether to render tables of the mixture outcome.
    """
    quiet: bool = False

    def validate(self):
        if self.requested_tokens <= 0:
            raise OLMoConfigurationError("requested_tokens must be > 0")
        self.source_list.validate()

    def build(self, *, npdtype: NumpyUIntTypes, sequence_length: int) -> SourceMixtureDataset:
        self.validate()
        random.seed(self.seed)
        available_tokens_by_source: Dict[str, int] = {}

        log.info("---------------------------------------------------------")
        log.info("Generating a source mixture from configurations:")
        log.info(self.source_list.sources)

        # Count the number of tokens available for each source
        for source_config in self.source_list.sources:
            log.info(f"Counting tokens for source: {source_config.source_name}")
            available_tokens_by_source[source_config.source_name] = self._count_tokens_for_paths(
                paths=cast(List[PathOrStr], source_config.resolved_paths),
                source=source_config.source_name,
                npdtype=npdtype,
            )

        tokens_details_by_source: List[SourceTokenDetails] = []
        max_tokens_cap_by_source: Dict[str, int] = {}

        # Calculate the number of tokens available and to include for each source
        for source_config in self.source_list.sources:
            num_for_source = available_tokens_by_source[source_config.source_name]
            needed_for_source = int(self.requested_tokens * source_config.target_ratio)
            max_for_source = int(
                (num_for_source * source_config.max_source_fraction)
                * source_config.max_repetition_ratio
            )

            # Ensure that the max tokens for a source meet the target ratio requirement
            if max_for_source < needed_for_source:
                raise OLMoConfigurationError(
                    f"Insufficient tokens for source: {source_config.source_name} @ target global ratio: {source_config.target_ratio} :: {max_for_source} < {needed_for_source}"
                )

            max_tokens_cap_by_source[source_config.source_name] = max_for_source

            tokens_details_by_source.append(
                SourceTokenDetails(
                    config=source_config,
                    population=num_for_source,
                    num_selected=needed_for_source,
                )
            )

        completed: List[SourceMixtureOutcome] = []
        tokens_per_path_per_source: Dict[str, List[SourcePathTokens]] = {}
        for source in tokens_details_by_source:
            source_path_tokens = self.get_paths_and_tokens_for_source(
                source_config=source.config, token_details=source, npdtype=npdtype
            )
            tokens_per_path_per_source[source.config.source_name] = source_path_tokens

        # We adjust the number of tokens per path so that we can complete the desired number
        # of training steps while still retaining the target ratios.
        training_steps = math.ceil(self.requested_tokens / self.global_batch_size)
        assert (
            self.global_batch_size % sequence_length == 0
        ), "global_batch_size must be multiple of sequence_length"
        num_instances_per_batch = self.global_batch_size // sequence_length
        requested_instances = training_steps * num_instances_per_batch

        all_path_tokens: List[SourcePathTokens] = []
        for source_path_tokens in tokens_per_path_per_source.values():
            all_path_tokens.extend(source_path_tokens)

        # Calculate base instances and remainders, respecting max_tokens constraint
        int_instances = []
        remainders = []
        for path_token in all_path_tokens:
            max_instances = path_token.max_tokens // sequence_length
            desired_instances = path_token.tokens // sequence_length
            # Don't allocate more than max_instances
            base_instances = min(desired_instances, max_instances)
            int_instances.append(base_instances)

            # Only include remainder if we have capacity to add more
            if base_instances < max_instances:
                remainder = (path_token.tokens % sequence_length) / sequence_length
            else:
                remainder = 0.0
            remainders.append(remainder)

        # Apply Hamilton's method for rounding, but respect capacity constraints
        # https://mathematics-democracy-institute.org/apportionment/
        additional_instances_needed = requested_instances - sum(int_instances)
        if additional_instances_needed > 0:
            # Find indices that have capacity for more instances
            eligible_indices = [
                idx
                for idx in range(len(int_instances))
                if int_instances[idx] < all_path_tokens[idx].max_tokens // sequence_length
            ]

            if eligible_indices:
                # Distribute base amount evenly among eligible paths
                base, leftover = divmod(additional_instances_needed, len(eligible_indices))
                if base:
                    for idx in eligible_indices:
                        max_instances = all_path_tokens[idx].max_tokens // sequence_length
                        # Add base amount but don't exceed max capacity
                        can_add = min(base, max_instances - int_instances[idx])
                        int_instances[idx] += can_add

                # Recalculate how many we still need after base distribution
                additional_instances_needed = requested_instances - sum(int_instances)

                # Distribute remaining by largest remainders (Hamilton's method)
                if additional_instances_needed > 0:
                    # Only consider paths that still have capacity
                    candidates_with_remainders = [
                        (remainders[idx], idx)
                        for idx in eligible_indices
                        if int_instances[idx] < all_path_tokens[idx].max_tokens // sequence_length
                    ]
                    candidates_with_remainders.sort(reverse=True)

                    for _, idx in candidates_with_remainders[:additional_instances_needed]:
                        int_instances[idx] += 1

        final_tokens_per_path = [inst * sequence_length for inst in int_instances]

        # Update the path_token objects with final token counts
        idx = 0
        for source_path_tokens in tokens_per_path_per_source.values():
            for path_token in source_path_tokens:
                path_token.tokens = final_tokens_per_path[idx]
                idx += 1

        final_token_distribution: Dict[str, float] = {}
        for source_name, source_path_tokens in tokens_per_path_per_source.items():
            completed.append(
                SourceMixtureOutcome(
                    name=source_name,
                    path_tokens=source_path_tokens,
                )
            )
            final_token_distribution[source_name] = sum(path.tokens for path in source_path_tokens)

        total_tokens = sum(final_token_distribution.values())
        final_token_distribution = {
            k: v / total_tokens for k, v in final_token_distribution.items()
        }

        if self.render_tables:
            self.render_mixture_outcome_tables(tokens_details_by_source)

        for outcome in completed:
            for item in outcome.path_tokens:
                log.info(f"Selected {item.tokens} tokens from {outcome.name} at {item.path}")

        token_difference = total_tokens - self.requested_tokens
        percent_difference = (token_difference / self.requested_tokens) * 100
        log.info(
            f"Total tokens in mixture: {total_tokens} "
            f"(requested: {self.requested_tokens}, diff: {token_difference:+} tokens, "
            f"{percent_difference:+.2f}%)"
        )

        original_token_distribution = {
            source_config.source_name: source_config.target_ratio
            for source_config in self.source_list.sources
        }
        for source_name, ratio in original_token_distribution.items():
            diff = np.abs(final_token_distribution.get(source_name, 0) - ratio)
            log.info(f"{source_name}: {diff:.4f} difference from target ratio {ratio:.4f}")

        return SourceMixtureDataset(sources=completed)

    def get_paths_and_tokens_for_source(
        self,
        source_config: SourceMixtureConfig,
        token_details: SourceTokenDetails,
        npdtype: NumpyUIntTypes,
    ) -> List[SourcePathTokens]:
        """
        Get the paths and resulting token count for a source.
        """
        take_ratio = token_details.num_selected / token_details.population
        path_tokens: List[SourcePathTokens] = []

        resolved_paths = source_config.resolved_paths
        token_counts_by_path = {
            path: self._count_tokens_for_file(path, npdtype) for path in resolved_paths
        }

        # When we need more than 1 repetition of the source data we have a take ration > 1
        if take_ratio > 1:
            take_ratios = []
            remaining = take_ratio

            while remaining > 0:
                chunk = min(1.0, remaining)
                take_ratios.append(chunk)
                remaining -= chunk

            for ratio in take_ratios:
<<<<<<< HEAD
                for path in source_config.resolved_paths:
                    tokens_to_keep = int(
                        math.ceil(self._count_tokens_for_file(path, npdtype) * ratio)
=======
                for path in resolved_paths:
                    available_tokens = token_counts_by_path[path]
                    tokens_to_keep = int(math.ceil(available_tokens * ratio))
                    path_tokens.append(
                        SourcePathTokens(
                            path=path,
                            tokens=tokens_to_keep,
                            max_tokens=available_tokens,
                        )
>>>>>>> c8e32ab4
                    )

            return path_tokens

<<<<<<< HEAD
        for path in source_config.resolved_paths:
            tokens_to_keep = int(math.ceil(self._count_tokens_for_file(path, npdtype) * take_ratio))
            path_tokens.append(SourcePathTokens(path=path, tokens=tokens_to_keep))
=======
        for path in resolved_paths:
            available_tokens = token_counts_by_path[path]
            tokens_to_keep = int(math.ceil(available_tokens * take_ratio))
            path_tokens.append(
                SourcePathTokens(
                    path=path,
                    tokens=tokens_to_keep,
                    max_tokens=available_tokens,
                )
            )
>>>>>>> c8e32ab4

        return path_tokens

    def _count_tokens_for_paths(
        self, paths: List[PathOrStr], source: Optional[str], npdtype: NumpyUIntTypes
    ) -> int:
        """
        Count the number of tokens for a set of source files in parallel.

        Args:
            source_config: The source configuration.
            dtype: The data type of the source tokens.
        """

        with ThreadPoolExecutor(max_workers=self.processes) as executor:
            futures = []
            for path in paths:
                futures.append(
                    executor.submit(self._count_tokens_for_file, path=path, npdtype=npdtype)
                )

            with Progress(disable=self.quiet) as progress:
                results = []
                task = progress.add_task(
                    f"Counting available tokens for source: {source}", total=len(futures)
                )
                for future in as_completed(futures):
                    progress.update(task, advance=1)
                    results.append(future.result())

            return sum(results)

    def _count_tokens_for_file(self, path: PathOrStr, npdtype: NumpyUIntTypes) -> int:
        return self._bytes_to_tokens(get_file_size(path), npdtype=npdtype)

    def _bytes_to_tokens(self, num_bytes: int, npdtype: NumpyUIntTypes) -> int:
        """
        Convert bytes to tokens based on the dtype.
        """
        return num_bytes // npdtype(int(0)).itemsize

    def render_mixture_outcome_tables(self, results: List[SourceTokenDetails]) -> None:
        """
        Render tables enumerating the global and per-source mixture outcomes.
        """
        source_rows = [item.for_table(self.requested_tokens) for item in results]
        source_headers = source_rows[0].keys()

        source_table = Table(title="Outcome by source")
        for header in source_headers:
            source_table.add_column(header)

        for row in source_rows:
            source_table.add_row(*[row[header] for header in source_headers])

        log.info(self.table_to_text(source_table))

        total_tokens = sum([item.population for item in results])
        selected_tokens = sum([item.num_selected for item in results])
        observed_global_ratio = f"{(selected_tokens / total_tokens):.4}"

        global_table = Table(title="Global outcome")
        global_headers = [
            "total_tokens",
            "selected_tokens",
            "observed_global_ratio",
        ]

        for header in global_headers:
            global_table.add_column(header)

        global_table.add_row(f"{total_tokens:.2e}", f"{selected_tokens:.2e}", observed_global_ratio)
        log.info(self.table_to_text(global_table))

    def table_to_text(self, table: Table) -> Text:
        """Generate an ascii formatted presentation of a Rich table
        Eliminates column styling
        """
        console = Console(width=250)
        with console.capture() as capture:
            table.width = 250
            console.print(table)

        return Text.from_ansi(capture.get())<|MERGE_RESOLUTION|>--- conflicted
+++ resolved
@@ -463,11 +463,6 @@
                 remaining -= chunk
 
             for ratio in take_ratios:
-<<<<<<< HEAD
-                for path in source_config.resolved_paths:
-                    tokens_to_keep = int(
-                        math.ceil(self._count_tokens_for_file(path, npdtype) * ratio)
-=======
                 for path in resolved_paths:
                     available_tokens = token_counts_by_path[path]
                     tokens_to_keep = int(math.ceil(available_tokens * ratio))
@@ -477,16 +472,10 @@
                             tokens=tokens_to_keep,
                             max_tokens=available_tokens,
                         )
->>>>>>> c8e32ab4
                     )
 
             return path_tokens
 
-<<<<<<< HEAD
-        for path in source_config.resolved_paths:
-            tokens_to_keep = int(math.ceil(self._count_tokens_for_file(path, npdtype) * take_ratio))
-            path_tokens.append(SourcePathTokens(path=path, tokens=tokens_to_keep))
-=======
         for path in resolved_paths:
             available_tokens = token_counts_by_path[path]
             tokens_to_keep = int(math.ceil(available_tokens * take_ratio))
@@ -497,7 +486,6 @@
                     max_tokens=available_tokens,
                 )
             )
->>>>>>> c8e32ab4
 
         return path_tokens
 
