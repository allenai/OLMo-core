"""
Distributed, deterministic, stateful data loaders used by the :class:`~olmo_core.train.Trainer`.

"""
import functools
import logging
import math
from abc import ABC, abstractmethod
from dataclasses import dataclass
from itertools import islice
from pathlib import Path
from typing import Any, Callable, Dict, Iterable, Iterator, Optional, Tuple

import bettermap
import numpy as np
import torch
import torch.distributed as dist
import torch.utils.data
from torch.distributed import DeviceMesh

from ..aliases import PathOrStr
from ..config import Config
from ..distributed.parallel import get_dp_process_group
from ..distributed.utils import barrier, get_fs_local_rank, get_rank, get_world_size
from ..exceptions import OLMoConfigurationError
from ..io import is_url, normalize_path
from ..utils import get_default_device, roundrobin, threaded_generator
from .collator import DataCollator
<<<<<<< HEAD
from .numpy_dataset import (
    NumpyDatasetBase,
    NumpyDatasetType,
    NumpyByteFSLDataset,
    NumpyBytePaddedFSLDataset,
    NumpyFSLDatasetBase,
    NumpyVSLDataset,
)
=======
from .numpy_dataset import NumpyDatasetBase, NumpyFSLDatasetBase, NumpyVSLDataset
>>>>>>> cc69286c
from .utils import get_rng, iter_batched, load_array_slice, memmap_to_write

__all__ = [
    "DataLoaderBase",
    "TextDataLoaderBase",
    "NumpyDataLoaderBase",
    "NumpyFSLDataLoader",
    "NumpyVSLDataLoader",
    "NumpyDataLoaderConfig",
]

log = logging.getLogger(__name__)

def _worker_init_fn(worker_id):
    torch.set_num_threads(4)

class DataLoaderBase(ABC):
    """
    An abstract base class for data loaders used by the :class:`~olmo_core.train.Trainer`.

    .. warning::
        When using a :class:`DataLoaderBase` directly (outside of the :class:`~olmo_core.train.Trainer`),
        you must call :meth:`reshuffle()` *before* starting a new epoch
        (i.e. before calling :meth:`__iter__`) and you must call :meth:`reset()` *after* each
        epoch (i.e. after the iterator returned from :meth:`__iter__` has been exhausted).
        Failure to do so will result in incorrect data order.
        For example::

            # Prepare for the epoch.
            data_loader.reshuffle(epoch=1)

            for batch in data_loader:
                # process batch
                pass

            # Reset internal bookkeeping.
            data_loader.reset()

    :param work_dir: The working directory. Should be a local directory shared among local ranks.
    :param global_batch_size: The global batch size. The units for this depend on the data loader
        implementation.
    :param dp_world_size: The data parallel world size.
    :param dp_rank: The local data parallel rank.
    :param fs_local_rank: The filesystem-local rank.
    """

    def __init__(
        self,
        *,
        work_dir: PathOrStr,
        global_batch_size: int,
        dp_world_size: int = 1,
        dp_rank: int = 0,
        fs_local_rank: int = 0,
    ):
        if is_url(work_dir):
            raise OLMoConfigurationError(
                f"'work_dir' should be a local path, not a URL ('{work_dir}')."
            )
        self.work_dir = Path(normalize_path(work_dir))
        self._global_batch_size = global_batch_size
        assert dp_rank < dp_world_size
        self.dp_world_size = dp_world_size
        self.dp_rank = dp_rank

        self.fs_local_rank = fs_local_rank

        self.batches_processed = 0
        """
        The total number of batches processed so far in the current epoch.
        """

        self._epoch: Optional[int] = None

    @property
    def global_batch_size(self) -> int:
        return self._global_batch_size

    @global_batch_size.setter
    def global_batch_size(self, new_global_batch_size: int):
        if not isinstance(new_global_batch_size, int):
            raise TypeError(f"expected int, got {type(new_global_batch_size)}")

        if new_global_batch_size > self.global_batch_size:
            if new_global_batch_size % self.global_batch_size != 0:
                raise RuntimeError("global batch size can only be increased by an integer factor")

            ratio = new_global_batch_size // self.global_batch_size
            if self.batches_processed % ratio != 0:
                raise RuntimeError(
                    f"increasing global batch size by a factor of {ratio} can only be done after processing "
                    f"N x {ratio} batches to avoid duplicating or losing data. Currently {self.batches_processed:d} "
                    f"batches have been processed, which is not divisible by {ratio}."
                )

            self.batches_processed //= ratio
        elif new_global_batch_size < self.global_batch_size:
            if self.global_batch_size % new_global_batch_size != 0:
                raise RuntimeError("global batch size can only be decreased by an integer factor")

            ratio = self.global_batch_size // new_global_batch_size
            self.batches_processed *= ratio

        self._global_batch_size = new_global_batch_size

    @property
    def epoch(self) -> int:
        """
        Get the current epoch (1-based).

        .. warning::
            Accessing this before :meth:`reshuffle()` is called will raise an error.
        """
        if self._epoch is None:
            raise RuntimeError(
                "The data loader's epoch has not been set yet, did you forget to call 'reshuffle()'?"
            )
        return self._epoch

    @property
    @abstractmethod
    def total_batches(self) -> Optional[int]:
        """
        The total number of batches that the dataset will produce over the course of an epoch, if known.
        Otherwise this should return ``None``.
        """
        raise NotImplementedError

    def __len__(self) -> int:
        """
        Returns the total number of batches in an epoch (same as :data:`total_batches`) if known,
        otherwise a :class:`TypeError` is raised.
        """
        if self.total_batches is not None:
            return self.total_batches
        else:
            raise TypeError(
                f"total length (number of batches) is unknown for {self.__class__.__name__}"
            )

    def __iter__(self) -> Iterator[Dict[str, Any]]:
        """
        Iterate over the local rank batches.
        """
        for batch in self._iter_batches():
            self.batches_processed += 1
            yield batch

    def __getitem__(self, index: int) -> Dict[str, Any]:
        """
        Get a single batch if possible, otherwise :class:`TypeError` is raised.
        """
        del index
        raise TypeError(f"__getitem__ is not implemented for {self.__class__.__name__}")

    @property
    def rank_batch_size(self) -> int:
        """
        The batch size per rank.
        """
        return self.global_batch_size // self.dp_world_size

    @abstractmethod
    def state_dict(self) -> Dict[str, Any]:
        """
        Get a state dictionary for checkpointing.
        """
        raise NotImplementedError

    @abstractmethod
    def load_state_dict(self, state_dict: Dict[str, Any]):
        """
        Load a state dict from :meth:`state_dict()` to restore the data loader's state.
        """
        raise NotImplementedError

    @abstractmethod
    def reshuffle(self, epoch: Optional[int] = None, **kwargs):
        """
        Reshuffle for a new epoch. Should be called before starting the epoch, regardless
        of whether or not you've called :meth:`load_state_dict()`.

        :param epoch: The epoch number.
        """
        raise NotImplementedError

    @abstractmethod
    def _iter_batches(self) -> Iterable[Dict[str, Any]]:
        """
        Returns an iterable over all batches in the epoch.

        .. important::
            This should account for data parallelism in that only the local rank's portion of each
            batch should be generated from this method.

        :returns: All batches in the epoch, where each batch just contains the local rank's portion
            of the batch, which should have size exactly :data:`rank_batch_size`.
        """
        raise NotImplementedError

    def reset(self):
        """
        Reset epoch bookkeeping. Should be called at the end of an epoch.
        """
        self.batches_processed = 0

    @abstractmethod
    def get_mock_batch(self) -> Dict[str, Any]:
        """
        Return a batch with arbitrary data. This can just be random data as it's only used by the
        trainer to do a dry-run of the forward and backward pass before training officially starts.
        """
        raise NotImplementedError

    def global_num_tokens_in_batch(self, batch: Dict[str, Any]) -> Optional[int]:
        """
        For text-based data loaders this should return the total (global) number of tokens
        in the batch. This is used by the trainer for bookkeeping.
        """
        del batch
        return None


class TextDataLoaderBase(DataLoaderBase):
    """
    An abstract base class for text-based data loaders.

    :param collator: The data collator to use to create batches from instances.
    :param work_dir: The working directory. Should be shared among local ranks.
    :param global_batch_size: The global batch size *in tokens*.
    :param dp_world_size: The data parallel world size.
    :param dp_rank: The local data parallel rank.
    :param fs_local_rank: The filesystem-local rank.
    """

    def __init__(
        self,
        *,
        collator: DataCollator,
        work_dir: PathOrStr,
        global_batch_size: int,
        dp_world_size: int = 1,
        dp_rank: int = 0,
        fs_local_rank: int = 0,
    ):
        super().__init__(
            work_dir=work_dir,
            global_batch_size=global_batch_size,
            dp_world_size=dp_world_size,
            dp_rank=dp_rank,
            fs_local_rank=fs_local_rank,
        )
        self.collator = collator
        """
        The data collator.
        """
        self.tokens_processed: int = 0
        """
        The total number of tokens processed so far in the current epoch.
        """

    def __iter__(self) -> Iterator[Dict[str, Any]]:
        for batch in super().__iter__():
            if batch["input_ids"].numel() != self.rank_batch_size:
                raise RuntimeError(
                    f"Expected batch size of {self.rank_batch_size:,d} tokens on rank {self.dp_rank}, "
                    f"got input IDs with shape {tuple(batch['input_ids'].shape)} = {batch['input_ids'].numel():,d} tokens"
                )
            self.tokens_processed += self.global_batch_size
            yield batch

    def reset(self):
        super().reset()
        self.tokens_processed = 0

    def global_num_tokens_in_batch(self, batch: Dict[str, Any]) -> Optional[int]:
        del batch
        return self.global_batch_size


class NumpyDataLoaderBase(TextDataLoaderBase):
    """
    A distributed, deterministic, stateful data loader base class for use with
    :class:`~olmo_core.data.numpy_dataset.NumpyDatasetBase` dataset classes.

    .. seealso::
        - :class:`NumpyFSLDataLoader`
        - :class:`NumpyVSLDataLoader`

    :param dataset: The dataset to wrap / load from.
    :param collator: The data collator to use to create batches from instances.
    :param global_batch_size: The global batch size *in tokens*.
    :param work_dir: The working directory. Should be shared among local ranks.
    :param seed: The seed to use for shuffling / sampling data.
    :param epoch: The epoch to start from.
    :param shuffle: Whether or not to shuffle the data instances.
    :param num_threads: The number of threads to use when loading instances.
    :param num_workers: The number of workers to use when loading batches.
    :param prefetch_factor: The number of batches to prefetch from each worker.
    :param target_device_type: The target device type, i.e. the type of the device where the data
        will ultimately end up on. Note that this data loader does not move batches any device,
        it just uses this to optimize certain settings.
    :param dp_world_size: The data parallel world size.
    :param dp_rank: The local data parallel rank.
    :param fs_local_rank: The filesystem-local rank.
    """

    def __init__(
        self,
        dataset: NumpyDatasetBase,
        *,
        collator: DataCollator,
        global_batch_size: int,
        work_dir: PathOrStr,
        seed: int = 0,
        shuffle: bool = True,
        num_threads: Optional[int] = None,
        num_workers: int = 0,
        prefetch_factor: Optional[int] = None,
        target_device_type: str = "cpu",
        dp_world_size: int = 1,
        dp_rank: int = 0,
        fs_local_rank: int = 0,
        allow_vlen: bool = False,
    ):
        super().__init__(
            collator=collator,
            work_dir=work_dir,
            global_batch_size=global_batch_size,
            dp_world_size=dp_world_size,
            dp_rank=dp_rank,
            fs_local_rank=fs_local_rank,
        )
        self.dataset = dataset
        self.seed = seed
        self.shuffle = shuffle
        self.num_threads = num_threads
        self.num_workers = num_workers
        self.prefetch_factor = prefetch_factor
        self.target_device_type = target_device_type
        self._global_indices: Optional[np.ndarray] = None
        self.allow_vlen = allow_vlen

    @classmethod
    def wrap_numpy_dataset(
        cls,
        dataset: NumpyDatasetBase,
        *,
        global_batch_size: int,
        collator: DataCollator,
        work_dir: Optional[PathOrStr] = None,
        seed: int = 0,
        dp_world_size: int = 1,
        dp_rank: int = 0,
        fs_local_rank: int = 0,
        num_threads: Optional[int] = None,
        num_workers: int = 0,
        prefetch_factor: Optional[int] = None,
        target_device_type: str = "cpu",
        shuffle: bool = True,
        allow_vlen: bool = False,
    ) -> "NumpyDataLoaderBase":
        """
        Construct the corresponding :class:`NumpyDataLoaderBase` instance for the given :class:`NumpyDatasetBase`.

        :param dataset: The dataset to wrap.
        """
        kwargs = dict(
            global_batch_size=global_batch_size,
            collator=collator,
            work_dir=work_dir or dataset.work_dir,
            dp_world_size=dp_world_size,
            dp_rank=dp_rank,
            fs_local_rank=fs_local_rank,
            seed=seed,
            num_threads=num_threads,
            num_workers=num_workers,
            prefetch_factor=prefetch_factor,
            target_device_type=target_device_type,
            shuffle=shuffle,
            allow_vlen=allow_vlen,
        )
        data_loader: DataLoaderBase
        if isinstance(dataset, NumpyFSLDatasetBase):
            data_loader = NumpyFSLDataLoader(dataset, **kwargs)  # type: ignore
            if dataset.max_target_sequence_length is not None:
                data_loader.chunk_size = (
                    dataset.max_target_sequence_length // dataset.sequence_length
                )
        elif isinstance(dataset, NumpyVSLDataset):
<<<<<<< HEAD
            kwargs.pop("allow_vlen", None)  # NumpyVSLDataLoader does not support variable-length sequences

            data_loader = NumpyVSLDataLoader(
                dataset,
                **kwargs,  # type: ignore
            )
=======
            data_loader = NumpyVSLDataLoader(dataset, **kwargs)  # type: ignore
>>>>>>> cc69286c
        else:
            raise NotImplementedError

        return data_loader

    def state_dict(self) -> Dict[str, Any]:
        return {
            "dataset_fingerprint_version": self.dataset.fingerprint_version,
            "dataset_fingerprint": self.dataset.fingerprint,
            "batches_processed": self.batches_processed,
            "tokens_processed": self.tokens_processed,
            "seed": self.seed,
            "epoch": self._epoch,
        }

    def load_state_dict(self, state_dict: Dict[str, Any]):
        if state_dict["dataset_fingerprint_version"] != self.dataset.fingerprint_version:
            log.warning(
                "Dataset fingerprint version does not match the version in the checkpoint, "
                "this could mean the data has changed"
            )
        elif state_dict["dataset_fingerprint"] != self.dataset.fingerprint:
            raise RuntimeError(
                "Restoring state from a different dataset is not supported! (fingerprint doesn't match)"
            )

        if state_dict["seed"] != self.seed:
            log.warning(
                "Restoring data loading state with a different data seed, "
                "will use data seed from state dict for data order consistency."
            )
            self.seed = state_dict["seed"]

        self.batches_processed = state_dict["batches_processed"]
        self.tokens_processed = state_dict["tokens_processed"]
        self._epoch = state_dict["epoch"] or self._epoch

    @property
    @abstractmethod
    def _global_indices_file(self) -> Path:
        raise NotImplementedError

    @abstractmethod
    def _build_global_indices(self) -> np.ndarray:
        """
        Construct the global shuffled instance indices.
        """
        raise NotImplementedError

    @abstractmethod
    def _get_local_instance_indices(self, indices: np.ndarray) -> Iterable[int]:
        """
        Filter global instance indices down to the local worker indices.
        """
        raise NotImplementedError

    @property
    def worker_info(self):
        return torch.utils.data.get_worker_info()

    def get_global_indices(self) -> np.ndarray:
        if self._global_indices is not None:
            return self._global_indices
        if not self._global_indices_file.is_file():
            raise RuntimeError("Missing global indices file, did you forget to call 'reshuffle()'?")
        return np.memmap(self._global_indices_file, mode="r", dtype=np.uint32)  # type: ignore

    def build_and_save_global_indices(self, in_memory: bool = False):
        if in_memory:
            self._global_indices = self._build_global_indices()
        else:
            self._global_indices = None
            if self.fs_local_rank == 0:
                if self._global_indices_file.is_file():
                    log.info(
                        f"Using existing global indices file for seed {self.seed} and epoch {self.epoch} "
                        f"at:\n'{self._global_indices_file}'"
                    )
                else:
                    log.info(
                        f"Saving global data order indices for seed {self.seed} and epoch {self.epoch} "
                        f"to:\n'{self._global_indices_file}'..."
                    )
                    global_indices = self._build_global_indices()
                    assert len(global_indices) < np.iinfo(np.uint32).max
                    with memmap_to_write(
                        self._global_indices_file, shape=global_indices.shape, dtype=np.uint32
                    ) as global_indices_mmap:
                        global_indices_mmap[:] = global_indices
                    log.info(f"Global data order indices saved to:\n'{self._global_indices_file}'")
        barrier()

    def reshuffle(self, epoch: Optional[int] = None, in_memory: bool = False, **kwargs):
        del kwargs
        if epoch is None:
            epoch = 1 if self._epoch is None else self._epoch + 1
        if epoch <= 0:
            raise ValueError(f"'epoch' must be at least 1, got {epoch}")
        self._epoch = epoch
        self.build_and_save_global_indices(in_memory=in_memory)

    def get_mock_batch(self) -> Dict[str, Any]:
        device = torch.device("cpu")
        rng = torch.Generator(device=device)
        rng.manual_seed(self.seed + self.dp_rank)
        num_instances = self.rank_batch_size // self.dataset.max_sequence_length
        input_ids = torch.randint(
            0,
            self.dataset.vocab_size,
            (num_instances, self.dataset.max_sequence_length),
            generator=rng,
            device=device,
        )
        out: Dict[str, Any] = {"input_ids": input_ids}
        if isinstance(self.dataset, NumpyFSLDatasetBase) and self.dataset._generate_doc_lengths:
            splits = torch.randint(
                2,
                self.dataset.max_sequence_length - 2,
                (num_instances,),
                generator=rng,
                device=device,
            )
            out["doc_lens"] = torch.stack(
                [splits, self.dataset.max_sequence_length - splits], dim=1
            )
            out["max_doc_lens"] = torch.max(out["doc_lens"], dim=-1).values.tolist()
        if isinstance(self.dataset, NumpyByteFSLDataset) or isinstance(self.dataset, NumpyBytePaddedFSLDataset):
            byte_to_patch_ratio = self.dataset.sequence_length // self.dataset.patch_sequence_length

            # random lengths for debugging,
            patch_lengths = torch.randint(
                int(byte_to_patch_ratio * 0.5),
                int(byte_to_patch_ratio * 1.5),
                (input_ids.shape[0], self.dataset.patch_sequence_length),
                device=input_ids.device
            )
            # first patch must be length 1 (<bos>)
            patch_lengths[:, 0] = 1

            patch_lengths = torch.where(
                (torch.cumsum(patch_lengths, dim=-1) - patch_lengths) > self.dataset.max_sequence_length,
                torch.zeros_like(patch_lengths),
                patch_lengths,
            )

            out["patch_lens"] = out["space_patch_lens"] = patch_lengths
            out["bpe_merges"] = torch.zeros((input_ids.shape[0], 0), dtype=torch.int32)
            out["expanded_input_ids"] = torch.randint(
                0,
                100_000,
                input_ids.shape,
                device=input_ids.device,
            )
            out["original_input_ids"] = torch.randint(
                0,
                100_000,
                patch_lengths.shape,
                device=input_ids.device,
            )

        return out

    def _iter_batches(self) -> Iterable[Dict[str, Any]]:
        def _build_batch_iterator():
            return iter(
                torch.utils.data.DataLoader(
                    _IterableDatasetWrapper(self),
                    batch_size=None,
                    num_workers=self.num_workers,
                    pin_memory=self.target_device_type == "cuda" and self.num_workers > 0,
                    prefetch_factor=self.prefetch_factor,
                    persistent_workers=False,
                    timeout=0,
                    worker_init_fn=_worker_init_fn,
                ),
            )

        current_global_batch_size = self.global_batch_size
        batch_iterator = _build_batch_iterator()
        while (batch := next(batch_iterator, None)) is not None:
            yield batch

            # If batch size has changed, re-initialize the workers.
            # NOTE: base class handles the logic of adjusting `self.batches_processed` when
            # `self.global_batch_size` is changed through the property setter.
            if current_global_batch_size != self.global_batch_size:
                if self.num_workers > 0:
                    log.info("Batch size has changed, reinitializing data loading workers...")
                current_global_batch_size = self.global_batch_size
                batch_iterator = _build_batch_iterator()

    def __iter__(self) -> Iterator[Dict[str, Any]]:
        for batch in super().__iter__():
            if not self.allow_vlen and batch["input_ids"].numel() != self.rank_batch_size:
                raise RuntimeError(
                    f"Expected batch size of {self.rank_batch_size:,d} tokens on rank {self.dp_rank}, "
                    f"got input IDs with shape {tuple(batch['input_ids'].shape)} = {batch['input_ids'].numel():,d} tokens"
                )
            self.tokens_processed += self.global_batch_size
            yield batch

    def _get_dataset_item(self, idx: int) -> Dict[str, Any]:
        item = self.dataset[idx]
        if isinstance(item, dict):
            return dict(**item, index=idx)
        else:
            return {"input_ids": item, "index": idx}

    def _format_fname_from_fields(self, prefix: str, **fields) -> str:
        parts = [prefix]
        for key in sorted(fields):
            value = fields[key]
            if value is not None:
                parts.append(f"{key}{value}")
        return "_".join(parts)


class NumpyFSLDataLoader(NumpyDataLoaderBase):
    """
    A fixed sequence length :class:`DataLoaderBase` for use with a
    :class:`~olmo_core.data.numpy_dataset.NumpyFSLDataset`.
    """

    def __init__(
        self,
        dataset: NumpyFSLDatasetBase,
        *,
        chunk_size: int = 1,
        **kwargs,
    ):
        assert chunk_size >= 1
        super().__init__(dataset, **kwargs)
        self.chunk_size = chunk_size
        assert isinstance(self.dataset, NumpyFSLDatasetBase)
        if self.rank_batch_size % self.dataset.sequence_length != 0:
            raise OLMoConfigurationError(
                "rank batch size (in tokens) must be divisible by sequence length"
            )

    @property
    def total_size(self) -> int:
        """
        The total number of instances that the dataset will produce over the course of an epoch.
        """
        assert isinstance(self.dataset, NumpyFSLDatasetBase)
        instances_per_batch = self.global_batch_size // self.dataset.sequence_length
        return instances_per_batch * (len(self.dataset) // instances_per_batch)

    @property
    def total_batches(self) -> int:
        assert isinstance(self.dataset, NumpyFSLDatasetBase)
        return self.total_size // (self.global_batch_size // self.dataset.sequence_length)

    @property
    def _global_indices_file(self) -> Path:
        global_indices_fname = self._format_fname_from_fields(
            "global_indices",
            seed=self.seed if self.shuffle else None,
            epoch=self.epoch if self.shuffle else None,
            dataset_size=len(self.dataset),
            chunk=self.chunk_size if self.chunk_size > 1 else None,
            v=1,  # tick if logic changes
        )
        return self.work_dir / f"{global_indices_fname}.npy"

    def _build_global_indices(self) -> np.ndarray:
        assert len(self.dataset) < np.iinfo(np.uint32).max

        rng: Optional[np.random.Generator] = None
        if self.shuffle:
            # Deterministically shuffle based on epoch and seed
            rng = get_rng(self.seed + self.epoch)

        indices: np.ndarray
        if self.chunk_size == 1:
            indices = np.arange(len(self.dataset), dtype=np.uint32)
            if rng is not None:
                rng.shuffle(indices)
        else:
            chunk_indices = np.arange(len(self.dataset) // self.chunk_size, dtype=np.uint32)
            if rng is not None:
                rng.shuffle(chunk_indices)
            indices = np.repeat(chunk_indices * self.chunk_size, self.chunk_size)
            indices = indices.reshape((-1, self.chunk_size)) + np.arange(
                0, self.chunk_size
            ).reshape((1, -1))
            indices = indices.reshape(-1)

        return indices

    def __getitem__(self, index: int) -> Dict[str, Any]:
        # NOTE: Make sure the logic here matches that in '_get_local_instance_indices()'

        # NOTE: 'indices' are global instance indices.
        indices = self.get_global_indices()[: self.total_size]

        # Slice up by batch.
        assert isinstance(self.dataset, NumpyFSLDatasetBase)
        instances_per_batch = self.global_batch_size // self.dataset.sequence_length
        # shape: (global num batches, global num instances per batch)
        indices = indices.reshape(-1, instances_per_batch)

        # Slice batches into micro batches for the local DP rank.
        if self.dp_world_size > 1:
            indices = indices[:, self.dp_rank :: self.dp_world_size]

        # Get instances for the batch.
        map_fn: Callable
        if self.worker_info is None and self.num_threads is not None and self.num_threads > 1:
            map_fn = functools.partial(
                bettermap.ordered_map_per_thread, parallelism=self.num_threads
            )
        else:
            map_fn = map
        instances = list(map_fn(lambda idx: self._get_dataset_item(int(idx)), indices[index]))

        return self.collator(instances)

    def _get_local_instance_indices(self, indices: np.ndarray) -> Iterable[int]:
        # NOTE: 'indices' are global instance indices.
        # Make sure the logic here matches that in '__getitem__()'

        # Remove tail of data to make it evenly divisible.
        indices = indices[: self.total_size]

        # Slice up by batch.
        assert isinstance(self.dataset, NumpyFSLDatasetBase)
        instances_per_batch = self.global_batch_size // self.dataset.sequence_length
        # shape: (global num batches, global num instances per batch)
        indices = indices.reshape(-1, instances_per_batch)

        # Offset by the number of batches already processed.
        if self.batches_processed > 0:
            indices = indices[self.batches_processed :]

        # Slice batches by data loader worker rank to avoid duplicates.
        if (worker_info := self.worker_info) is not None:
            # Note that each data loading worker gathers a whole batch at a time, and the workers
            # are called round-robin by rank. So to slice these up in a way that preserves order, regardless
            # of the number of workers, we give worker 0 the first batch, worker 1 the second batch, etc.
            indices = indices[worker_info.id :: worker_info.num_workers]

        # Finally slice batches into micro batches for the local DP rank.
        indices = indices[:, self.dp_rank :: self.dp_world_size].reshape((-1,))

        return indices

    def state_dict(self) -> Dict[str, Any]:
        state_dict = super().state_dict()
        assert isinstance(self.dataset, NumpyFSLDatasetBase)
        state_dict["dataset_type"] = "fsl"
        state_dict["sequence_length"] = self.dataset.sequence_length
        state_dict["max_target_sequence_length"] = self.dataset.max_target_sequence_length
        return state_dict

    def load_state_dict(self, state_dict: Dict[str, Any]):
        super().load_state_dict(state_dict)
        # Account for change in batch size / sequence length.
        self.batches_processed = self.tokens_processed // self.global_batch_size
        log.info(
            f"Data loader will resume from batch {self.batches_processed:,d}/{self.total_batches:,d} "
            f"based on batch size of {self.global_batch_size:,d} tokens"
        )

        assert isinstance(self.dataset, NumpyFSLDatasetBase)
        if state_dict["dataset_type"] != "fsl":
            raise RuntimeError(
                "Dataset type mismatch: attempting to restore state from a variable sequence length dataset "
                "into a fixed sequence length dataset"
            )

        if state_dict["max_target_sequence_length"] != self.dataset.max_target_sequence_length:
            raise RuntimeError(
                "Restoring an FSL dataset state with a different 'max_target_sequence_length' "
                "is not supported"
            )


class NumpyVSLDataLoader(NumpyDataLoaderBase):
    """
    A variable sequence length :class:`DataLoaderBase` for use with a :class:`~olmo_core.data.numpy_dataset.NumpyVSLDataset`.

    This implements a sequence length-based curriculum as introduced in
    `Dataset Decomposition: Faster LLM Training with Variable Sequence Length Curriculum
    <https://arxiv.org/pdf/2405.13226>`_.
    """

    def __init__(
        self,
        dataset: NumpyVSLDataset,
        **kwargs,
    ):
        super().__init__(dataset, **kwargs)
        self._batches_per_bucket: Optional[Tuple[Tuple[int, int], ...]] = None
        self._buckets: Optional[Tuple[int, ...]] = None
        self._bucket_indices: Optional[Dict[int, np.ndarray]] = None
        if not self.shuffle:
            log.warning("VSL curriculum will be ignored since shuffle=False")
        if self.rank_batch_size < max(self.buckets):
            raise OLMoConfigurationError(
                f"rank batch size ({self.rank_batch_size:,d}) is too small relative to "
                f"maximum sequence length ({max(self.buckets):,d})"
            )

    @property
    def buckets(self) -> Tuple[int, ...]:
        if self._buckets is None:
            self._buckets = tuple([seq_len for seq_len, _ in self.batches_per_bucket])
        return self._buckets

    @property
    def batches_per_bucket(self) -> Tuple[Tuple[int, int], ...]:
        if self._batches_per_bucket is None:
            assert isinstance(self.dataset, NumpyVSLDataset)
            self._batches_per_bucket = tuple(
                self.dataset.curriculum.batches_per_bucket(self.dataset, self.global_batch_size)
            )
        return self._batches_per_bucket

    @property
    def total_batches(self) -> int:
        return sum([batches for _, batches in self.batches_per_bucket])

    @property
    def _global_indices_file(self) -> Path:
        assert isinstance(self.dataset, NumpyVSLDataset)
        global_indices_fname = self._format_fname_from_fields(
            "global_batch_indices",
            seed=self.seed if self.shuffle else None,
            epoch=self.epoch if self.shuffle else None,
            bz=self.global_batch_size,
        )
        return (
            self.work_dir
            / f"dataset-{self.dataset.fingerprint}"
            / self.dataset.curriculum.short_str
            / f"{global_indices_fname}.npy"
        )

    def _bucket_indices_file(self, seq_len: int) -> Path:
        assert isinstance(self.dataset, NumpyVSLDataset)
        bucket_indices_fname = self._format_fname_from_fields(
            "instance_indices",
            bucket=seq_len,
            seed=self.seed if self.shuffle else None,
            epoch=self.epoch if self.shuffle else None,
        )
        return (
            self.work_dir
            / f"dataset-{self.dataset.fingerprint}"
            / self.dataset.curriculum.short_str
            / f"{bucket_indices_fname}.npy"
        )

    def _get_bucket_indices(self, seq_len: int) -> np.ndarray:
        assert isinstance(self.dataset, NumpyVSLDataset)
        bucket_indices = self.dataset.get_instance_bucket(seq_len)
        if self.shuffle:
            rng = get_rng(self.seed + self.epoch + seq_len)
            return rng.permutation(bucket_indices)
        else:
            return bucket_indices

    def build_and_save_global_indices(self, in_memory: bool = False):
        assert isinstance(self.dataset, NumpyVSLDataset)

        if in_memory:
            self._bucket_indices = {}
            for seq_len, num_instances in self.dataset.instances_per_bucket:
                bucket_indices = self._get_bucket_indices(seq_len)
                assert bucket_indices.shape[0] == num_instances
                self._bucket_indices[seq_len] = bucket_indices
        else:
            self._bucket_indices = None

        # We also need to build and save the bucket instance indices.
        if not in_memory and self.fs_local_rank == 0:
            for seq_len, num_instances in self.dataset.instances_per_bucket:
                bucket_indices_file = self._bucket_indices_file(seq_len)
                if bucket_indices_file.is_file():
                    log.info(
                        f"Using existing bucket indices file for bucket {seq_len}, seed {self.seed}, "
                        f"and epoch {self.epoch} at:\n'{bucket_indices_file}'"
                    )
                    continue

                log.info(
                    f"Saving bucket indices for bucket {seq_len}, seed {self.seed}, and epoch {self.epoch} "
                    f"to:\n'{bucket_indices_file}'..."
                )
                bucket_indices = self._get_bucket_indices(seq_len)
                assert bucket_indices.shape[0] == num_instances
                with memmap_to_write(
                    bucket_indices_file, shape=(num_instances,), dtype=np.uint32
                ) as bucket_indices_mmap:
                    bucket_indices_mmap[:] = bucket_indices

                log.info(f"Bucket indices saved to:\n'{bucket_indices_file}'")

            log.info(f"Using {self.dataset.curriculum} with {len(self.buckets)} buckets:")
            self.dataset.curriculum.log_buckets(
                self.dataset, self.global_batch_size, self.batches_per_bucket
            )

        super().build_and_save_global_indices(in_memory=in_memory)

    def _build_global_indices(self) -> np.ndarray:
        if self.shuffle:
            assert isinstance(self.dataset, NumpyVSLDataset)
            return self.dataset.curriculum.get_batch_indices(
                self.batches_per_bucket, self.seed + self.epoch
            )
        else:
            return np.arange(self.total_batches, dtype=np.uint32)

    def __getitem__(self, index: int) -> Dict[str, Any]:
        # NOTE: Make sure the logic here matches that in '_get_local_instance_indices()'

        # NOTE: 'indices' are global *batch* indices.
        indices = self.get_global_indices()

        # Map to instance indices.
        instance_indices = self._batch_index_to_local_instance_indices(indices[index])

        # Get instances for the batch.
        instances = [self._get_dataset_item(int(idx)) for idx in instance_indices]

        return self.collator(instances)

    def _get_local_instance_indices(self, indices: np.ndarray) -> Iterable[int]:
        # NOTE: 'indices' are *batch* indices at this point.

        # Start at the specified batch index.
        if self.batches_processed > 0:
            indices = indices[self.batches_processed :]

        # Slice the batch indices by data loader worker rank to avoid duplicates.
        if (worker_info := self.worker_info) is not None:
            # Note that each data loading worker gathers a whole batch at a time, and the workers
            # are called round-robin by rank. So to slice these up in a way that preserves order, regardless
            # of the number of workers, we give worker 0 the first batch, worker 1 the second batch, etc.
            indices = indices[worker_info.id :: worker_info.num_workers]

        for batch_index in indices:
            for instance_index in self._batch_index_to_local_instance_indices(batch_index):
                yield instance_index

    def _batch_index_to_local_instance_indices(self, batch_index: int) -> np.ndarray:
        bucket_seq_len, bucket_batch_index = self._batch_index_to_bucket_batch_index(batch_index)
        instances_per_batch = self.global_batch_size // bucket_seq_len
        instance_start_index = bucket_batch_index * instances_per_batch

        # Slice up by rank.
        instances_per_rank = instances_per_batch // self.dp_world_size
        instance_start_index += self.dp_rank * instances_per_rank
        instance_end_index = instance_start_index + instances_per_rank

        local_instance_indices: np.ndarray
        if self._bucket_indices is not None:
            local_instance_indices = self._bucket_indices[bucket_seq_len][
                instance_start_index:instance_end_index
            ]
        else:
            bucket_indices_file = self._bucket_indices_file(bucket_seq_len)
            local_instance_indices = load_array_slice(
                bucket_indices_file, instance_start_index, instance_end_index, np.uint32
            )

        assert (
            local_instance_indices.shape[0] == instances_per_rank
        ), f"Expected {instances_per_rank} instances, got {local_instance_indices.shape[0]}"

        return local_instance_indices

    def _batch_index_to_bucket_batch_index(self, batch_index: int) -> Tuple[int, int]:
        bucket_start_offset = 0
        bucket_end_offset = 0
        for seq_len, num_batches in self.batches_per_bucket:
            bucket_end_offset += num_batches
            if bucket_start_offset <= batch_index < bucket_end_offset:
                return seq_len, batch_index - bucket_start_offset
            bucket_start_offset += num_batches
        raise IndexError(f"Batch index '{batch_index}' out of bounds")

    def state_dict(self) -> Dict[str, Any]:
        state_dict = super().state_dict()
        assert isinstance(self.dataset, NumpyVSLDataset)
        state_dict["dataset_type"] = "vsl"
        state_dict["vsl_curriculum"] = self.dataset.curriculum.short_str
        state_dict["max_sequence_length"] = self.dataset.max_sequence_length
        state_dict["min_sequence_length"] = self.dataset.min_sequence_length
        return state_dict

    def load_state_dict(self, state_dict: Dict[str, Any]):
        super().load_state_dict(state_dict)
        log.info(
            f"Data loader will resume from batch {self.batches_processed}/{self.total_batches}"
        )

        assert isinstance(self.dataset, NumpyVSLDataset)
        if state_dict["dataset_type"] != "vsl":
            raise RuntimeError(
                "Dataset type mismatch: attempting to restore state from a fixed sequence length dataset "
                "into a variable sequence length dataset"
            )
        elif state_dict["vsl_curriculum"] != self.dataset.curriculum.short_str:
            raise RuntimeError(
                "Restoring dataset state with a different VSL curriculum is not supported"
            )
        elif state_dict["max_sequence_length"] != self.dataset.max_sequence_length:
            raise RuntimeError(
                "Restoring dataset state with a different 'max_sequence_length' is not supported"
            )
        elif state_dict["min_sequence_length"] != self.dataset.min_sequence_length:
            raise RuntimeError(
                "Restoring dataset state with a different 'min_sequence_length' is not supported"
            )


class _IterableDatasetWrapper(torch.utils.data.IterableDataset[Dict[str, Any]]):
    def __init__(self, data_loader: NumpyDataLoaderBase):
        self.data_loader = data_loader

    @property
    def dataset(self) -> NumpyDatasetBase:
        return self.data_loader.dataset

    @property
    def worker_info(self):
        return torch.utils.data.get_worker_info()

    def __iter__(self) -> Iterator[Dict[str, Any]]:
        """
        Iterate over the local rank+worker instances.
        """
        global_indices = self.data_loader.get_global_indices()

        num_threads = self.data_loader.num_threads
        if self.worker_info is None and self.data_loader.num_threads is None:
            # If `num_threads` hasn't been specified and we're not using multiprocessing we'll
            # try to guess a good number of threads.
            num_threads = 4

        # Potentially slice by threads.
        instance_iterator: Iterator[Dict[str, Any]]
        if num_threads:
            # In order to stay ahead of training the total queue size (sum across all threads)
            # should be bigger than the maximum number of instances per batch locally.
            max_instances_per_rank: int
            if isinstance(self.dataset, NumpyFSLDatasetBase):
                max_instances_per_rank = (
                    self.data_loader.rank_batch_size // self.dataset.sequence_length
                )
            elif isinstance(self.dataset, NumpyVSLDataset):
                max_instances_per_rank = (
                    self.data_loader.rank_batch_size // self.dataset.min_sequence_length
                )
            else:
                raise NotImplementedError

            queue_size = math.ceil(max_instances_per_rank * 2 / num_threads)

            thread_generators = []
            for i in range(num_threads):
                # NOTE: `_get_local_instance_indices` might return an iterator, so we have to
                # create a unique one for each thread otherwise it would be exhausted prematurely
                # and give the wrong order.
                indices = self.data_loader._get_local_instance_indices(global_indices)
                generator = (
                    self.data_loader._get_dataset_item(int(idx))
                    for idx in islice(indices, i, None, num_threads)
                )
                thread_generators.append(
                    threaded_generator(
                        generator, maxsize=queue_size, thread_name=f"data thread {i}"
                    )
                )

            instance_iterator = roundrobin(*thread_generators)
        else:
            indices = self.data_loader._get_local_instance_indices(global_indices)
            instance_iterator = (self.data_loader._get_dataset_item(int(idx)) for idx in indices)

        return (
            self.data_loader.collator(batch)
            for batch in iter_batched(instance_iterator, self.data_loader.rank_batch_size)
        )


@dataclass
class NumpyDataLoaderConfig(Config):
    """
    A configuration class for building :class:`NumpyDataLoaderBase` data loaders.
    """

    global_batch_size: int
    seed: int
    work_dir: Optional[str] = None
    num_threads: Optional[int] = None
    num_workers: int = 0
    prefetch_factor: Optional[int] = None
    target_device_type: Optional[str] = None
    allow_vlen: bool = False

    def build(
        self,
        dataset: NumpyDatasetBase,
        *,
        collator: Optional[DataCollator] = None,
        mesh: Optional[DeviceMesh] = None,
        dp_process_group: Optional[dist.ProcessGroup] = None,
    ) -> NumpyDataLoaderBase:
        """
        Construct the :class:`NumpyDataLoaderBase`.

        :param dataset: The dataset.
        :param mesh: An optional ``DeviceMesh`` that defines the data parallel dimensions. Ideally
            you should create this mesh using :func:`~olmo_core.distributed.parallel.build_world_mesh()`.
            Alternatively you can pass the ``dp_process_group`` instead.
        :param dp_process_group: The data parallel process group.
        """
        if self.work_dir is not None:
            if is_url(self.work_dir):
                raise OLMoConfigurationError(
                    f"'work_dir' should be a local path, not a URL ('{self.work_dir}')."
                )
            if not dataset.work_dir_set:
                dataset.work_dir = Path(normalize_path(self.work_dir))

        if dp_process_group is None and mesh is not None:
            dp_process_group = get_dp_process_group(mesh)

        dataset.prepare()

        data_loader = NumpyDataLoaderBase.wrap_numpy_dataset(
            dataset,
            global_batch_size=self.global_batch_size,
            collator=collator or DataCollator(pad_token_id=dataset.pad_token_id),
            work_dir=self.work_dir or dataset.work_dir,
            dp_world_size=get_world_size(dp_process_group),
            dp_rank=get_rank(dp_process_group),
            fs_local_rank=get_fs_local_rank(),
            seed=self.seed,
            num_threads=self.num_threads,
            num_workers=self.num_workers,
            prefetch_factor=self.prefetch_factor,
            target_device_type=self.target_device_type or get_default_device().type,
            allow_vlen=self.allow_vlen,
        )
        return data_loader<|MERGE_RESOLUTION|>--- conflicted
+++ resolved
@@ -26,7 +26,6 @@
 from ..io import is_url, normalize_path
 from ..utils import get_default_device, roundrobin, threaded_generator
 from .collator import DataCollator
-<<<<<<< HEAD
 from .numpy_dataset import (
     NumpyDatasetBase,
     NumpyDatasetType,
@@ -35,9 +34,6 @@
     NumpyFSLDatasetBase,
     NumpyVSLDataset,
 )
-=======
-from .numpy_dataset import NumpyDatasetBase, NumpyFSLDatasetBase, NumpyVSLDataset
->>>>>>> cc69286c
 from .utils import get_rng, iter_batched, load_array_slice, memmap_to_write
 
 __all__ = [
@@ -428,16 +424,7 @@
                     dataset.max_target_sequence_length // dataset.sequence_length
                 )
         elif isinstance(dataset, NumpyVSLDataset):
-<<<<<<< HEAD
-            kwargs.pop("allow_vlen", None)  # NumpyVSLDataLoader does not support variable-length sequences
-
-            data_loader = NumpyVSLDataLoader(
-                dataset,
-                **kwargs,  # type: ignore
-            )
-=======
             data_loader = NumpyVSLDataLoader(dataset, **kwargs)  # type: ignore
->>>>>>> cc69286c
         else:
             raise NotImplementedError
 
