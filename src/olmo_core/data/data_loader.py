--- conflicted
+++ resolved
@@ -356,11 +356,7 @@
         dp_world_size: int = 1,
         dp_rank: int = 0,
         fs_local_rank: int = 0,
-<<<<<<< HEAD
-        allow_vlen: bool = False,
-=======
         ignore_fingerprint_mismatch: bool = False,
->>>>>>> 68c74093
     ):
         super().__init__(
             collator=collator,
@@ -378,11 +374,7 @@
         self.prefetch_factor = prefetch_factor
         self.target_device_type = target_device_type
         self._global_indices: Optional[np.ndarray] = None
-<<<<<<< HEAD
-        self.allow_vlen = allow_vlen
-=======
         self.ignore_fingerprint_mismatch = ignore_fingerprint_mismatch
->>>>>>> 68c74093
 
     @classmethod
     def wrap_numpy_dataset(
@@ -401,11 +393,7 @@
         prefetch_factor: Optional[int] = None,
         target_device_type: str = "cpu",
         shuffle: bool = True,
-<<<<<<< HEAD
-        allow_vlen: bool = False,
-=======
         ignore_fingerprint_mismatch: bool = False,
->>>>>>> 68c74093
     ) -> "NumpyDataLoaderBase":
         """
         Construct the corresponding :class:`NumpyDataLoaderBase` instance for the given :class:`NumpyDatasetBase`.
@@ -425,11 +413,7 @@
             prefetch_factor=prefetch_factor,
             target_device_type=target_device_type,
             shuffle=shuffle,
-<<<<<<< HEAD
-            allow_vlen=allow_vlen,
-=======
             ignore_fingerprint_mismatch=ignore_fingerprint_mismatch,
->>>>>>> 68c74093
         )
         data_loader: DataLoaderBase
         if isinstance(dataset, NumpyFSLDatasetBase):
@@ -1151,11 +1135,7 @@
     num_workers: int = 0
     prefetch_factor: Optional[int] = None
     target_device_type: Optional[str] = None
-<<<<<<< HEAD
-    allow_vlen: bool = False
-=======
     ignore_fingerprint_mismatch: bool = False
->>>>>>> 68c74093
 
     def build(
         self,
@@ -1200,10 +1180,6 @@
             num_workers=self.num_workers,
             prefetch_factor=self.prefetch_factor,
             target_device_type=self.target_device_type or get_default_device().type,
-<<<<<<< HEAD
-            allow_vlen=self.allow_vlen,
-=======
             ignore_fingerprint_mismatch=self.ignore_fingerprint_mismatch,
->>>>>>> 68c74093
         )
         return data_loader