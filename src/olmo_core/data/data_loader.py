--- conflicted
+++ resolved
@@ -26,9 +26,6 @@
 from ..io import is_url, normalize_path
 from ..utils import get_default_device, roundrobin, threaded_generator
 from .collator import DataCollator
-<<<<<<< HEAD
-from .numpy_dataset import NumpyDatasetBase, NumpyFSLDatasetBase, NumpyVSLDataset, NumpyByteFSLDataset
-=======
 from .numpy_dataset import (
     NumpyDatasetBase,
     NumpyByteFSLDataset,
@@ -36,7 +33,6 @@
     NumpyFSLDatasetBase,
     NumpyVSLDataset,
 )
->>>>>>> daf82385
 from .utils import get_rng, iter_batched, load_array_slice, memmap_to_write
 
 __all__ = [
@@ -561,18 +557,12 @@
                 [splits, self.dataset.max_sequence_length - splits], dim=1
             )
             out["max_doc_lens"] = torch.max(out["doc_lens"], dim=-1).values.tolist()
-<<<<<<< HEAD
-        if isinstance(self.dataset, NumpyByteFSLDataset):
-            byte_to_patch_ratio = self.dataset.sequence_length // self.dataset.patch_sequence_length
-
-=======
         if isinstance(self.dataset, NumpyByteFSLDataset) or isinstance(self.dataset, NumpyBytePaddedFSLDataset):
             byte_to_patch_ratio = self.dataset.sequence_length // self.dataset.patch_sequence_length
 
             # fused upper half reserved for boundaries
             input_ids //= 2
 
->>>>>>> daf82385
             # random lengths for debugging,
             patch_lengths = torch.randint(
                 int(byte_to_patch_ratio * 0.5),
