--- conflicted
+++ resolved
@@ -354,12 +354,8 @@
         target_device_type: str = "cpu",
         dp_world_size: int = 1,
         dp_rank: int = 0,
-<<<<<<< HEAD
         fs_local_rank: Optional[int] = None,
-=======
-        fs_local_rank: int = 0,
         ignore_fingerprint_mismatch: bool = False,
->>>>>>> 137274ec
     ):
         super().__init__(
             collator=collator,
