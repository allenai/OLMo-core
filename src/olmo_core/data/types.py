--- conflicted
+++ resolved
@@ -7,44 +7,6 @@
 NumpyUIntTypes = Union[Type[np.uint8], Type[np.uint16], Type[np.uint32], Type[np.uint64]]
 
 
-<<<<<<< HEAD
-class NumpyDatasetType(StrEnum):
-    """
-    An enumeration of the different :class:`NumpyDatasetBase` implementations.
-    """
-
-    fsl = "fsl"
-    """
-    Fixed sequenced length ➡️ :class:`NumpyFSLDataset`.
-    """
-
-    padded_fsl = "padded_fsl"
-    """
-    Padded fixed sequence length ➡️ :class:`NumpyPaddedFSLDataset`.
-    """
-
-    packed_fsl = "packed_fsl"
-    """
-    Packed fixed sequence length ➡️ :class:`NumpyPackedFSLDataset`.
-    """
-
-    interleaved_fsl = "interleaved_fsl"
-    """
-    Padded fixed sequence length with interleaved documents ➡️ :class:`NumpyInterleavedFSLDataset`.
-    """
-
-    vsl = "vsl"
-    """
-    Variable sequenced length ➡️ :class:`NumpyVSLDataset`.
-    """
-
-    byte_fsl = "byte_fsl"
-    """
-    Byte detokenized FSL dataset ➡️ :class:`NumpyByteFSLDataset`.
-    """
-
-=======
->>>>>>> 68c74093
 class LongDocStrategy(StrEnum):
     """
     Specifies how to handle documents that are longer than the max sequence length when packing.
