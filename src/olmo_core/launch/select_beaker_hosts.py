--- conflicted
+++ resolved
@@ -12,97 +12,6 @@
 from olmo_core.exceptions import BeakerInsufficientResourcesError
 
 log = logging.getLogger(__name__)
-<<<<<<< HEAD
-
-
-@dataclass
-class HostMetadata:
-    block: str
-    """
-    The ID of the block in which the running instance is located. Instances within the same block
-    experience low network latency.
-    """
-
-    subblock: str
-    """
-    The ID of the sub-block in which the running instance is located. Instances in the same sub-block
-    experience lower network latency than instances in the same block.
-    """
-
-    machine: str
-    """
-    The ID of the machine ('host' according to Google) on which the running instance is located.
-    Instances on the same machine experience the lowest possible network latency.
-    """
-
-
-def get_hosts_metadata_from_gcp(
-    zone: str, *, credentials_path: Optional[Path] = None
-) -> dict[str, HostMetadata]:
-    if credentials_path:
-        credentials, project_id = google.auth.load_credentials_from_file(str(credentials_path))
-    else:
-        credentials, project_id = google.auth.default()
-
-    if project_id != "h100-cluster-owner":
-        raise RuntimeError(
-            f"Expected credentials for 'h100-cluster-owner', got credentials for {project_id}"
-        )
-
-    client = InstancesClient(credentials=credentials)
-    instance_pages = client.list(project=project_id, zone=zone).pages
-    return {
-        f"{instance.name}.reviz.ai2.in": HostMetadata(
-            block=instance.resource_status.physical_host_topology.block,
-            subblock=instance.resource_status.physical_host_topology.subblock,
-            machine=instance.resource_status.physical_host_topology.host,
-        )
-        for page in instance_pages
-        for instance in page.items
-    }
-
-
-def get_occupied_beaker_hosts(
-    hosts_metadata: dict[str, HostMetadata], beaker_cluster: str, beaker_priority: Priority
-) -> set[str]:
-    from olmo_core.internal.common import get_beaker_client
-
-    beaker = get_beaker_client()
-    assert beaker is not None
-
-    occupied_hosts = set()
-
-    cluster = beaker.cluster.get(beaker_cluster)
-    jobs = beaker.job.list(cluster=cluster)
-    for job in jobs:
-        if job.node is None:
-            continue
-
-        host = beaker.node.get(job.node).hostname
-        if host not in hosts_metadata or host in occupied_hosts:
-            continue
-
-        if (
-            job.is_running
-            and job.execution
-            and job.execution.spec.resources.gpu_count > 0
-            and not _is_job_preemptible(job, beaker_priority)
-        ):
-            occupied_hosts.add(host)
-
-    return occupied_hosts
-
-
-def _is_job_preemptible(job: Job, desired_priority: Priority) -> bool:
-    if not job.is_preemptible:
-        return False
-
-    assert job.priority is not None
-    # Priorities are sorted highest to lowest by default
-    sorted_priorities = list(Priority)
-    return sorted_priorities.index(desired_priority) < sorted_priorities.index(job.priority)
-
-=======
 
 
 @dataclass
@@ -201,7 +110,6 @@
     sorted_priorities = list(Priority)
     return sorted_priorities.index(desired_priority) < sorted_priorities.index(job.priority)
 
->>>>>>> 0f38dc6c
 
 def get_hostname_constraints(
     hosts_metadata: dict[str, HostMetadata],
@@ -291,11 +199,7 @@
     beaker_priority: Priority,
     gcp_credentials_path: Optional[Path] = None,
 ) -> list[list[str]]:
-<<<<<<< HEAD
-    if beaker_cluster != "ai2/augusta-google-1":
-=======
     if beaker_cluster != "ai2/augusta":
->>>>>>> 0f38dc6c
         raise ValueError(
             "Only Augusta is supported. Making this work for other clusters probably would be a bad idea..."
         )
@@ -350,11 +254,7 @@
     parser.add_argument(
         "--cluster",
         type=str,
-<<<<<<< HEAD
-        default="ai2/augusta-google-1",
-=======
         default="ai2/augusta",
->>>>>>> 0f38dc6c
         help="The beaker cluster. This defaults to and is assumed to be Augusta for now.",
     )
 
@@ -368,10 +268,6 @@
     parser.add_argument(
         "--credentials-path",
         type=Path,
-<<<<<<< HEAD
-        required=True,
-=======
->>>>>>> 0f38dc6c
         help="The path to GCP credetials.",
     )
     args = parser.parse_args()
