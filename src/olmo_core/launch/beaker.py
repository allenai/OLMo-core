--- conflicted
+++ resolved
@@ -247,27 +247,17 @@
     Uses hostname constraints to restrict the hostnames on which the experiment runs. This is currently
     only supported for Augusta clusters, and can benefit performance by forcing the use of colocated nodes.
 
-<<<<<<< HEAD
-    This is NOT recommended to be used lower priority preemptible jobs, since hostname constraints are not
-=======
     This is NOT recommended to be used with lower priority preemptible jobs, since hostname constraints are not
->>>>>>> c00d715c
     updated on preemption.
     """
 
     num_execution_units: Optional[int] = None
     """
-<<<<<<< HEAD
-    Number of \"execution units\", defaults to ``max(1, num_nodes // 32)``. An \"execution unit\" is abstraction
-    for any node-using entity of which 1 or more copies are run, where each unit wants its nodes to be
-    from colocated hardware (e.g., a model replica for large jobs, or a full distributed model for small jobs).
-=======
     Number of "execution units", defaults to ``max(1, num_nodes // 32)``. An "execution unit" is abstraction
     for any node-using entity of which 1 or more copies are run, where each unit wants its nodes to be
     from colocated hardware (e.g., a model replica for large jobs, or a full distributed model for small jobs).
 
     For internal experiments, this defaults to the number of data-parallel model replicas instead.
->>>>>>> c00d715c
     """
 
     # NOTE: don't assign a type here because omegaconf can't validate arbitrary classes
