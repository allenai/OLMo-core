--- conflicted
+++ resolved
@@ -13,15 +13,11 @@
     parser.add_argument("master_addr", help="Hostname of worker 0")
     parser.add_argument("--master_port", type=int, default=29501, help="Port for TCPStore")
     parser.add_argument("--debug", action="store_true", help="Enable debug mode (outside of GCP)")
-<<<<<<< HEAD
-    parser.add_argument("--verbose", action="store_true", help="Print the whole list of node ids in order on rank 0 to stderr")
-=======
     parser.add_argument(
         "--verbose",
         action="store_true",
         help="Print the whole list of node ids in order on rank 0 to stderr",
     )
->>>>>>> b0019cc1
     args = parser.parse_args()
 
     # Create or connect to the store
@@ -63,17 +59,6 @@
     all_host_ids = [store.get(f"node_{i}_hostid").decode("UTF-8") for i in range(args.world_size)]
     assert len(set(all_host_ids)) == len(all_host_ids)
     assert host_id in all_host_ids
-<<<<<<< HEAD
-    rank0_host_id = all_host_ids[0]
-    all_host_ids.sort()
-    # Rank 0 needs to remain rank 0, so we reshuffle around it
-    rank0_index = all_host_ids.index(rank0_host_id)
-    all_host_ids = all_host_ids[rank0_index:] + all_host_ids[:rank0_index]
-    if args.verbose and host_id == rank0_host_id:
-        for i in all_host_ids:
-            print(i, file=sys.stderr)
-    print(all_host_ids.index(host_id))
-=======
 
     # hostid is of the form "/block/subblock/machine", extract each component from all ranks.
     all_blocks = [hostid.strip("/").split("/")[0] for hostid in all_host_ids]
@@ -113,7 +98,6 @@
                 file=sys.stderr,
             )
     print(ranks.index(args.rank))
->>>>>>> b0019cc1
 
     # Make sure we're all done before exiting
     store.set(f"node_{args.rank}_done", host_id)
