--- conflicted
+++ resolved
@@ -13,15 +13,7 @@
     parser.add_argument("master_addr", help="Hostname of worker 0")
     parser.add_argument("--master_port", type=int, default=29501, help="Port for TCPStore")
     parser.add_argument("--debug", action="store_true", help="Enable debug mode (outside of GCP)")
-<<<<<<< HEAD
-    parser.add_argument(
-        "--verbose",
-        action="store_true",
-        help="Print the whole list of node ids in order on rank 0 to stderr",
-    )
-=======
     parser.add_argument("--verbose", action="store_true", help="Print the whole list of node ids in order on rank 0 to stderr")
->>>>>>> 0348ee34
     args = parser.parse_args()
 
     # Create or connect to the store
@@ -63,47 +55,6 @@
     all_host_ids = [store.get(f"node_{i}_hostid").decode("UTF-8") for i in range(args.world_size)]
     assert len(set(all_host_ids)) == len(all_host_ids)
     assert host_id in all_host_ids
-<<<<<<< HEAD
-
-    # hostid is of the form "/block/subblock/machine", extract each component from all ranks.
-    all_blocks = [hostid.strip("/").split("/")[0] for hostid in all_host_ids]
-    all_subblocks = [hostid.strip("/").split("/")[1] for hostid in all_host_ids]
-    all_machines = [hostid.strip("/").split("/")[2] for hostid in all_host_ids]
-
-    rank0_block = all_blocks[0]
-    rank0_subblock = all_subblocks[0]
-    rank0_machine = all_machines[0]
-
-    ranks = list(range(args.world_size))
-    # We want that 1) rank 0 remains rank 0, 2) blocks are grouped up, subblocks are grouped
-    # up within blocks, and machines are grouped up within subblocks.
-    # To achieve this, sort ranks so that the rank 0 block, subblock and machine are first
-    # by sorting on making its block, subblock and machine falsey in the sorting key.
-    # After this separation, sort so that blocks are together, subblocks are together
-    # within blocks, and machines are together within subblocks.
-    # Lastly, if 2 ranks are on the same block + subblock + machine, make the lowest
-    # rank first.
-    ranks.sort(
-        key=lambda rank: (
-            all_blocks[rank] != rank0_block,
-            all_subblocks[rank] != rank0_subblock,
-            all_machines[rank] != rank0_machine,
-            all_blocks[rank],
-            all_subblocks[rank],
-            all_machines[rank],
-            rank,
-        )
-    )
-    assert ranks[0] == 0
-
-    if args.verbose and args.rank == 0:
-        for rank in ranks:
-            print(
-                f"Initial rank: {rank}, Final rank: {ranks.index(rank)}, Hostids: {all_host_ids[rank]}",
-                file=sys.stderr,
-            )
-    print(ranks.index(args.rank))
-=======
     rank0_host_id = all_host_ids[0]
     all_host_ids.sort()
     # Rank 0 needs to remain rank 0, so we reshuffle around it
@@ -113,7 +64,6 @@
         for i in all_host_ids:
             print(i, file=sys.stderr)
     print(all_host_ids.index(host_id))
->>>>>>> 0348ee34
 
     # Make sure we're all done before exiting
     store.set(f"node_{args.rank}_done", host_id)
