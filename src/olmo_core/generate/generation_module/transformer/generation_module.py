import json
import logging
import math
import os
import tempfile
import time
from pathlib import Path
from typing import Any, Dict, List, Literal, Optional, Tuple, cast

import torch
from torch.nn import functional as F
import torch.distributed as dist
import torch.distributed.checkpoint.state_dict as dist_cp_sd
from cached_path import cached_path
from torch.distributed import DeviceMesh, ProcessGroup
from torch.distributed.checkpoint.metadata import Metadata
from tqdm import tqdm

from olmo_core.data import ByteTokenizerConfig
from olmo_core.aliases import PathOrStr
from olmo_core.config import DType
from olmo_core.data.tokenizer import ByteTokenizer, TokenizerConfig
from olmo_core.data.utils import attention_mask_to_cache_leftpad, get_labels
from olmo_core.distributed.checkpoint import get_checkpoint_metadata, load_state_dict
from olmo_core.distributed.parallel import build_world_mesh, get_dp_process_group
from olmo_core.distributed.utils import (
    get_fs_local_rank,
    get_rank,
    get_world_size,
    is_distributed,
    scatter_object,
)
from olmo_core.exceptions import OLMoConfigurationError
from olmo_core.float8 import Float8Config
from olmo_core.generate.generation_module import GenerationConfig, GenerationModule
from olmo_core.generate.sampling import select_next_token
from olmo_core.generate.utils import selective_log_softmax
from olmo_core.io import is_url, join_path, normalize_path
from olmo_core.nn.attention import Attention, AttentionBackendName
from olmo_core.nn.blt.config import BLTConfig
from olmo_core.nn.blt import utils as blt_utils
import olmo_core.nn.blt.utils as blt_utils
from olmo_core.nn.mamba import Mamba
from olmo_core.nn.xlstm import XLSTM
from olmo_core.nn.transformer import Transformer, TransformerConfig, TransformerType
from olmo_core.train.train_module.transformer.common import parallelize_model
from olmo_core.train.train_module.transformer.config import (
    TransformerDataParallelConfig,
)
from olmo_core.utils import get_default_device, log_or_print, move_to_device

log = logging.getLogger(__name__)

class TransformerGenerationModule(GenerationModule):
    """Module for autoregressive text generation with transformer models."""

    def __init__(
        self,
        model: Transformer,
        generation_config: GenerationConfig,
        compile_model: bool = False,
        float8_config: Optional[Float8Config] = None,
        dp_config: Optional[TransformerDataParallelConfig] = None,
        device: Optional[torch.device] = None,
        state_dict_load_opts: Optional[dist_cp_sd.StateDictOptions] = None,
        state_dict_save_opts: Optional[dist_cp_sd.StateDictOptions] = None,
        load_key_mapping: Optional[Dict[str, str]] = None,
        **kwargs,
    ):
        super().__init__()

        self.device = device or get_default_device()

        self.world_mesh: Optional[DeviceMesh] = None
        if is_distributed():
            self.world_mesh = build_world_mesh(dp=dp_config, device_type=self.device.type)
        elif dp_config is not None:
            raise OLMoConfigurationError(
                "Training parallelism configs are only valid for distributed training"
            )

        # Parallelize model.
        self.model = parallelize_model(
            model,
            world_mesh=self.world_mesh,
            device=self.device,
            compile_model=compile_model,
            float8_config=float8_config,
            dp_config=dp_config,
        )
        self._model_mode: Optional[Literal["train", "eval"]] = None

        self._dp_config = dp_config
        self.state_dict_save_opts = state_dict_save_opts or dist_cp_sd.StateDictOptions(strict=True)
        self.state_dict_load_opts = state_dict_load_opts or dist_cp_sd.StateDictOptions(strict=True)
        self.load_key_mapping = load_key_mapping
        self._generation_config = generation_config

    @property
    def dp_process_group(self) -> Optional[dist.ProcessGroup]:
        return None if self.world_mesh is None else get_dp_process_group(self.world_mesh)

    @property
    def world_size(self) -> int:
        return get_world_size()

    def state_dict(self) -> Dict[str, Any]:
        return {
            "model": dist_cp_sd.get_model_state_dict(self.model, options=self.state_dict_save_opts),
        }

    def load_state_dict(self, state_dict: Dict[str, Any]) -> None:
        dist_cp_sd.set_model_state_dict(
            self.model, state_dict["model"], options=self.state_dict_load_opts
        )

    def prepare_inference_cache(self, batch_size: int, max_seq_len: int):
        # Note: not all models use key-value caches, which is why this method
        # is called "prepare_inference_cache" rather than "prepare_kv_cache".
        # For example, Mamba requires cache state but doesn't use a kv-cache.
        for block in self.model.blocks.values():
            assert isinstance(block.attention, Attention)
            attn = cast(Attention, block.attention)
            if attn.kv_cache_manager is None:
                attn.init_kv_cache_manager(batch_size, max_seq_len)
            else:
                attn.kv_cache_manager.reset(batch_size, max_seq_len)

    def free_inference_cache(self):
        for block in self.model.blocks.values():
            assert isinstance(block.attention, Attention)
            cast(Attention, block.attention).kv_cache_manager = None

    def _set_model_mode(self, mode: Literal["train", "eval"]):
        if self._model_mode != mode:
            if mode == "train":
                self.model.train()
            elif mode == "eval":
                self.model.eval()
            else:
                raise ValueError(f"Invalid model mode: {mode}")
            self._model_mode = mode

    @torch.inference_mode()
    def model_forward(self, input_ids: torch.Tensor, **kwargs):
        self._set_model_mode("eval")
        input_ids = move_to_device(input_ids, self.device)
        return self.model(input_ids, **kwargs)

    @torch.inference_mode()
    def benchmark(
        self,
        batch_size: int,
        n_prefill: int,
        n_generate: int,
        profile: bool = False,
        vocab_size: int = 10_000,
    ):
        input_ids = torch.randint(
            low=0,
            high=vocab_size,
            size=(batch_size, n_prefill),
        )
        attention_mask = torch.ones_like(input_ids, dtype=torch.bool)

        if profile:
            prof = torch.profiler.profile(
                activities=[torch.profiler.ProfilerActivity.CPU, torch.profiler.ProfilerActivity.CUDA],
                record_shapes=True,
                with_stack=True,
                profile_memory=True,
                with_flops=True,
                schedule=torch.profiler.schedule(wait=1, warmup=1, active=3, repeat=2),
                on_trace_ready=torch.profiler.tensorboard_trace_handler('/tmp/profiles/transformer_generation_module'),
            )
            prof.__enter__()
        else:
            prof = None

        start_time = time.perf_counter()

        self.prepare_inference_cache(batch_size, n_prefill + n_generate)
        prefill_cache_leftpad = attention_mask_to_cache_leftpad(attention_mask).to(self.device)

        torch.cuda.synchronize()
        cache_prepare_time = time.perf_counter() - start_time

        # prefill
        next_token_logits = self.model(
            input_ids,
            logits_to_keep=1,
            cache_leftpad=prefill_cache_leftpad,
        )
        next_token_probs = F.softmax(next_token_logits, dim=-1)
        next_token = next_token_logits.argmax(-1)

        torch.cuda.synchronize()
        prefill_time = time.perf_counter() - start_time - cache_prepare_time

        if prof is not None:
            prof.step()

        # generate
        for step in range(n_generate):
            next_token_logits = self.model(
                next_token.to(self.device),
                logits_to_keep=1,
            )
            next_token_probs = F.softmax(next_token_logits, dim=-1)
            next_token = next_token_probs.argmax(-1)

            if prof is not None:
                prof.step()

        torch.cuda.synchronize()
        generate_time = time.perf_counter() - start_time - cache_prepare_time - prefill_time

        if prof is not None:
            prof.__exit__(None, None, None)

        self.free_inference_cache()

        return {
            "cache_prepare_time": cache_prepare_time,
            "prefill_time": prefill_time,
            "generate_time": generate_time,
        }

    @torch.inference_mode()
    def generate_batch(
        self,
        input_ids: torch.Tensor,
        *,
        attention_mask: Optional[torch.Tensor] = None,
        return_logits: bool = False,
        return_logprobs: bool = False,
        return_timing: bool = False,
        completions_only: bool = False,
        log_timing: bool = True,
        profile: bool = False,
        **generation_kwargs,
    ) -> Tuple[torch.Tensor, Optional[torch.Tensor], Optional[torch.Tensor]]:
        """
        Generate text with autoregressive decoding.

        :param input_ids: Input token IDs of shape ``(batch_size, seq_len)``.
        :param attention_mask: Optional attention mask of shape ``(batch_size, seq_len)``. This should be
            a *left-padding* mask, not an arbitrary attention mask. If not provided, the model
            will assume there are no left-padding tokens.
        :param return_logits: If ``True``, return logits along with generated tokens.
        :param return_logprobs: If ``True``, return log probabilities *for the generated tokens* along with
            generated tokens. This is notably more memory efficient than ``return_logits``.
        :param completions_only: If ``True``, return only the completions, not the entire sequence.
        :param generation_kwargs: Generation configuration overrides.

        :returns: Tuple of ``(generated_ids, logits, logprobs)`` where:
            - ``generated_ids``: Generated token IDs of shape ``(batch_size, output_length)``.
            - ``logits``: Full logits if ``return_logits=True``, else ``None``. Shape: ``(batch_size, output_length, vocab_size)``.
            - ``logprobs``: Log probabilities of generated tokens if ``return_logprobs=True``, else ``None``. Shape: ``(batch_size, output_length)``.
        """
        start_time = time.perf_counter()

        # Replace generation config with any overrides.
        generation_config = self._generation_config.replace(**generation_kwargs)
        eos = generation_config.eos_token_id
        pad = generation_config.pad_token_id

        input_ids = move_to_device(input_ids, self.device)
        batch_size, prompt_len = input_ids.shape
        finished = torch.zeros(batch_size, dtype=torch.bool, device=self.device)
        stop_tokens = (
            torch.tensor(generation_config.stop_token_ids, device=self.device, dtype=torch.int32)
            if generation_config.stop_token_ids is not None
            else None
        )

        # Output containers
        generated = input_ids
        all_logits: Optional[List[torch.Tensor]] = [] if return_logits else None
        all_logprobs: Optional[List[torch.Tensor]] = [] if return_logprobs else None

        # Timing stats
        time_to_first_token = None
        decode_start_time = None
        setup_time = None
        tokens_generated = 0

        if generation_config.max_new_tokens is not None:
            max_length = prompt_len + generation_config.max_new_tokens
        elif generation_config.max_length is not None:
            max_length = generation_config.max_length
        else:
            max_length = None  # Generate until EOS or stop tokens or OOM...

        prefill_cache_leftpad = None
        if generation_config.use_cache:
            if attention_mask is None:
                attention_mask = torch.ones_like(input_ids, dtype=torch.bool, device=self.device)
            prefill_cache_leftpad = attention_mask_to_cache_leftpad(attention_mask).to(self.device)

        # Initialize/Reset the inference cache
        if generation_config.use_cache:
            if max_length is None:
                raise OLMoConfigurationError(
                    "max_length or max_new_tokens must be provided if use_cache is True"
                )
            self.prepare_inference_cache(batch_size, max_length)
        else:
            self.free_inference_cache()

        pbar = tqdm(
            desc="Generating tokens",
            unit="tokens",
            total=(max_length - prompt_len) if max_length is not None else None,
            disable=not log_timing,
            miniters=10,
            colour="blue",
        )

        if profile:
            prof = torch.profiler.profile(
                activities=[torch.profiler.ProfilerActivity.CPU, torch.profiler.ProfilerActivity.CUDA],
                record_shapes=True,
                with_stack=True,
                profile_memory=True,
                with_flops=True,
                schedule=torch.profiler.schedule(wait=1, warmup=1, active=3, repeat=2),
                on_trace_ready=torch.profiler.tensorboard_trace_handler('./log/transformer_generation_module'),
            )
            prof.__enter__()
        else:
            prof = None

        while not ((max_length is not None and generated.shape[1] >= max_length) or finished.all()):
            # Determine model inputs based on if we are prefilling or decoding
            is_first_forward = generated.shape[1] == prompt_len
            input_ids_for_model = (
                generated
                if (is_first_forward or not generation_config.use_cache)
                else generated[:, -1:]
            )
            cache_leftpad = (
                prefill_cache_leftpad if is_first_forward and generation_config.use_cache else None
            )

            # Forward pass - handles both prefill and decode phases
            forward_start_time = time.perf_counter()
            next_token_logits = self.model(  # (batch_size, seq_len=1, vocab_size)
                input_ids_for_model,
                logits_to_keep=1,
                cache_leftpad=cache_leftpad if generation_config.use_cache else None,
            )

            next_tokens = select_next_token(
                next_token_logits.squeeze(1),
                do_sample=generation_config.do_sample,
                temperature=generation_config.temperature,
                top_k=generation_config.top_k,
                top_p=generation_config.top_p,
            )

            if prof is not None:
                prof.step()

            if all_logits is not None:
                all_logits.append(next_token_logits)
            if all_logprobs is not None:
                all_logprobs.append(
                    selective_log_softmax(next_token_logits, next_tokens.unsqueeze(-1))
                )

            # Force EOS for (previously) finished sequences
            next_tokens = torch.where(finished, torch.full_like(next_tokens, eos), next_tokens)

            # Handle finished sequences
            stop_hit = next_tokens.eq(eos)
            if stop_tokens is not None:
                stop_hit |= next_tokens.unsqueeze(-1).eq(stop_tokens).any(dim=-1)
            finished |= stop_hit

            # Append next tokens
            generated = torch.cat([generated, next_tokens.unsqueeze(-1)], dim=1)

            if log_timing and tokens_generated == 0:
                torch.cuda.synchronize()
                decode_start_time = time.perf_counter()
                time_to_first_token = decode_start_time - forward_start_time
                setup_time = forward_start_time - start_time
            tokens_generated += 1
            pbar.update(1)
        pbar.close()

        if prof is not None:
            prof.__exit__(None, None, None)

        logits = logprobs = None
        if return_logits and all_logits:
            logits = torch.cat(all_logits, dim=1)
        if return_logprobs and all_logprobs:
            logprobs = torch.cat(all_logprobs, dim=1)

        timings = {}

        if log_timing:
            torch.cuda.synchronize()
            end_time = time.perf_counter()
            total_time = end_time - start_time
            total_tokens = generated.numel()
            prefill_tokens = prompt_len * batch_size
            completion_tokens = tokens_generated * batch_size
            tokens_per_sec_total = total_tokens / total_time
            tokens_per_sec_per_seq = tokens_generated / total_time
            pad_count = (generated == pad).sum().item()
            pad_percentage = (pad_count / total_tokens) * 100 if total_tokens > 0 else 0.0

            stats_lines = [
                f"\n{'=' * 60}",
                "GENERATION STATISTICS",
                f"  Batch size: {batch_size:,} | Prompt len: {prompt_len:,} tokens",
                f"  Tokens generated: {tokens_generated:,} per sequence | Total: {total_tokens:,}",
                f"  Seq length: {prompt_len:,} → {prompt_len + tokens_generated:,}",
                f"  Padding stats: {pad_count:,} / {total_tokens:,} ({pad_percentage:.1f}%)",
            ]
            if decode_start_time and forward_start_time and time_to_first_token:
                decode_time = end_time - decode_start_time
                stats_lines.append(
                    f"  Throughput:\n"
                    f"    Setup: {setup_time:.3f}s | Prefill: {time_to_first_token:.3f}s | Decode: {decode_time:.3f}s | Total: {total_time:.3f}s\n"
                    f"    Overall TPS: {tokens_per_sec_per_seq:.1f} /seq | {tokens_per_sec_total:.1f} /total\n"
                    f"    Prefill TPS: {prompt_len / time_to_first_token:.1f} /seq | {prefill_tokens / time_to_first_token:.1f} /total\n"
                    f"    Completion TPS: {tokens_generated / decode_time:.1f} /seq | {completion_tokens / decode_time:.1f} /total",
                )

                timings["setup_time"] = setup_time
                timings["decode_time"] = decode_time
                timings["tokens_generated"] = completion_tokens
                timings["ttft"] = time_to_first_token
                timings["tpot"] = decode_time / completion_tokens if completion_tokens > 0 else None

            stats_lines.append(f"{'=' * 60}")
            log_or_print(log, "\n".join(stats_lines))

        if completions_only:
            generated = generated[:, prompt_len:]
            # NOTE: completions_only does not apply to logits/logprobs. They are already computed only for completions.
        
        if return_timing:
            return generated, logits, logprobs, timings
        else:
            return generated, logits, logprobs

    def load_checkpoint(
        self,
        checkpoint_dir: PathOrStr,
        work_dir: PathOrStr,
        process_group: Optional[ProcessGroup] = None,
        pre_download: bool = True,
        load_thread_count: Optional[int] = None,
    ):
        """
        Load model checkpoint.

        Args:
            checkpoint_dir: Path to checkpoint directory
            work_dir: Working directory for caching remote checkpoints
            process_group: Process group for distributed loading
            pre_download: Whether to pre-download remote checkpoints
            load_thread_count: Number of threads to use for loading the checkpoint

        Raises:
            FileNotFoundError: If checkpoint directory doesn't exist
            RuntimeError: If checkpoint loading fails
        """
        work_dir = Path(work_dir)
        if get_fs_local_rank() == 0:
            work_dir.mkdir(parents=True, exist_ok=True)

        checkpoint_dir = normalize_path(checkpoint_dir)
        train_module_dir = join_path(checkpoint_dir, "model_and_optim")
        metadata: Optional[Metadata] = None
        if get_rank(process_group) == 0:
            try:
                metadata = get_checkpoint_metadata(train_module_dir)
            except FileNotFoundError:
                # Try base directory, which could be the case if user is trying to
                # load model weights and not an actual train checkpoint.
                log_or_print(
                    log,
                    f"Checkpoint metadata not found in '{train_module_dir}', "
                    f"trying base directory '{checkpoint_dir}'",
                    level=logging.WARNING,
                )
                metadata = get_checkpoint_metadata(checkpoint_dir)
                train_module_dir = checkpoint_dir

        train_module_dir = scatter_object(train_module_dir)
        if metadata is None:
            metadata = get_checkpoint_metadata(train_module_dir)

        state_dict = self.state_dict_to_load(metadata)
        load_state_dict(
            train_module_dir,
            state_dict,  # state is loaded into here, in-place
            process_group=process_group,
            pre_download=is_url(checkpoint_dir) and pre_download,
            work_dir=work_dir,
            thread_count=load_thread_count,
        )
        self.load_state_dict(state_dict)

    @classmethod
    def from_checkpoint(
        cls,
        checkpoint_dir: PathOrStr,
        *,
        transformer_config: Optional[TransformerConfig] = None,
        generation_config: Optional[GenerationConfig] = None,
        process_group: Optional[ProcessGroup] = None,
        work_dir: Optional[PathOrStr] = None,
        pre_download: bool = True,
        load_thread_count: Optional[int] = None,
        dtype: Optional[DType] = None,
        attention_backend: Optional[AttentionBackendName] = None,
        **kwargs,
    ) -> "TransformerGenerationModule":
        """
        Create a GenerationModule from a checkpoint.

        This is a convenience method that combines model initialization and checkpoint loading.

        Args:
            checkpoint_dir: Path to checkpoint directory.
            transformer_config: Configuration for the transformer model. If not provided,
                will be loaded from the checkpoint's config.json file.
            generation_config: Configuration for generation. If not provided, uses default
                GenerationConfig.
            process_group: Process group for distributed checkpoint loading.
            pre_download: Whether to pre-download remote checkpoints.
            load_thread_count: Number of threads to use for loading checkpoint.
            dtype: If provided, build the model with this dtype.
            attention_backend: If provided, override the config to use this attention backend.
            **kwargs: Additional keyword arguments passed to the TransformerGenerationModule
                constructor.

        Returns:
            TransformerGenerationModule instance with loaded checkpoint.

        Raises:
            FileNotFoundError: If checkpoint directory doesn't exist.
            OLMoConfigurationError: If transformer config cannot be determined.
            RuntimeError: If checkpoint loading fails.
        """
        checkpoint_dir = normalize_path(checkpoint_dir)

        # Load transformer config from checkpoint if not provided
        tokenizer_config = None
        if transformer_config is None and get_rank(process_group) == 0:
            config_path = join_path(checkpoint_dir, "config.json")
            with cached_path(config_path).open() as f:
                config_dict = json.load(f)
            try:
                # Avoid loading the entire experiment config b/c we don't care about validation outside
                # of the transformer config and the tokenizer config
                transformer_config = TransformerConfig.from_dict(config_dict["model"])
                tokenizer_config = TokenizerConfig.from_dict(config_dict["dataset"]["tokenizer"])
            except KeyError as e:
                raise OLMoConfigurationError(
                    f"Failed to load config from checkpoint at {config_path}: missing required field {e}"
                ) from e

        # TODO(benjaminm): this does not seem like a good place..
        if transformer_config.name in {TransformerType.blt, TransformerType.blt_distill}:  # type: ignore
            if transformer_config.name == TransformerType.blt_distill:  # type: ignore
                # don't need teacher
                transformer_config.teacher_config = None  # type: ignore

            return BLTTransformerGenerationModule.from_checkpoint(
                checkpoint_dir=checkpoint_dir,
                transformer_config=transformer_config,
                generation_config=generation_config,
                process_group=process_group,
                work_dir=work_dir,
                pre_download=pre_download,
                load_thread_count=load_thread_count,
                dtype=dtype,
                **kwargs,
            )

        # Create work directory on rank 0
        work_dir = Path(
            work_dir or (tempfile.mkdtemp() if get_rank(process_group) == 0 else "/tmp")
        )

        # Broadcast config and work_dir to all ranks
        transformer_config, work_dir, tokenizer_config = scatter_object(
            (transformer_config, work_dir, tokenizer_config)
        )

        if transformer_config is None:
            raise OLMoConfigurationError(
                "Transformer config is required. Either provide a transformer config or a "
                "checkpoint with a transformer config."
            )

        if generation_config is None:
            if tokenizer_config is None:
                raise OLMoConfigurationError(
                    "Tokenizer config is required to build generation config. Either provide a "
                    "generation config or a checkpoint with a tokenizer config."
                )
            generation_config = GenerationConfig(
                pad_token_id=tokenizer_config.pad_token_id,
                eos_token_id=tokenizer_config.eos_token_id,
            )
            log_or_print(
                log,
                f"No generation config provided, using defaults from checkpoint config: {generation_config}",
            )

        # Build model and generation module
        if dtype is not None:
            dtype = DType(dtype)
            transformer_config.apply(
                lambda c: setattr(c, "dtype", dtype) if hasattr(c, "dtype") else None
            )

        if attention_backend is not None:
            attention_backend.assert_supported()

            def set_attention_backend(c):
                if hasattr(c, "attention"):
                    attention = getattr(c, "attention")
                    if hasattr(attention, "backend"):
                        setattr(attention, "backend", attention_backend)
                        setattr(attention, "use_flash", None)  # strip out deprecated option

            transformer_config.apply(set_attention_backend)

        log_or_print(log, f"{transformer_config}")
        log_or_print(log, f"{generation_config}")
        model = transformer_config.build()

        # DEBUG flash attention needs bf16
        for block in model.blocks.values():
            block.to(torch.bfloat16)
        
        generation_module = cls(model, generation_config, **kwargs)

        # Load checkpoint
        generation_module.load_checkpoint(
            checkpoint_dir=checkpoint_dir,
            process_group=process_group,
            work_dir=work_dir,
            pre_download=pre_download,
            load_thread_count=load_thread_count,
        )

        return generation_module


class BLTTransformerGenerationModule(TransformerGenerationModule):
    def __init__(
        self,
        model: Transformer,
        tokenizer: ByteTokenizer,
        blt_config: BLTConfig,
        generation_config: GenerationConfig,
        compile_model: bool = False,
        float8_config: Optional[Float8Config] = None,
        dp_config: Optional[TransformerDataParallelConfig] = None,
        device: Optional[torch.device] = None,
        state_dict_load_opts: Optional[dist_cp_sd.StateDictOptions] = None,
        state_dict_save_opts: Optional[dist_cp_sd.StateDictOptions] = None,
        load_key_mapping: Optional[Dict[str, str]] = None,
<<<<<<< HEAD
=======
        **kwargs,
>>>>>>> daf82385
    ):
        super().__init__(
            model=model,
            generation_config=generation_config,
            compile_model=compile_model,
            float8_config=float8_config,
            dp_config=dp_config,
            device=device,
            state_dict_load_opts=state_dict_load_opts,
            state_dict_save_opts=state_dict_save_opts,
            load_key_mapping=load_key_mapping,
        )
        self.tokenizer = tokenizer
<<<<<<< HEAD
        self.blt_config = blt_config
=======
        filtered_kwargs = {k: v for k, v in kwargs.items() if hasattr(blt_config, k)}
        self.blt_config = blt_config.replace(**filtered_kwargs)
>>>>>>> daf82385

    def prepare_inference_cache(self, batch_size: int, max_seq_len: int):
        blocks = [
            *list(self.model.blocks.values()),
            *list(self.model.local_encoder.blocks.values()),  # type: ignore
            *list(self.model.local_decoder.blocks.values()),  # type: ignore
        ]

        for block in blocks:
            if hasattr(block, "attention") and isinstance(block.attention, Attention):
                attn = block.attention
                if attn.kv_cache_manager is None:
                    attn.init_kv_cache_manager(batch_size, max_seq_len)
                else:
                    attn.kv_cache_manager.reset(batch_size, max_seq_len)
            elif hasattr(block, "mamba") and isinstance(block.mamba, Mamba):
                mamba = block.mamba
                if mamba.mamba_cache_manager is None:
                    mamba.init_mamba_cache_manager(batch_size)
                else:
                    mamba.mamba_cache_manager.reset(batch_size)
            elif hasattr(block, "xlstm") and isinstance(block.xlstm, XLSTM):
                xlstm = block.xlstm
                if xlstm.xlstm_cache_manager is None:
                    xlstm.init_xlstm_cache_manager(batch_size)
                else:
                    xlstm.xlstm_cache_manager.reset(batch_size)

        self.model.local_encoder.prepare_inference_cache(batch_size, max_seq_len)  # type: ignore
        self.model.local_decoder.prepare_inference_cache(batch_size, max_seq_len)  # type: ignore

    def free_inference_cache(self):
        blocks = [
            *list(self.model.blocks.values()),
            *list(self.model.local_encoder.blocks.values()),  # type: ignore
            *list(self.model.local_decoder.blocks.values()),  # type: ignore
        ]

        for block in blocks:
            if hasattr(block, "attention") and isinstance(block.attention, Attention):
                block.attention.kv_cache_manager = None
            elif hasattr(block, "mamba") and isinstance(block.mamba, Mamba):
                block.mamba.mamba_cache_manager = None

        self.model.local_encoder.free_inference_cache()  # type: ignore
        self.model.local_decoder.free_inference_cache()  # type: ignore

    @torch.inference_mode()
    def model_forward(
        self,
        input_ids: torch.Tensor,
        pad_to_multiple_of: int = 128,
        n_extra_global_tokens: int = 32, # probably needs a better solution than a fixed extra budget
        **kwargs
    ):
        self._set_model_mode("eval")

        original_length = input_ids.shape[1]
        if original_length % pad_to_multiple_of != 0:
            new_length = math.ceil(original_length / pad_to_multiple_of) * pad_to_multiple_of
            pad_length = new_length - original_length
            input_ids = F.pad(input_ids, (0, pad_length), value=self.tokenizer.pad_token_id)

        # compute patch lengths
        # if teacher_force_boundaries=False, only patch_lens.shape[1] is used as the budget of patches
        patch_lens = []
        for example_idx in range(input_ids.shape[0]):
            text = self.tokenizer.decode(input_ids[example_idx].tolist())
            subword_tokens = self.tokenizer.hf_tokenizer.encode(text)
            _, example_patch_lens = self.tokenizer.get_tokens_and_patch_lengths(subword_tokens, add_bos=True)
            patch_lens.append(example_patch_lens)

        pad_to = max(len(x) for x in patch_lens) + n_extra_global_tokens
        for example_idx in range(input_ids.shape[0]):
            while len(patch_lens[example_idx]) < pad_to:
                patch_lens[example_idx].append(0)

<<<<<<< HEAD
=======
        expand_input_ids = self.model.local_encoder.add_expanded_embeddings  # type: ignore

        if expand_input_ids:
            expanded_input_ids = []
            for example_idx in range(input_ids.shape[0]):
                expanded_input_ids.append(torch.tensor(self.tokenizer.expand_byte_ids(input_ids[example_idx].tolist()), dtype=torch.long))
            expanded_input_ids = blt_utils.pad_right(expanded_input_ids, value=self.tokenizer.pad_token_id, multiple_of=1)
            expanded_input_ids = move_to_device(expanded_input_ids, self.device)
        else:
            expanded_input_ids = None

>>>>>>> daf82385
        patch_lens = torch.tensor(patch_lens, dtype=torch.long, device=input_ids.device)
        input_ids = move_to_device(input_ids, self.device)
        patch_lens = move_to_device(patch_lens, self.device)

        labels = F.pad(input_ids[:, 1:], (0, 1), value=-100)

        return self.model.student_forward(  # type: ignore
            input_ids,
            labels=labels,
            patch_lens=patch_lens,
<<<<<<< HEAD
=======
            expanded_input_ids=expanded_input_ids,
>>>>>>> daf82385
            blt_config=self.blt_config,
            **kwargs
        )[0].logits[:, :original_length, :]

<<<<<<< HEAD
    def _get_last_non_boundary_token(self, input_ids: torch.Tensor):
        input_ids = input_ids.flip(1)
        first_non_boundary_idx = (input_ids != self.model.end_of_subword_token_blt).float().argmax(dim=1)  # type: ignore
        return torch.take_along_dim(input_ids, first_non_boundary_idx.unsqueeze(1), 1)
=======
    @torch.inference_mode()
    def benchmark(
        self,
        batch_size: int,
        n_prefill: int,
        n_generate: int,
        avg_bytes_per_token: float = 4.3,
        profile: bool = False,
        vocab_size: int = 256,
    ):
        self._set_model_mode("eval")

        n_prefill_bytes = int(n_prefill * avg_bytes_per_token)
        n_generate_bytes = int(n_generate * avg_bytes_per_token)

        input_ids = torch.randint(
            low=0,
            high=vocab_size,
            size=(batch_size, n_prefill_bytes),
        )
        token_attention_mask = torch.ones((batch_size, n_prefill), dtype=torch.bool)
        patch_end_indices = 1 + torch.randperm(n_prefill_bytes - 1)[:n_prefill]
        patch_end_indices = F.pad(
            torch.sort(patch_end_indices).values,
            (1, 0),
            value=0,
        )
        patch_lens = (patch_end_indices[1:] - patch_end_indices[:-1]).unsqueeze(0).expand(batch_size, -1)

        generate_boundary_mask = torch.zeros(n_generate_bytes, dtype=torch.bool)
        generate_boundary_mask[torch.randperm(n_generate_bytes)[:n_generate]] = True
        generate_boundary_mask = generate_boundary_mask.tolist()

        if profile:
            prof = torch.profiler.profile(
                activities=[torch.profiler.ProfilerActivity.CPU, torch.profiler.ProfilerActivity.CUDA],
                record_shapes=True,
                with_stack=True,
                profile_memory=True,
                with_flops=True,
                schedule=torch.profiler.schedule(wait=1, warmup=1, active=3, repeat=2),
                on_trace_ready=torch.profiler.tensorboard_trace_handler('/tmp/profiles/transformer_generation_module'),
            )
            prof.__enter__()
        else:
            prof = None

        start_time = time.perf_counter()

        self.prepare_inference_cache(batch_size, n_prefill + n_generate)
        prefill_cache_leftpad = attention_mask_to_cache_leftpad(token_attention_mask).to(self.device)

        zero_boundary_state = blt_utils.MaskState(torch.zeros(batch_size, dtype=torch.bool, device=self.device))
        one_boundary_state = blt_utils.MaskState(torch.ones(batch_size, dtype=torch.bool, device=self.device))

        torch.cuda.synchronize()
        cache_prepare_time = time.perf_counter() - start_time

        # prefill
        boundary_mask, cached_encoder_outputs = self.model.prefill_boundary_prediction_forward(  # type: ignore
            input_ids,
            patch_lens=patch_lens,
            blt_config=self.blt_config,
        )
        next_token_logits = self.model.inference_forward(  # type: ignore
            input_ids,
            logits_to_keep=1,
            cached_encoder_outputs=cached_encoder_outputs,
            cache_leftpad=prefill_cache_leftpad,
            boundary_state=zero_boundary_state,
            blt_config=self.blt_config,
        )
        next_token_probs = F.softmax(next_token_logits, dim=-1)
        next_token = next_token_logits.argmax(-1)

        torch.cuda.synchronize()
        prefill_time = time.perf_counter() - start_time - cache_prepare_time

        if prof is not None:
            prof.step()

        # generate
        for step in range(n_generate_bytes):
            boundary_state = one_boundary_state if generate_boundary_mask[step] else zero_boundary_state

            next_token_logits = self.model.inference_forward(  # type: ignore
                next_token.to(self.device),
                logits_to_keep=1,
                boundary_state=boundary_state,
                blt_config=self.blt_config,
            )
            next_token_probs = F.softmax(next_token_logits, dim=-1)
            next_token = next_token_probs.argmax(-1)

            if prof is not None:
                prof.step()

        torch.cuda.synchronize()
        generate_time = time.perf_counter() - start_time - cache_prepare_time - prefill_time

        if prof is not None:
            prof.__exit__(None, None, None)

        self.free_inference_cache()

        return {
            "cache_prepare_time": cache_prepare_time,
            "prefill_time": prefill_time,
            "generate_time": generate_time,
        }
>>>>>>> daf82385

    @torch.inference_mode()
    def generate_batch(
        self,
        input_ids: torch.Tensor,
        *,
        attention_mask: Optional[torch.Tensor] = None,
        return_logits: bool = True,
        return_logprobs: bool = True,
        return_timing: bool = False,
        completions_only: bool = False,
        log_timing: bool = True,
        stream: bool = False,
        verify: bool = False,
        force_boundary_every: Optional[int] = None,
        max_patch_length_decode: Optional[int] = 128, # 128 is longest dolma2 tokenizer token
<<<<<<< HEAD
=======
        stop_on_exceed_patch_length: bool = True, # chances are slim to produce something useful
>>>>>>> daf82385
        profile: bool = False,
        **generation_kwargs,
    ) -> Tuple[torch.Tensor, Optional[torch.Tensor], Optional[torch.Tensor]]:
        """
        Generate text with autoregressive decoding.

        :param input_ids: Input token IDs of shape ``(batch_size, seq_len)``.
        :param attention_mask: Optional attention mask of shape ``(batch_size, seq_len)``. This should be
            a *left-padding* mask, not an arbitrary attention mask. If not provided, the model
            will assume there are no left-padding tokens.
        :param return_logits: If ``True``, return logits along with generated tokens.
        :param return_logprobs: If ``True``, return log probabilities *for the generated tokens* along with
            generated tokens. This is notably more memory efficient than ``return_logits``.
        :param completions_only: If ``True``, return only the completions, not the entire sequence.
        :param generation_kwargs: Generation configuration overrides.

        :returns: Tuple of ``(generated_ids, logits, logprobs)`` where:
            - ``generated_ids``: Generated token IDs of shape ``(batch_size, output_length)``.
            - ``logits``: Full logits if ``return_logits=True``, else ``None``. Shape: ``(batch_size, output_length, vocab_size)``.
            - ``logprobs``: Log probabilities of generated tokens if ``return_logprobs=True``, else ``None``. Shape: ``(batch_size, output_length)``.
        """
        self._set_model_mode("eval")
        start_time = time.perf_counter()

        expand_input_ids = self.model.local_encoder.add_expanded_embeddings  # type: ignore
<<<<<<< HEAD
=======
        fuse_boundaries = self.model.local_decoder.fuse_boundaries # type: ignore
>>>>>>> daf82385

        # convert to byte ids and compute patch lengths
        byte_input_ids = []
        expanded_input_ids = []
        patch_lens = []

<<<<<<< HEAD
=======
        forced_decoding_ids: list[int | None] = [None] * input_ids.shape[0]

>>>>>>> daf82385
        for example_idx in range(input_ids.shape[0]):
            current_byte_input_ids, current_patch_lens = self.tokenizer.get_tokens_and_patch_lengths(
                input_ids[example_idx].tolist(),
                add_bos=True,
                strip_pad=True
            )
<<<<<<< HEAD
=======

            if fuse_boundaries:
                # need to roll one byte back and force decoding to detect whether the last byte is a boundary
                forced_decoding_ids[example_idx] = current_byte_input_ids[-1]
                current_byte_input_ids = current_byte_input_ids[:-1]
                current_patch_lens[-1] -= 1
                if current_patch_lens[-1] == 0:
                    current_patch_lens = current_patch_lens[:-1]

>>>>>>> daf82385
            byte_input_ids.append(torch.tensor(current_byte_input_ids, dtype=torch.long))
            if expand_input_ids:
                expanded_input_ids.append(torch.tensor(self.tokenizer.expand_byte_ids(current_byte_input_ids), dtype=torch.long))
            patch_lens.append(torch.tensor(current_patch_lens, dtype=torch.long))

        byte_input_ids = blt_utils.pad_left(byte_input_ids, value=self.tokenizer.pad_token_id, multiple_of=1)
        patch_lens = blt_utils.pad_left(patch_lens, value=1, multiple_of=1)

        byte_input_ids = move_to_device(byte_input_ids, self.device)
        patch_lens = move_to_device(patch_lens, self.device)
        
        if expanded_input_ids:
            expanded_input_ids = blt_utils.pad_left(expanded_input_ids, value=self.tokenizer.pad_token_id, multiple_of=1)
            expanded_input_ids = move_to_device(expanded_input_ids, self.device)
        else:
            expanded_input_ids = None

        sequence_start_indices = (byte_input_ids == self.tokenizer.pad_token_id).sum(-1)
        batch_size, prompt_len = byte_input_ids.shape
        finished = torch.zeros(batch_size, dtype=torch.bool, device=self.device)

        # Replace generation config with any overrides.
        generation_config = self._generation_config.replace(**generation_kwargs)
<<<<<<< HEAD
=======
        boundary_offset = self.tokenizer.offset + 256
>>>>>>> daf82385
        eos = self.tokenizer.eos_token_id
        pad = self.tokenizer.pad_token_id

        # max length *in tokens*, not bytes
        if generation_config.max_new_tokens is not None:
            # input_ids.shape[1] is not accurate but we don't yet know how many prefill tokens
            max_length = input_ids.shape[1] + generation_config.max_new_tokens
        elif generation_config.max_length is not None:
            max_length = generation_config.max_length
        else:
            max_length = None  # Generate until EOS or stop tokens or OOM...

        # Initialize/Reset the inference cache
        if generation_config.use_cache:
            if max_length is None:
                raise OLMoConfigurationError(
                    "max_length or max_new_tokens must be provided if use_cache is True"
                )
            self.prepare_inference_cache(batch_size, max_length)
        else:
            self.free_inference_cache()

        boundary_mask, cached_encoder_outputs = self.model.prefill_boundary_prediction_forward(  # type: ignore
            byte_input_ids,
            patch_lens=patch_lens,
            expanded_input_ids=expanded_input_ids,
            sequence_start_indices=sequence_start_indices,
            blt_config=self.blt_config,
        )

        # Output containers
        generated = byte_input_ids
<<<<<<< HEAD
=======
        all_logits: Optional[List[torch.Tensor]] = [] if return_logits else None
        all_logprobs: Optional[List[torch.Tensor]] = [] if return_logprobs else None
>>>>>>> daf82385

        # Timing stats
        time_to_first_token = None
        decode_start_time = None
        setup_time = None
        max_n_prefill_patches = boundary_mask.sum(-1).max().item()
        tokens_generated_plus_prefilled = max_n_prefill_patches
        bytes_generated = 0

        prefill_cache_leftpad = None
        if generation_config.use_cache:
            n_boundaries = boundary_mask.sum(-1)
            attention_mask: torch.Tensor = (
                torch.arange(max_n_prefill_patches, device=byte_input_ids.device).unsqueeze(0).repeat(batch_size, 1)
                < n_boundaries[:, None]
            )
            attention_mask = attention_mask.flip(1)
            prefill_cache_leftpad = attention_mask_to_cache_leftpad(attention_mask).to(self.device)

        # BLT divergence: allow .until and handle stop token sequences
        stop_token_sequences = []

        if generation_config.until is not None:
            stop_token_sequences += [
<<<<<<< HEAD
                torch.tensor(self.tokenizer.encode(x), device=self.model.device, dtype=torch.long)
=======
                self.tokenizer.encode(x)
>>>>>>> daf82385
                for x in generation_config.until
            ]

        if generation_config.stop_token_ids is not None:
<<<<<<< HEAD
            stop_token_sequences += [
                torch.tensor([x], device=self.model.device, dtype=torch.long)
                for x in generation_config.stop_token_ids
            ]
=======
            stop_token_sequences += [[x] for x in generation_config.stop_token_ids]
>>>>>>> daf82385

        pbar = tqdm(
            desc="Generating tokens",
            unit="tokens",
            total=(max_length - prompt_len) if max_length is not None else None,
            disable=not log_timing,
            miniters=10,
            colour="blue",
        )
        forward_start_time = None
        boundary_state = blt_utils.MaskState(torch.zeros(batch_size, dtype=torch.bool, device=self.device))
<<<<<<< HEAD
        next_tokens = torch.full((input_ids.shape[0],), self.model.end_of_subword_token_blt, device=self.device, dtype=torch.long)  # type: ignore
        non_boundary_next_tokens = byte_input_ids[:, -1:].clone()

        bytes_generated_at_last_boundary = torch.zeros(batch_size, dtype=torch.long, device=self.device)
=======
        pad_state = blt_utils.MaskState(torch.zeros(batch_size, dtype=torch.bool, device=self.device))
        next_tokens = torch.full((input_ids.shape[0],), self.model.end_of_subword_token_blt, device=self.device, dtype=torch.long)  # type: ignore
        non_boundary_generated_tokens = [[byte_input_ids[example_idx, -1].item()] for example_idx in range(byte_input_ids.shape[0])]

        bytes_since_boundary = (boundary_mask.flip(1).cumsum(-1) == 0).sum(-1)
>>>>>>> daf82385
        is_first_forward = True

        if profile:
            prof = torch.profiler.profile(
                activities=[torch.profiler.ProfilerActivity.CPU, torch.profiler.ProfilerActivity.CUDA],
                record_shapes=True,
                with_stack=True,
                profile_memory=True,
                with_flops=True,
                schedule=torch.profiler.schedule(wait=1, warmup=1, active=3, repeat=2),
                on_trace_ready=torch.profiler.tensorboard_trace_handler('./log/blt_transformer_generation_module'),
            )
            prof.__enter__()
        else:
            prof = None

        while not ((max_length is not None and tokens_generated_plus_prefilled >= max_length) or finished.all()):
            input_ids_for_model = (
                generated
                if (is_first_forward or not generation_config.use_cache)
<<<<<<< HEAD
                else non_boundary_next_tokens
            )
=======
                else torch.tensor([x[-1] for x in non_boundary_generated_tokens], device=generated.device, dtype=generated.dtype).unsqueeze(1)
            )
            assert not (
                (input_ids_for_model == self.model.end_of_subword_token_blt) |
                (input_ids_for_model >= boundary_offset)
            ).any().item()  # type: ignore
>>>>>>> daf82385
            if expand_input_ids:
                expanded_input_ids_for_model = torch.zeros_like(input_ids_for_model)
                for i in range(input_ids_for_model.shape[0]):
                    expanded_input_ids_for_model[i, :] = torch.tensor(self.tokenizer.expand_byte_ids(
                        generated[i, :].tolist(),
                        n_last=input_ids_for_model.shape[1],
                    ), device=expanded_input_ids_for_model.device, dtype=expanded_input_ids_for_model.dtype)
            else:
                expanded_input_ids_for_model = None

            cache_leftpad = (
                prefill_cache_leftpad if is_first_forward and generation_config.use_cache else None
            )
            forward_start_time = time.perf_counter()
            next_token_logits = self.model.inference_forward(  # type: ignore
                input_ids_for_model,
                expanded_input_ids=expanded_input_ids_for_model,
                cached_encoder_outputs=cached_encoder_outputs if is_first_forward else None,
                boundary_state=boundary_state,
<<<<<<< HEAD
=======
                pad_state=pad_state,
>>>>>>> daf82385
                sequence_start_indices=sequence_start_indices,
                logits_to_keep=1,
                blt_config=self.blt_config,
                cache_leftpad=cache_leftpad if generation_config.use_cache else None,
            )
<<<<<<< HEAD
            new_next_tokens = select_next_token(
                next_token_logits.squeeze(1),
                do_sample=generation_config.do_sample,
                temperature=generation_config.temperature,
=======

            if boundary_state.all():
                # new token, must not be boundary (never two consecutive boundaries)
                if not fuse_boundaries:
                    next_token_logits[..., self.model.end_of_subword_token_blt] = -100_000
                bytes_since_boundary[:] = 0
            else:
                boundary_state.selective_add(1, bytes_since_boundary, inv=True)

            temperature = generation_config.temperature

            if isinstance(self.blt_config.inference_sampling_strategies, str):
                inference_sampling_strategies = self.blt_config.inference_sampling_strategies.split(",")
            else:
                inference_sampling_strategies = []

            if any(x is not None for x in forced_decoding_ids):
                # only supported for the first token atm, so len(next_token_logits) == batch_size
                assert len(next_token_logits) == batch_size and is_first_forward
                for example_idx in range(batch_size):
                    forced_decoding_id = forced_decoding_ids[example_idx]

                    if forced_decoding_id is not None:
                        no_boundary_logit = next_token_logits[example_idx, 0, forced_decoding_id].item()
                        boundary_logit = next_token_logits[example_idx, 0, forced_decoding_id + boundary_offset].item()

                        next_token_logits[example_idx, 0, :] = -100_000
                        next_token_logits[example_idx, 0, forced_decoding_id] = no_boundary_logit
                        next_token_logits[example_idx, 0, forced_decoding_id + boundary_offset] = boundary_logit

                        forced_decoding_ids[example_idx] = None  # only force once

            for strategy in inference_sampling_strategies:
                if strategy.startswith("gen_eos_bias"):
                    eos_bias = float(strategy.split(":")[-1])
                    next_token_logits[..., eos] += eos_bias
                    next_token_logits[..., eos + boundary_offset] += eos_bias
                elif strategy.startswith("gen_boundary_bias"):
                    boundary_bias = float(strategy.split(":")[-1])
                    next_token_logits[..., self.model.end_of_subword_token_blt] += boundary_bias
                    next_token_logits[..., boundary_offset:] += boundary_bias
                elif strategy == "greedy_boundary":
                    # force boundary if argmax
                    # otherwise force no boundary
                    if fuse_boundaries:
                        raise NotImplementedError("greedy_boundary not implemented with fuse_boundaries=True")

                    next_token_logits[..., self.model.end_of_subword_token_blt] = torch.where(
                        next_token_logits.argmax(-1) == self.model.end_of_subword_token_blt,  # type: ignore
                        torch.tensor(100_000, device=next_token_logits.device, dtype=next_token_logits.dtype),
                        torch.tensor(-100_000, device=next_token_logits.device, dtype=next_token_logits.dtype),
                    )
                elif strategy.startswith("temperature_patch_decay"):
                    decay_alpha = float(strategy.split(":")[-1])

                    if boundary_state.all():
                        decay_factor = decay_alpha ** bytes_since_boundary.float()
                    else:
                        decay_factor = decay_alpha ** bytes_since_boundary[boundary_state.inv_mask].float()
                    temperature = (temperature * decay_factor).unsqueeze(-1)

            if all_logits is not None:
                all_logits.append(next_token_logits)

            new_next_tokens = select_next_token(
                next_token_logits.squeeze(1),
                do_sample=generation_config.do_sample,
                temperature=temperature,
>>>>>>> daf82385
                top_k=generation_config.top_k,
                top_p=generation_config.top_p,
            )

            if boundary_state.all():
                if prof is not None:
                    prof.step()
                pbar.update(1)
                tokens_generated_plus_prefilled += 1

                next_tokens = new_next_tokens
<<<<<<< HEAD
                non_boundary_next_tokens = next_tokens.unsqueeze(1).clone() # clone necessary?
            else:
                next_tokens[:] = self.model.end_of_subword_token_blt # type: ignore
                boundary_state.selective_put(new_next_tokens, next_tokens, inv=True)
                boundary_state.selective_put(new_next_tokens, non_boundary_next_tokens[:, -1], inv=True)
=======
                next_tokens_cpu = next_tokens.cpu()
                for example_idx in range(batch_size):
                    next_token_cpu = next_tokens_cpu[example_idx].item()

                    if fuse_boundaries:
                        if next_token_cpu >= boundary_offset:
                            next_token_cpu -= boundary_offset

                    non_boundary_generated_tokens[example_idx].append(next_token_cpu)
            else:
                next_tokens[:] = self.model.end_of_subword_token_blt # type: ignore
                boundary_state.selective_put(new_next_tokens, next_tokens, inv=True)
                next_tokens_cpu = next_tokens.cpu()

                if fuse_boundaries:
                    for example_idx in range(batch_size):
                        next_token_cpu = next_tokens_cpu[example_idx].item()

                        if not boundary_state.cpu_mask[example_idx].item():
                            if next_token_cpu >= boundary_offset:
                                next_token_cpu -= boundary_offset

                            non_boundary_generated_tokens[example_idx].append(next_token_cpu)
                else:
                    for example_idx in range(batch_size):
                        next_token_cpu = next_tokens_cpu[example_idx].item()

                        if next_token_cpu != self.model.end_of_subword_token_blt: # type: ignore
                            non_boundary_generated_tokens[example_idx].append(next_token_cpu)
>>>>>>> daf82385

            is_first_forward = False

            # for debugging
            if force_boundary_every is not None:
<<<<<<< HEAD
=======
                if fuse_boundaries:
                    raise NotImplementedError("force_boundary_every not implemented with fuse_boundaries=True")

>>>>>>> daf82385
                if (bytes_generated + 1) % force_boundary_every == 0:
                    next_tokens[:] = self.model.end_of_subword_token_blt # type: ignore
                else:
                    # doesn't matter but 36 is whitespace in blt tokenizer
                    next_tokens[:] = 36

            if max_patch_length_decode is not None:
<<<<<<< HEAD
                stop_mask = bytes_generated - bytes_generated_at_last_boundary >= max_patch_length_decode
                next_tokens[stop_mask] = self.model.end_of_subword_token_blt # type: ignore
=======
                stop_mask = bytes_since_boundary >= max_patch_length_decode

                if fuse_boundaries:
                    next_tokens = torch.where(
                        (next_tokens < boundary_offset) & stop_mask,
                        next_tokens + boundary_offset,
                        next_tokens,
                    )
                else:
                    next_tokens[stop_mask] = self.model.end_of_subword_token_blt  # type: ignore

                if stop_on_exceed_patch_length:
                    finished |= stop_mask
>>>>>>> daf82385

                if stop_mask.any().item():  # type: ignore
                    log.warning(f"Forcing boundary since patch exceeds length {max_patch_length_decode}.")

<<<<<<< HEAD
            boundary_state = blt_utils.MaskState(next_tokens == self.model.end_of_subword_token_blt)  # type: ignore
            boundary_state.selective_put(bytes_generated, bytes_generated_at_last_boundary)
=======
            boundary_state = blt_utils.MaskState(
                (next_tokens == self.model.end_of_subword_token_blt) |
                (next_tokens >= boundary_offset) |
                finished
            )  # type: ignore
            if fuse_boundaries:
                pad_state = blt_utils.MaskState(
                    (next_tokens == self.model.end_of_subword_token_blt) |
                    finished
                )
            else:
                pad_state = boundary_state
>>>>>>> daf82385

            # Force EOS for (previously) finished sequences
            next_tokens = torch.where(finished, torch.full_like(next_tokens, eos), next_tokens)

            # Append next tokens
            generated = torch.cat([generated, next_tokens.unsqueeze(-1)], dim=1)

            # Handle finished sequences
<<<<<<< HEAD
            stop_hit = next_tokens.eq(eos)

            # Also check for stop tokens if provided
            for stop_sequence in stop_token_sequences:
                stop_hit |= (generated[:, -len(stop_sequence):] == stop_sequence).all(dim=1)
=======
            stop_hit = next_tokens.eq(eos) | next_tokens.eq(eos + boundary_offset)

            # Also check for stop tokens if provided
            # TODO(benjaminm): this is very annoying due to the boundaries
            # make better
            if len(stop_token_sequences) > 0:
                for example_idx in range(input_ids.shape[0]):
                    if finished[example_idx] or len(non_boundary_generated_tokens[example_idx]) <= 1:
                        continue

                    for stop_sequence in stop_token_sequences:
                        if all(x == y for x, y in zip(
                            non_boundary_generated_tokens[example_idx][-len(stop_sequence):], stop_sequence
                        )):
                            stop_hit[example_idx] = True
                            break
>>>>>>> daf82385

            finished |= stop_hit

            if log_timing and bytes_generated == 0:
                torch.cuda.synchronize()
                decode_start_time = time.perf_counter()
                time_to_first_token = decode_start_time - forward_start_time
                setup_time = forward_start_time - start_time
            bytes_generated += 1

            if stream:
                RED = "\033[0;31m"
                GREEN = "\033[0;32m"
                RESET = "\033[0;0m"

                if bytes_generated != 1:
                    tokens_to_print = generated[0][:-1].tolist() if bytes_generated == 1 else generated[0][-2:-1].tolist()

                    if boundary_state.mask[0].item() and bytes_generated > 1:
                        print(RED + self.tokenizer.decode(tokens_to_print) + RESET, end="", flush=True)
                    else:
                        if bytes_generated > 1:
                            print(GREEN + self.tokenizer.decode(tokens_to_print) + RESET, end="", flush=True)
                        else:
                            print(self.tokenizer.decode(tokens_to_print), end="", flush=True)

        pbar.close()
        if prof is not None:
            prof.__exit__(None, None, None)

<<<<<<< HEAD
=======
        # logits = logprobs = None
        # if return_logits and all_logits:
        #     logits = torch.cat(all_logits, dim=1)

>>>>>>> daf82385
        if stream:
            RED = "\033[0;31m"
            GREEN = "\033[0;32m"
            RESET = "\033[0;0m"
            print(RED + self.tokenizer.decode(generated[0][-1:].tolist()) + RESET, end="", flush=True)
            print()

        # TODO(benjaminm): restore
        # logits = logprobs = None
        # if return_logits and all_logits:
        #     logits = torch.cat(all_logits, dim=1)

        #     # check if greedy
        #     if verify:
        #         self.free_inference_cache()
        #         with torch.no_grad():
        #             reference_out, _ = self.model.student_forward(  # type: ignore
        #                 input_ids=generated,
        #                 labels=get_labels({"input_ids": generated}),
        #                 patch_lens=patch_lens,
        #                 blt_config=self.blt_config,
        #             )
        #         # last logit is potentially wrong since last_token_is_boundary=True in reference, so skip it
        #         assert (torch.argmax(logits[:, -bytes_generated-1:], -1) == reference_out.logits[:, -bytes_generated-1:-1].argmax(-1)).all()
        #         assert torch.allclose(
        #             F.softmax(logits[:, -bytes_generated-1:], -1),
        #             F.softmax(reference_out.logits[:, -bytes_generated-1:-1], -1),
        #             rtol=1e-1,
        #             atol=0.05, # accept max 5% prob diff (highest observed ~1.6%)
        #         )
        # if return_logprobs and all_logprobs:
        #     logprobs = torch.cat(all_logprobs, dim=1)

        timings = {}

        if log_timing:
            torch.cuda.synchronize()
            end_time = time.perf_counter()
            total_time = end_time - start_time
            total_tokens = generated.numel()
            prefill_tokens = prompt_len * batch_size
            completion_tokens = bytes_generated * batch_size
            tokens_per_sec_total = total_tokens / total_time
            tokens_per_sec_per_seq = bytes_generated / total_time
            pad_count = (generated == pad).sum().item()
            pad_percentage = (pad_count / total_tokens) * 100 if total_tokens > 0 else 0.0

            stats_lines = [
                f"\n{'=' * 60}",
                "GENERATION STATISTICS",
                f"  Batch size: {batch_size:,} | Prompt len: {prompt_len:,} bytes",
                f"  Bytes generated: {bytes_generated:,} per sequence | Total: {total_tokens:,}",
                f"  Seq length: {prompt_len:,} → {prompt_len + bytes_generated:,}",
                f"  Padding stats: {pad_count:,} / {total_tokens:,} ({pad_percentage:.1f}%)",
            ]
            if decode_start_time and forward_start_time and time_to_first_token:
                decode_time = end_time - decode_start_time
                stats_lines.append(
                    f"  Throughput:\n"
                    f"    Setup: {setup_time:.3f}s | Prefill: {time_to_first_token:.3f}s | Decode: {decode_time:.3f}s | Total: {total_time:.3f}s\n"
                    f"    Overall BPS: {tokens_per_sec_per_seq:.1f} /seq | {tokens_per_sec_total:.1f} /total\n"
                    f"    Prefill BPS: {prompt_len / time_to_first_token:.1f} /seq | {prefill_tokens / time_to_first_token:.1f} /total\n"
                    f"    Completion BPS: {bytes_generated / decode_time:.1f} /seq | {completion_tokens / decode_time:.1f} /total",
                )

                timings["setup_time"] = setup_time
                timings["decode_time"] = decode_time
                timings["bytes_generated"] = completion_tokens
                timings["ttft"] = time_to_first_token
                timings["tpot"] = decode_time / completion_tokens if completion_tokens > 0 else None

            stats_lines.append(f"{'=' * 60}")
            log_or_print(log, "\n".join(stats_lines))

        # convert to token-level ids / logits / logprobs
        # decoding errors could be a problem here - but not really a way around
        generated_subword_ids = []

        for example_idx in range(generated.shape[0]):
<<<<<<< HEAD
            completion_text = self.tokenizer.decode(generated[example_idx, prompt_len:].tolist())
=======
            # +1 if fuse boundaries since we rolled one byte back
            completion_text = self.tokenizer.decode(generated[example_idx, prompt_len + int(fuse_boundaries):].tolist())  # type: ignore
>>>>>>> daf82385
            completion_subword_tokens = self.tokenizer.hf_tokenizer.encode(completion_text)

            if completions_only:
                subword_tokens = completion_subword_tokens
            else:
                subword_tokens = input_ids[example_idx].tolist() + completion_subword_tokens

            generated_subword_ids.append(torch.tensor(subword_tokens, device=input_ids.device, dtype=torch.long))

        generated_subword_ids = blt_utils.pad_right(
            generated_subword_ids,
            value=self.tokenizer.hf_tokenizer.pad_token_id,
            multiple_of=1,
        )

        if return_logits or return_logprobs:
            logits = logprobs = torch.zeros((batch_size, 0)) # not implemented
        else:
            logits = logprobs = None

        if return_timing:
            return generated_subword_ids, logits, logprobs, timings
        else:
            return generated_subword_ids, logits, logprobs

    @classmethod
    def from_checkpoint(
        cls,
        checkpoint_dir: PathOrStr,
        *,
        transformer_config: Optional[TransformerConfig] = None,
        blt_config: Optional[BLTConfig] = None,
        generation_config: Optional[GenerationConfig] = None,
        process_group: Optional[ProcessGroup] = None,
        work_dir: Optional[PathOrStr] = None,
        pre_download: bool = True,
        load_thread_count: Optional[int] = None,
        dtype: Optional[DType] = None,
        **kwargs,
    ) -> "TransformerGenerationModule":
        """
        Create a GenerationModule from a checkpoint.
        This is a convenience method that combines model initialization and checkpoint loading.
        Args:
            checkpoint_dir: Path to checkpoint directory.
            transformer_config: Configuration for the transformer model. If not provided,
                will be loaded from the checkpoint's config.json file.
            generation_config: Configuration for generation. If not provided, uses default
                GenerationConfig.
            process_group: Process group for distributed checkpoint loading.
            pre_download: Whether to pre-download remote checkpoints.
            load_thread_count: Number of threads to use for loading checkpoint.
            dtype: If provided, build the model with this dtype.
            **kwargs: Additional keyword arguments passed to the TransformerGenerationModule
                constructor.
        Returns:
            TransformerGenerationModule instance with loaded checkpoint.
        Raises:
            FileNotFoundError: If checkpoint directory doesn't exist.
            OLMoConfigurationError: If transformer config cannot be determined.
            RuntimeError: If checkpoint loading fails.
        """
        checkpoint_dir = normalize_path(checkpoint_dir)

        # Load transformer config from checkpoint if not provided
        tokenizer_config = None
        if transformer_config is None or tokenizer_config is None and get_rank(process_group) == 0:
            config_path = join_path(checkpoint_dir, "config.json")
            with cached_path(config_path).open() as f:
                config_dict = json.load(f)
            try:
                # Avoid loading the entire experiment config b/c we don't care about validation outside
                # of the transformer config and the tokenizer config
                if transformer_config is None:
                    transformer_config = TransformerConfig.from_dict(config_dict["model"])
                if tokenizer_config is None:
                    tokenizer_config = TokenizerConfig.from_dict(config_dict["dataset"]["tokenizer"])
                if blt_config is None:
                    blt_config = BLTConfig.from_dict(config_dict["train_module"]["blt_config"])
            except KeyError as e:
                raise OLMoConfigurationError(
                    f"Failed to load config from checkpoint at {config_path}: missing required field {e}"
                ) from e

        # Create work directory on rank 0
        work_dir = Path(
            work_dir or (tempfile.mkdtemp() if get_rank(process_group) == 0 else "/tmp")
        )

        # Broadcast config and work_dir to all ranks
        transformer_config, work_dir, tokenizer_config = scatter_object(
            (transformer_config, work_dir, tokenizer_config)
        )

        if transformer_config is None:
            raise OLMoConfigurationError(
                "Transformer config is required. Either provide a transformer config or a "
                "checkpoint with a transformer config."
            )

        if generation_config is None:
            if tokenizer_config is None:
                raise OLMoConfigurationError(
                    "Tokenizer config is required to build generation config. Either provide a "
                    "generation config or a checkpoint with a tokenizer config."
                )
            generation_config = GenerationConfig(
                pad_token_id=tokenizer_config.pad_token_id,
                eos_token_id=tokenizer_config.eos_token_id,
            )
            log.info(
                f"No generation config provided, using defaults from checkpoint config: {generation_config}",
            )

        # Build model and generation module
        if dtype is not None:
            dtype = DType(dtype)
            transformer_config.apply(
                lambda c: setattr(c, "dtype", dtype) if hasattr(c, "dtype") else None
            )

        # DEBUG force enable flash attention
        transformer_config.block.attention.use_flash = True

        log_or_print(log, f"{transformer_config}")
        log_or_print(log, f"{generation_config}")
<<<<<<< HEAD
        log_or_print(log, f"{blt_config}")
=======
>>>>>>> daf82385
        model = transformer_config.build()

        # DEBUG flash attention needs bf16
        for block in model.blocks.values():
            block.to(torch.bfloat16)

        generation_module = cls(
            model,
            cast(ByteTokenizerConfig, tokenizer_config).build(),
            cast(BLTConfig, blt_config),
            generation_config,
            **kwargs
        )

<<<<<<< HEAD
=======
        # log later since **kwargs might overwrite
        log_or_print(log, f"{generation_module.blt_config}")

>>>>>>> daf82385
        # Load checkpoint
        generation_module.load_checkpoint(
            checkpoint_dir=checkpoint_dir,
            process_group=process_group,
            work_dir=work_dir,
            pre_download=pre_download,
            load_thread_count=load_thread_count,
        )

        return generation_module<|MERGE_RESOLUTION|>--- conflicted
+++ resolved
@@ -672,10 +672,7 @@
         state_dict_load_opts: Optional[dist_cp_sd.StateDictOptions] = None,
         state_dict_save_opts: Optional[dist_cp_sd.StateDictOptions] = None,
         load_key_mapping: Optional[Dict[str, str]] = None,
-<<<<<<< HEAD
-=======
         **kwargs,
->>>>>>> daf82385
     ):
         super().__init__(
             model=model,
@@ -689,12 +686,8 @@
             load_key_mapping=load_key_mapping,
         )
         self.tokenizer = tokenizer
-<<<<<<< HEAD
-        self.blt_config = blt_config
-=======
         filtered_kwargs = {k: v for k, v in kwargs.items() if hasattr(blt_config, k)}
         self.blt_config = blt_config.replace(**filtered_kwargs)
->>>>>>> daf82385
 
     def prepare_inference_cache(self, batch_size: int, max_seq_len: int):
         blocks = [
@@ -772,8 +765,6 @@
             while len(patch_lens[example_idx]) < pad_to:
                 patch_lens[example_idx].append(0)
 
-<<<<<<< HEAD
-=======
         expand_input_ids = self.model.local_encoder.add_expanded_embeddings  # type: ignore
 
         if expand_input_ids:
@@ -785,7 +776,6 @@
         else:
             expanded_input_ids = None
 
->>>>>>> daf82385
         patch_lens = torch.tensor(patch_lens, dtype=torch.long, device=input_ids.device)
         input_ids = move_to_device(input_ids, self.device)
         patch_lens = move_to_device(patch_lens, self.device)
@@ -796,20 +786,11 @@
             input_ids,
             labels=labels,
             patch_lens=patch_lens,
-<<<<<<< HEAD
-=======
             expanded_input_ids=expanded_input_ids,
->>>>>>> daf82385
             blt_config=self.blt_config,
             **kwargs
         )[0].logits[:, :original_length, :]
 
-<<<<<<< HEAD
-    def _get_last_non_boundary_token(self, input_ids: torch.Tensor):
-        input_ids = input_ids.flip(1)
-        first_non_boundary_idx = (input_ids != self.model.end_of_subword_token_blt).float().argmax(dim=1)  # type: ignore
-        return torch.take_along_dim(input_ids, first_non_boundary_idx.unsqueeze(1), 1)
-=======
     @torch.inference_mode()
     def benchmark(
         self,
@@ -920,7 +901,6 @@
             "prefill_time": prefill_time,
             "generate_time": generate_time,
         }
->>>>>>> daf82385
 
     @torch.inference_mode()
     def generate_batch(
@@ -937,10 +917,7 @@
         verify: bool = False,
         force_boundary_every: Optional[int] = None,
         max_patch_length_decode: Optional[int] = 128, # 128 is longest dolma2 tokenizer token
-<<<<<<< HEAD
-=======
         stop_on_exceed_patch_length: bool = True, # chances are slim to produce something useful
->>>>>>> daf82385
         profile: bool = False,
         **generation_kwargs,
     ) -> Tuple[torch.Tensor, Optional[torch.Tensor], Optional[torch.Tensor]]:
@@ -966,29 +943,21 @@
         start_time = time.perf_counter()
 
         expand_input_ids = self.model.local_encoder.add_expanded_embeddings  # type: ignore
-<<<<<<< HEAD
-=======
         fuse_boundaries = self.model.local_decoder.fuse_boundaries # type: ignore
->>>>>>> daf82385
 
         # convert to byte ids and compute patch lengths
         byte_input_ids = []
         expanded_input_ids = []
         patch_lens = []
 
-<<<<<<< HEAD
-=======
         forced_decoding_ids: list[int | None] = [None] * input_ids.shape[0]
 
->>>>>>> daf82385
         for example_idx in range(input_ids.shape[0]):
             current_byte_input_ids, current_patch_lens = self.tokenizer.get_tokens_and_patch_lengths(
                 input_ids[example_idx].tolist(),
                 add_bos=True,
                 strip_pad=True
             )
-<<<<<<< HEAD
-=======
 
             if fuse_boundaries:
                 # need to roll one byte back and force decoding to detect whether the last byte is a boundary
@@ -998,7 +967,6 @@
                 if current_patch_lens[-1] == 0:
                     current_patch_lens = current_patch_lens[:-1]
 
->>>>>>> daf82385
             byte_input_ids.append(torch.tensor(current_byte_input_ids, dtype=torch.long))
             if expand_input_ids:
                 expanded_input_ids.append(torch.tensor(self.tokenizer.expand_byte_ids(current_byte_input_ids), dtype=torch.long))
@@ -1022,10 +990,7 @@
 
         # Replace generation config with any overrides.
         generation_config = self._generation_config.replace(**generation_kwargs)
-<<<<<<< HEAD
-=======
         boundary_offset = self.tokenizer.offset + 256
->>>>>>> daf82385
         eos = self.tokenizer.eos_token_id
         pad = self.tokenizer.pad_token_id
 
@@ -1058,11 +1023,8 @@
 
         # Output containers
         generated = byte_input_ids
-<<<<<<< HEAD
-=======
         all_logits: Optional[List[torch.Tensor]] = [] if return_logits else None
         all_logprobs: Optional[List[torch.Tensor]] = [] if return_logprobs else None
->>>>>>> daf82385
 
         # Timing stats
         time_to_first_token = None
@@ -1087,23 +1049,12 @@
 
         if generation_config.until is not None:
             stop_token_sequences += [
-<<<<<<< HEAD
-                torch.tensor(self.tokenizer.encode(x), device=self.model.device, dtype=torch.long)
-=======
                 self.tokenizer.encode(x)
->>>>>>> daf82385
                 for x in generation_config.until
             ]
 
         if generation_config.stop_token_ids is not None:
-<<<<<<< HEAD
-            stop_token_sequences += [
-                torch.tensor([x], device=self.model.device, dtype=torch.long)
-                for x in generation_config.stop_token_ids
-            ]
-=======
             stop_token_sequences += [[x] for x in generation_config.stop_token_ids]
->>>>>>> daf82385
 
         pbar = tqdm(
             desc="Generating tokens",
@@ -1115,18 +1066,11 @@
         )
         forward_start_time = None
         boundary_state = blt_utils.MaskState(torch.zeros(batch_size, dtype=torch.bool, device=self.device))
-<<<<<<< HEAD
-        next_tokens = torch.full((input_ids.shape[0],), self.model.end_of_subword_token_blt, device=self.device, dtype=torch.long)  # type: ignore
-        non_boundary_next_tokens = byte_input_ids[:, -1:].clone()
-
-        bytes_generated_at_last_boundary = torch.zeros(batch_size, dtype=torch.long, device=self.device)
-=======
         pad_state = blt_utils.MaskState(torch.zeros(batch_size, dtype=torch.bool, device=self.device))
         next_tokens = torch.full((input_ids.shape[0],), self.model.end_of_subword_token_blt, device=self.device, dtype=torch.long)  # type: ignore
         non_boundary_generated_tokens = [[byte_input_ids[example_idx, -1].item()] for example_idx in range(byte_input_ids.shape[0])]
 
         bytes_since_boundary = (boundary_mask.flip(1).cumsum(-1) == 0).sum(-1)
->>>>>>> daf82385
         is_first_forward = True
 
         if profile:
@@ -1147,17 +1091,12 @@
             input_ids_for_model = (
                 generated
                 if (is_first_forward or not generation_config.use_cache)
-<<<<<<< HEAD
-                else non_boundary_next_tokens
-            )
-=======
                 else torch.tensor([x[-1] for x in non_boundary_generated_tokens], device=generated.device, dtype=generated.dtype).unsqueeze(1)
             )
             assert not (
                 (input_ids_for_model == self.model.end_of_subword_token_blt) |
                 (input_ids_for_model >= boundary_offset)
             ).any().item()  # type: ignore
->>>>>>> daf82385
             if expand_input_ids:
                 expanded_input_ids_for_model = torch.zeros_like(input_ids_for_model)
                 for i in range(input_ids_for_model.shape[0]):
@@ -1177,21 +1116,12 @@
                 expanded_input_ids=expanded_input_ids_for_model,
                 cached_encoder_outputs=cached_encoder_outputs if is_first_forward else None,
                 boundary_state=boundary_state,
-<<<<<<< HEAD
-=======
                 pad_state=pad_state,
->>>>>>> daf82385
                 sequence_start_indices=sequence_start_indices,
                 logits_to_keep=1,
                 blt_config=self.blt_config,
                 cache_leftpad=cache_leftpad if generation_config.use_cache else None,
             )
-<<<<<<< HEAD
-            new_next_tokens = select_next_token(
-                next_token_logits.squeeze(1),
-                do_sample=generation_config.do_sample,
-                temperature=generation_config.temperature,
-=======
 
             if boundary_state.all():
                 # new token, must not be boundary (never two consecutive boundaries)
@@ -1260,7 +1190,6 @@
                 next_token_logits.squeeze(1),
                 do_sample=generation_config.do_sample,
                 temperature=temperature,
->>>>>>> daf82385
                 top_k=generation_config.top_k,
                 top_p=generation_config.top_p,
             )
@@ -1272,13 +1201,6 @@
                 tokens_generated_plus_prefilled += 1
 
                 next_tokens = new_next_tokens
-<<<<<<< HEAD
-                non_boundary_next_tokens = next_tokens.unsqueeze(1).clone() # clone necessary?
-            else:
-                next_tokens[:] = self.model.end_of_subword_token_blt # type: ignore
-                boundary_state.selective_put(new_next_tokens, next_tokens, inv=True)
-                boundary_state.selective_put(new_next_tokens, non_boundary_next_tokens[:, -1], inv=True)
-=======
                 next_tokens_cpu = next_tokens.cpu()
                 for example_idx in range(batch_size):
                     next_token_cpu = next_tokens_cpu[example_idx].item()
@@ -1308,18 +1230,14 @@
 
                         if next_token_cpu != self.model.end_of_subword_token_blt: # type: ignore
                             non_boundary_generated_tokens[example_idx].append(next_token_cpu)
->>>>>>> daf82385
 
             is_first_forward = False
 
             # for debugging
             if force_boundary_every is not None:
-<<<<<<< HEAD
-=======
                 if fuse_boundaries:
                     raise NotImplementedError("force_boundary_every not implemented with fuse_boundaries=True")
 
->>>>>>> daf82385
                 if (bytes_generated + 1) % force_boundary_every == 0:
                     next_tokens[:] = self.model.end_of_subword_token_blt # type: ignore
                 else:
@@ -1327,10 +1245,6 @@
                     next_tokens[:] = 36
 
             if max_patch_length_decode is not None:
-<<<<<<< HEAD
-                stop_mask = bytes_generated - bytes_generated_at_last_boundary >= max_patch_length_decode
-                next_tokens[stop_mask] = self.model.end_of_subword_token_blt # type: ignore
-=======
                 stop_mask = bytes_since_boundary >= max_patch_length_decode
 
                 if fuse_boundaries:
@@ -1344,15 +1258,10 @@
 
                 if stop_on_exceed_patch_length:
                     finished |= stop_mask
->>>>>>> daf82385
 
                 if stop_mask.any().item():  # type: ignore
                     log.warning(f"Forcing boundary since patch exceeds length {max_patch_length_decode}.")
 
-<<<<<<< HEAD
-            boundary_state = blt_utils.MaskState(next_tokens == self.model.end_of_subword_token_blt)  # type: ignore
-            boundary_state.selective_put(bytes_generated, bytes_generated_at_last_boundary)
-=======
             boundary_state = blt_utils.MaskState(
                 (next_tokens == self.model.end_of_subword_token_blt) |
                 (next_tokens >= boundary_offset) |
@@ -1365,7 +1274,6 @@
                 )
             else:
                 pad_state = boundary_state
->>>>>>> daf82385
 
             # Force EOS for (previously) finished sequences
             next_tokens = torch.where(finished, torch.full_like(next_tokens, eos), next_tokens)
@@ -1374,13 +1282,6 @@
             generated = torch.cat([generated, next_tokens.unsqueeze(-1)], dim=1)
 
             # Handle finished sequences
-<<<<<<< HEAD
-            stop_hit = next_tokens.eq(eos)
-
-            # Also check for stop tokens if provided
-            for stop_sequence in stop_token_sequences:
-                stop_hit |= (generated[:, -len(stop_sequence):] == stop_sequence).all(dim=1)
-=======
             stop_hit = next_tokens.eq(eos) | next_tokens.eq(eos + boundary_offset)
 
             # Also check for stop tokens if provided
@@ -1397,7 +1298,6 @@
                         )):
                             stop_hit[example_idx] = True
                             break
->>>>>>> daf82385
 
             finished |= stop_hit
 
@@ -1428,13 +1328,10 @@
         if prof is not None:
             prof.__exit__(None, None, None)
 
-<<<<<<< HEAD
-=======
         # logits = logprobs = None
         # if return_logits and all_logits:
         #     logits = torch.cat(all_logits, dim=1)
 
->>>>>>> daf82385
         if stream:
             RED = "\033[0;31m"
             GREEN = "\033[0;32m"
@@ -1514,12 +1411,8 @@
         generated_subword_ids = []
 
         for example_idx in range(generated.shape[0]):
-<<<<<<< HEAD
-            completion_text = self.tokenizer.decode(generated[example_idx, prompt_len:].tolist())
-=======
             # +1 if fuse boundaries since we rolled one byte back
             completion_text = self.tokenizer.decode(generated[example_idx, prompt_len + int(fuse_boundaries):].tolist())  # type: ignore
->>>>>>> daf82385
             completion_subword_tokens = self.tokenizer.hf_tokenizer.encode(completion_text)
 
             if completions_only:
@@ -1646,10 +1539,6 @@
 
         log_or_print(log, f"{transformer_config}")
         log_or_print(log, f"{generation_config}")
-<<<<<<< HEAD
-        log_or_print(log, f"{blt_config}")
-=======
->>>>>>> daf82385
         model = transformer_config.build()
 
         # DEBUG flash attention needs bf16
@@ -1664,12 +1553,9 @@
             **kwargs
         )
 
-<<<<<<< HEAD
-=======
         # log later since **kwargs might overwrite
         log_or_print(log, f"{generation_module.blt_config}")
 
->>>>>>> daf82385
         # Load checkpoint
         generation_module.load_checkpoint(
             checkpoint_dir=checkpoint_dir,
