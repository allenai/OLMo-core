import copy
import json
from dataclasses import dataclass, fields, is_dataclass, replace
from enum import Enum
from typing import (
    Any,
    Callable,
<<<<<<< HEAD
    Collection,
=======
    ClassVar,
>>>>>>> cbdc2f1a
    Dict,
    Generator,
    List,
    Optional,
    Tuple,
    Type,
    TypeVar,
    cast,
)

import torch
import yaml
from cached_path import cached_path
from omegaconf import OmegaConf as om
from omegaconf.errors import OmegaConfBaseException
from typing_extensions import Self

from .aliases import PathOrStr
from .exceptions import OLMoConfigurationError


class StrEnum(str, Enum):
    """
    This is equivalent to Python's :class:`enum.StrEnum` since version 3.11.
    We include this here for compatibility with older version of Python.
    """

    def __str__(self) -> str:
        return self.value

    def __repr__(self) -> str:
        return f"'{str(self)}'"


C = TypeVar("C", bound="Config")


@dataclass
class Config:
    """
    A base class for configuration dataclasses.

    .. important::
        When you subclass this you should still decorate your subclasses with
        :func:`@dataclass <dataclasses.dataclass>`. For example::

            @dataclass
            class MyConfig(Config):
                ...

    .. important::
        Config classes need to be serializable, so you should only use simple types for your fields.
        Though you can use nested configs.
    """

    CLASS_NAME_FIELD = "_CLASS_"
    """
    The name of the class name field inject into the dictionary from :meth:`as_dict()` or
    :meth:`as_config_dict()`.
    """

    _IGNORE_FIELDS: ClassVar[Tuple[str, ...]] = ()
    """
    Fields to ignore when loading from config (for backwards compatibility).
    """

    def as_dict(
        self,
        *,
        exclude_none: bool = False,
        exclude_private_fields: bool = False,
        exclude: Optional[Collection[str]] = None,
        include_class_name: bool = False,
        json_safe: bool = False,
        recurse: bool = True,
    ) -> Dict[str, Any]:
        """
        Convert into a regular Python dictionary.

        :param exclude_none: Don't include values that are ``None``.
        :param exclude_private_fields: Don't include private fields.
        :param exclude: A list of field names to exclude.
        :param include_class_name: Include a field for the name of the class.
        :param json_safe: Output only JSON-safe types.
        :param recurse: Recurse into fields that are also configs/dataclasses.
        """

        exclude_set = set(exclude) if exclude is not None else set()

        def iter_fields(d) -> Generator[Tuple[str, Any], None, None]:
            for field in fields(d):
                if field.name in exclude_set:
                    continue
                value = getattr(d, field.name)
                if exclude_none and value is None:
                    continue
                elif exclude_private_fields and field.name.startswith("_"):
                    continue
                else:
                    yield (field.name, value)

        def as_dict(d: Any, recurse: bool = True) -> Any:
            if is_dataclass(d):
                if recurse:
                    out = {k: as_dict(v) for k, v in iter_fields(d)}
                else:
                    out = {k: v for k, v in iter_fields(d)}
                if include_class_name:
                    out[self.CLASS_NAME_FIELD] = f"{d.__class__.__module__}.{d.__class__.__name__}"
                return out
            elif isinstance(d, dict):
                return {k: as_dict(v) for k, v in d.items()}
            elif isinstance(d, (list, tuple, set)):
                if json_safe:
                    return [as_dict(x) for x in d]
                else:
                    return d.__class__((as_dict(x) for x in d))
            elif d is None or isinstance(d, (float, int, bool, str)):
                return d
            elif json_safe:
                return str(d)
            else:
                return d

        return as_dict(self, recurse=recurse)

    def as_config_dict(self) -> Dict[str, Any]:
        """
        A convenience wrapper around :meth:`as_dict()` for creating JSON-safe dictionaries suitable
        for recording the config.
        """
        return self.as_dict(
            exclude_none=True,
            exclude_private_fields=True,
            include_class_name=True,
            json_safe=True,
            recurse=True,
        )

    def apply(self, func: Callable[["Config"], None]):
        """
        Recursively apply a function to every config instance field, including ``self``.

        :param func: The function to apply.
        """

        def apply(d):
            if isinstance(d, Config):
                func(d)

            if is_dataclass(d):
                for field in fields(d):
                    value = getattr(d, field.name)
                    apply(value)
            elif isinstance(d, dict):
                for value in d.values():
                    apply(value)
            elif isinstance(d, (list, tuple, set)):
                for x in d:
                    apply(x)

        apply(self)

    def validate(self):
        """
        Validate fields in ``self``. This may modify ``self`` in-place.
        """
        pass

    def merge(self, dotlist: List[str], prefix: Optional[str] = None, strict: bool = True) -> Self:
        """
        Merge self with fields from a "dotlist", creating a new object.

        :param dotlist: A list of field attributes with dot notation, e.g. ``foo.bar=1``.
        :param prefix: Only use override items in the dotlist that start with a given prefix name,
            and strip that prefix (including the subsequent ".") before applying the overrides.
        :param strict: Parse the dotlist strictly.
        """
        try:
            dotlist = _clean_opts(dotlist)
            if prefix is not None:
                dotlist = [
                    o.replace(f"{prefix}.", "", 1) for o in dotlist if o.startswith(f"{prefix}.")
                ]
            if not strict:
                field_names = set(f.name for f in fields(self))
                dotlist = [
                    o
                    for o in dotlist
                    if any(
                        [
                            o.startswith(f"{name}=") or o.startswith(f"{name}.")
                            for name in field_names
                        ]
                    )
                ]
            merge_fields = om.from_dotlist(dotlist)
            merged = om.merge(self, merge_fields)
            out = cast(Self, om.to_object(merged))
            out.apply(lambda c: c.validate())
            return out
        except OmegaConfBaseException as e:
            raise OLMoConfigurationError(str(e))

    def replace(self, **changes) -> Self:
        """
        Creates a new object of the same type, replacing fields with values from ``changes``.
        """
        return replace(self, **changes)

    def copy(self, deep: bool = True) -> Self:
        """
        Creates a new object of the same type, with the same values.
        """
        return copy.deepcopy(self) if deep else copy.copy(self)

    @classmethod
    def from_dict(cls: Type[C], data: Dict[str, Any], overrides: Optional[List[str]] = None) -> C:
        """
        Initialize from a regular Python dictionary.

        :param data: A Python dictionary.
        :param overrides: A list of field overrides with dot notation, e.g. ``foo.bar=1``.
        """
        from importlib import import_module

        def resolve_cls(cls_name: str) -> Optional[Any]:
            if "." in cls_name:
                *modules, cls_name = cls_name.split(".")
                module_name = ".".join(modules)
                module = import_module(module_name)
                return getattr(module, cls_name)
            else:
                return None

        def clean_data(d: Any, prefix: str) -> Any:
            if isinstance(d, dict):
                # HACK: Try to convert string keys to int if they look like integers. Handles cases
                # where integer keys were serialized as strings (eg "block_overrides")
                d = {(int(k) if isinstance(k, str) and k.isdigit() else k): v for k, v in d.items()}

                new_dict = {
                    k: clean_data(v, f"{prefix}.{k}" if prefix else k)
                    for k, v in d.items()
                    if k != cls.CLASS_NAME_FIELD
                }
                if (cls_name := d.get(cls.CLASS_NAME_FIELD)) is not None and (
                    cls_o := resolve_cls(cls_name)
                ) is not None:
                    # Remove ignored fields if the class defines any
                    if cls_o._IGNORE_FIELDS:
                        new_dict = {
                            k: v for k, v in new_dict.items() if k not in cls_o._IGNORE_FIELDS
                        }
                    schema = om.structured(cls_o)
                    try:
                        return om.to_object(om.merge(schema, new_dict))
                    except OmegaConfBaseException as e:
                        if prefix:
                            msg = f"Failed to construct '{prefix}' in config"
                        else:
                            msg = "Error building config"
                        raise OLMoConfigurationError(msg) from e
                return new_dict
            elif isinstance(d, (list, tuple, set)):
                return d.__class__(
                    (clean_data(x, f"{prefix}.{i}" if prefix else str(i)) for i, x in enumerate(d))
                )
            else:
                return d

        data = clean_data(data, "")

        try:
            schema = om.structured(cls)
            conf = om.merge(schema, data)
            if overrides:
                conf = om.merge(conf, om.from_dotlist(_clean_opts(overrides)))
            return cast(C, om.to_object(conf))
        except OmegaConfBaseException as e:
            raise OLMoConfigurationError(str(e))

    @classmethod
    def from_file(cls: Type[C], path: PathOrStr, overrides: Optional[List[str]] = None) -> C:
        path_str = str(path)
        if path_str.endswith((".yml", ".yaml")):
            return cls.from_yaml(path, overrides=overrides)
        elif path_str.endswith(".json"):
            return cls.from_json(path, overrides=overrides)
        else:
            raise OLMoConfigurationError(f"Unsupported config file type: {path}")

    @classmethod
    def from_json(cls: Type[C], path: PathOrStr, overrides: Optional[List[str]] = None) -> C:
        with cached_path(path).open() as f:
            config_dict = json.load(f)
        return cls.from_dict(config_dict, overrides=overrides)

    @classmethod
    def from_yaml(cls: Type[C], path: PathOrStr, overrides: Optional[List[str]] = None) -> C:
        with cached_path(path).open() as f:
            config_dict = yaml.safe_load(f)
        return cls.from_dict(config_dict, overrides=overrides)


def _clean_opts(opts: List[str]) -> List[str]:
    return [_clean_opt(s) for s in opts]


def _clean_opt(arg: str) -> str:
    if "=" not in arg:
        arg = f"{arg}=True"
    name, val = arg.split("=", 1)
    name = name.strip("-").replace("-", "_")
    return f"{name}={val}"


class DType(StrEnum):
    """
    An enumeration of supported PyTorch data types.
    """

    float32 = "float32"
    bfloat16 = "bfloat16"
    float16 = "float16"

    @classmethod
    def from_pt(cls, dtype: torch.dtype) -> "DType":
        if dtype == torch.float32:
            return DType.float32
        elif dtype == torch.bfloat16:
            return DType.bfloat16
        elif dtype == torch.float16:
            return DType.float16
        else:
            raise NotImplementedError(dtype)

    def as_pt(self) -> torch.dtype:
        return getattr(torch, self)<|MERGE_RESOLUTION|>--- conflicted
+++ resolved
@@ -5,11 +5,8 @@
 from typing import (
     Any,
     Callable,
-<<<<<<< HEAD
+    ClassVar,
     Collection,
-=======
-    ClassVar,
->>>>>>> cbdc2f1a
     Dict,
     Generator,
     List,
