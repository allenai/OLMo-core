from dataclasses import dataclass
from typing import Optional, Tuple, Type

import torch
import torch.nn as nn
from torch.optim.optimizer import Optimizer

from .config import OptimConfig
from .skip_step_optimizer import SkipStepOptimizer


def adamw_step(
    p: nn.Parameter,
    *,
    lr: float,
    betas: Tuple[float, float],
    eps: float,
    weight_decay: float,
    exp_avg: torch.Tensor,
    exp_avg_sq: torch.Tensor,
    step: torch.Tensor,
    step_factor: torch.Tensor,
):
    if p.grad is None:
        return

    beta1, beta2 = betas

    # Perform step weight decay.
    p.mul_(1 - step_factor * (lr * weight_decay))

    # Decay the first and second moment running average coefficient.
    exp_avg.lerp_(p.grad, step_factor * (1 - beta1))
    exp_avg_sq.mul_(1 - step_factor * (1 - beta2))
    exp_avg_sq.add_(step_factor * p.grad * p.grad, alpha=1 - beta2)

<<<<<<< HEAD
    bias_correction1 = 1 - beta1**(step + 1)
    bias_correction2 = 1 - beta2**(step + 1)
=======
    bias_correction1 = 1 - beta1 ** (step + 1)
    bias_correction2 = 1 - beta2 ** (step + 1)
>>>>>>> 7633461e

    step_size = lr / bias_correction1

    denom = (exp_avg_sq.sqrt() / bias_correction2.sqrt()).add_(eps)

    update = -step_size * torch.div(exp_avg, denom)
    update.mul_(step_factor)
    p.add_(update)


<<<<<<< HEAD
class AdamW(Optimizer):
    """
    An implementation of the AdamW optimizer.
    """

    def __init__(
        self,
        params,
        lr: float = 1e-3,
        betas: Tuple[float, float] = (0.9, 0.999),
        eps: float = 1e-8,
        weight_decay: float = 1e-2,
        foreach: Optional[bool] = None,
        fused: Optional[bool] = None,
    ):
        assert lr > 0.0
        assert all([0.0 <= beta <= 1.0 for beta in betas])
        defaults = dict(
            lr=lr, betas=betas, eps=eps, weight_decay=weight_decay, foreach=foreach, fused=fused
        )
        super().__init__(params, defaults)

    @torch.no_grad()
    def step(self, closure=None) -> None:
        if closure is not None:
            with torch.enable_grad():
                closure()

        for group in self.param_groups:
            for p in group["params"]:
                if p.grad is None:
                    continue

                state = self.state[p]
                if len(state) == 0:
                    state["step"] = torch.tensor(0.0, dtype=torch.float32, device=p.device)
                    state["exp_avg"] = torch.zeros_like(p)
                    state["exp_avg_sq"] = torch.zeros_like(p)

                adamw_step(
                    p,
                    lr=group["lr"],
                    betas=group["betas"],
                    eps=group["eps"],
                    weight_decay=group["weight_decay"],
                    exp_avg=state["exp_avg"],
                    exp_avg_sq=state["exp_avg_sq"],
                    step=state["step"],
                    step_factor=torch.tensor(1.0, device=p.device),
                )


=======
>>>>>>> 7633461e
class SkipStepAdamW(SkipStepOptimizer):
    """
    A "skip step" version of :class:`AdamW`.
    """

    def __init__(
        self,
        params,
        lr: float = 1e-3,
        betas: Tuple[float, float] = (0.9, 0.999),
        eps: float = 1e-8,
        weight_decay: float = 1e-2,
        foreach: Optional[bool] = None,
        fused: Optional[bool] = None,
        rolling_interval_length: int = 128,
        sigma_factor: int = 6,
    ) -> None:
        assert lr > 0.0
        assert all([0.0 <= beta <= 1.0 for beta in betas])
        defaults = dict(
            lr=lr, betas=betas, eps=eps, weight_decay=weight_decay, foreach=foreach, fused=fused
        )
        super().__init__(
            params,
            defaults,
            rolling_interval_length=rolling_interval_length,
            sigma_factor=sigma_factor,
        )
        self._step_skipped: Optional[torch.Tensor] = None

    @property
    def step_skipped(self) -> torch.Tensor:
        if self._step_skipped is not None:
            return self._step_skipped
        else:
            return torch.tensor(0.0)

    @torch.no_grad()
    def step(self, closure=None) -> None:
        if closure is not None:
            with torch.enable_grad():
                closure()

        step_factor = self.get_step_factor()
        self._step_skipped = 1 - step_factor
        for group in self.param_groups:
            for p in group["params"]:
                if p.grad is None:
                    continue

                state = self.state[p]
                if len(state) == 0:
                    state["step"] = torch.tensor(0.0, dtype=torch.float32, device=p.device)
                    state["exp_avg"] = torch.zeros_like(p)
                    state["exp_avg_sq"] = torch.zeros_like(p)

                adamw_step(
                    p,
                    lr=group["lr"],
                    betas=group["betas"],
                    eps=group["eps"],
                    weight_decay=group["weight_decay"],
                    exp_avg=state["exp_avg"],
                    exp_avg_sq=state["exp_avg_sq"],
                    step=state["step"],
                    step_factor=step_factor,
                )


@dataclass
class AdamWConfig(OptimConfig):  # NOTE: omagaconf doesn't like "OptimConfig[torch.optim.AdamW]"
    """
    Configuration class for building an :class:`torch.optim.AdamW` optimizer.
    """

    lr: float = 1e-3
    betas: Tuple[float, float] = (0.9, 0.999)
    eps: float = 1e-8
    weight_decay: float = 1e-2
    foreach: Optional[bool] = None
    fused: Optional[bool] = None

    @classmethod
<<<<<<< HEAD
    def optimizer(cls) -> Type[AdamW]:
        return AdamW
=======
    def optimizer(cls) -> Type[torch.optim.AdamW]:
        return torch.optim.AdamW
>>>>>>> 7633461e


@dataclass
class SkipStepAdamWConfig(OptimConfig):
    """
    Configuration class for building a :class:`SkipStepAdamW` optimizer.
    """

    lr: float = 1e-3
    betas: Tuple[float, float] = (0.9, 0.999)
    eps: float = 1e-8
    weight_decay: float = 1e-2
<<<<<<< HEAD
    foreach: Optional[bool] = None
    fused: Optional[bool] = None
=======
>>>>>>> 7633461e
    rolling_interval_length: int = 128
    sigma_factor: int = 6

    @classmethod
    def optimizer(cls) -> Type[SkipStepAdamW]:
        return SkipStepAdamW<|MERGE_RESOLUTION|>--- conflicted
+++ resolved
@@ -3,7 +3,6 @@
 
 import torch
 import torch.nn as nn
-from torch.optim.optimizer import Optimizer
 
 from .config import OptimConfig
 from .skip_step_optimizer import SkipStepOptimizer
@@ -34,13 +33,8 @@
     exp_avg_sq.mul_(1 - step_factor * (1 - beta2))
     exp_avg_sq.add_(step_factor * p.grad * p.grad, alpha=1 - beta2)
 
-<<<<<<< HEAD
-    bias_correction1 = 1 - beta1**(step + 1)
-    bias_correction2 = 1 - beta2**(step + 1)
-=======
     bias_correction1 = 1 - beta1 ** (step + 1)
     bias_correction2 = 1 - beta2 ** (step + 1)
->>>>>>> 7633461e
 
     step_size = lr / bias_correction1
 
@@ -51,61 +45,6 @@
     p.add_(update)
 
 
-<<<<<<< HEAD
-class AdamW(Optimizer):
-    """
-    An implementation of the AdamW optimizer.
-    """
-
-    def __init__(
-        self,
-        params,
-        lr: float = 1e-3,
-        betas: Tuple[float, float] = (0.9, 0.999),
-        eps: float = 1e-8,
-        weight_decay: float = 1e-2,
-        foreach: Optional[bool] = None,
-        fused: Optional[bool] = None,
-    ):
-        assert lr > 0.0
-        assert all([0.0 <= beta <= 1.0 for beta in betas])
-        defaults = dict(
-            lr=lr, betas=betas, eps=eps, weight_decay=weight_decay, foreach=foreach, fused=fused
-        )
-        super().__init__(params, defaults)
-
-    @torch.no_grad()
-    def step(self, closure=None) -> None:
-        if closure is not None:
-            with torch.enable_grad():
-                closure()
-
-        for group in self.param_groups:
-            for p in group["params"]:
-                if p.grad is None:
-                    continue
-
-                state = self.state[p]
-                if len(state) == 0:
-                    state["step"] = torch.tensor(0.0, dtype=torch.float32, device=p.device)
-                    state["exp_avg"] = torch.zeros_like(p)
-                    state["exp_avg_sq"] = torch.zeros_like(p)
-
-                adamw_step(
-                    p,
-                    lr=group["lr"],
-                    betas=group["betas"],
-                    eps=group["eps"],
-                    weight_decay=group["weight_decay"],
-                    exp_avg=state["exp_avg"],
-                    exp_avg_sq=state["exp_avg_sq"],
-                    step=state["step"],
-                    step_factor=torch.tensor(1.0, device=p.device),
-                )
-
-
-=======
->>>>>>> 7633461e
 class SkipStepAdamW(SkipStepOptimizer):
     """
     A "skip step" version of :class:`AdamW`.
@@ -189,13 +128,8 @@
     fused: Optional[bool] = None
 
     @classmethod
-<<<<<<< HEAD
-    def optimizer(cls) -> Type[AdamW]:
-        return AdamW
-=======
     def optimizer(cls) -> Type[torch.optim.AdamW]:
         return torch.optim.AdamW
->>>>>>> 7633461e
 
 
 @dataclass
@@ -208,11 +142,6 @@
     betas: Tuple[float, float] = (0.9, 0.999)
     eps: float = 1e-8
     weight_decay: float = 1e-2
-<<<<<<< HEAD
-    foreach: Optional[bool] = None
-    fused: Optional[bool] = None
-=======
->>>>>>> 7633461e
     rolling_interval_length: int = 128
     sigma_factor: int = 6
 
