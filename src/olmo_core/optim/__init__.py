--- conflicted
+++ resolved
@@ -1,9 +1,5 @@
 from .adam import AdamConfig
-<<<<<<< HEAD
-from .adamw import AdamW, AdamWConfig, SkipStepAdamW, SkipStepAdamWConfig
-=======
 from .adamw import AdamWConfig, SkipStepAdamW, SkipStepAdamWConfig
->>>>>>> 7633461e
 from .config import OptimConfig, OptimGroupOverride
 from .lion import Lion, LionConfig, SkipStepLion, SkipStepLionConfig
 from .scheduler import (
@@ -25,7 +21,6 @@
     "SkipStepAdamWConfig",
     "SkipStepAdamW",
     "AdamConfig",
-    "AdamW",
     "SkipStepAdamWConfig",
     "SkipStepAdamW",
     "LionConfig",
