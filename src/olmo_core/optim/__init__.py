from .adam import AdamConfig
from .adamw import AdamWConfig, SkipStepAdamW, SkipStepAdamWConfig
from .config import INITIAL_LR_FIELD, LR_FIELD, OptimConfig, OptimGroupOverride
from .lion import Lion, LionConfig, SkipStepLion, SkipStepLionConfig
from .moe_optimizer import MoEFusedV2OptimizerConfig, MoEFusedV2Optimizer
from .scheduler import (
    WSD,
<<<<<<< HEAD
    PowerLR,
    ConstantScheduler,
    ConstantWithWarmup,
    CosWithWarmup,
    CosWithWarmupAndLinearDecay,
=======
    ConstantScheduler,
    ConstantWithWarmup,
    CosWithWarmup,
    HalfCosWithWarmup,
>>>>>>> 87d64b95
    InvSqrtWithWarmup,
    LinearWithWarmup,
    Scheduler,
    SchedulerUnits,
    SequentialScheduler,
)
from .skip_step_optimizer import SkipStepOptimizer

__all__ = [
    "OptimConfig",
    "OptimGroupOverride",
    "SkipStepOptimizer",
    "AdamWConfig",
    "SkipStepAdamWConfig",
    "SkipStepAdamW",
    "AdamConfig",
    # "ZeroAdamWConfig"
    "LionConfig",
    "Lion",
    "SkipStepLionConfig",
    "SkipStepLion",
    "Scheduler",
    "SchedulerUnits",
    "ConstantScheduler",
    "ConstantWithWarmup",
    "CosWithWarmup",
<<<<<<< HEAD
    "CosWithWarmupAndLinearDecay"
=======
    "HalfCosWithWarmup",
>>>>>>> 87d64b95
    "InvSqrtWithWarmup",
    "LinearWithWarmup",
    "SequentialScheduler",
    "WSD",
<<<<<<< HEAD
    "PowerLR"
=======
>>>>>>> 87d64b95
    "LR_FIELD",
    "INITIAL_LR_FIELD",
    "MoEFusedV2Optimizer",
    "MoEFusedV2OptimizerConfig",
]<|MERGE_RESOLUTION|>--- conflicted
+++ resolved
@@ -2,23 +2,17 @@
 from .adamw import AdamWConfig, SkipStepAdamW, SkipStepAdamWConfig
 from .config import INITIAL_LR_FIELD, LR_FIELD, OptimConfig, OptimGroupOverride
 from .lion import Lion, LionConfig, SkipStepLion, SkipStepLionConfig
-from .moe_optimizer import MoEFusedV2OptimizerConfig, MoEFusedV2Optimizer
+from .moe_optimizer import MoEFusedV2Optimizer, MoEFusedV2OptimizerConfig
 from .scheduler import (
     WSD,
-<<<<<<< HEAD
-    PowerLR,
     ConstantScheduler,
     ConstantWithWarmup,
     CosWithWarmup,
     CosWithWarmupAndLinearDecay,
-=======
-    ConstantScheduler,
-    ConstantWithWarmup,
-    CosWithWarmup,
     HalfCosWithWarmup,
->>>>>>> 87d64b95
     InvSqrtWithWarmup,
     LinearWithWarmup,
+    PowerLR,
     Scheduler,
     SchedulerUnits,
     SequentialScheduler,
@@ -43,20 +37,12 @@
     "ConstantScheduler",
     "ConstantWithWarmup",
     "CosWithWarmup",
-<<<<<<< HEAD
-    "CosWithWarmupAndLinearDecay"
-=======
-    "HalfCosWithWarmup",
->>>>>>> 87d64b95
+    "CosWithWarmupAndLinearDecayHalfCosWithWarmup",
     "InvSqrtWithWarmup",
     "LinearWithWarmup",
     "SequentialScheduler",
     "WSD",
-<<<<<<< HEAD
-    "PowerLR"
-=======
->>>>>>> 87d64b95
-    "LR_FIELD",
+    "PowerLRLR_FIELD",
     "INITIAL_LR_FIELD",
     "MoEFusedV2Optimizer",
     "MoEFusedV2OptimizerConfig",
