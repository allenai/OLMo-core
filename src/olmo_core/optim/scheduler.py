import logging
import warnings
from abc import ABCMeta, abstractmethod
from dataclasses import dataclass, field
from math import cos, pi, sqrt, ceil
from typing import TYPE_CHECKING, Any, Dict, List, Optional, Union

import torch

from ..config import StrEnum
from ..exceptions import OLMoConfigurationError

if TYPE_CHECKING:
    from olmo_core.train import Trainer

log = logging.getLogger(__name__)


class SchedulerUnits(StrEnum):
    steps = "steps"
    tokens = "tokens"


@dataclass
class Scheduler(metaclass=ABCMeta):
    """
    Learning rate scheduler base class.
    """

    lr_field: str = "lr"
    initial_lr_field: str = "initial_lr"
    units: SchedulerUnits = SchedulerUnits.steps

    @abstractmethod
    def get_lr(
        self, initial_lr: Union[float, torch.Tensor], current: int, t_max: int
    ) -> Union[float, torch.Tensor]:
        """
        Get the learning rate given the initial/max learning rate, current step/token count, and the maximum
        number of steps/tokens.
        """
        raise NotImplementedError

    def set_lr(self, group: Dict[str, Any], trainer: "Trainer") -> Union[float, torch.Tensor]:
        """
        Set the learning rate on an optimizer param group given a trainer's state.
        """
        if (lr_field := self.lr_field) not in group and (
            initial_lr_field := self.initial_lr_field
        ) not in group:
            group_fields_list = "\n - ".join(
                [f"{k}: {v}" for k, v in group.items() if k != "params"]
            )
            raise RuntimeError(
                f"learning rate field '{lr_field}' and initial learning rate field "
                f"'{initial_lr_field}' not found in optimizer param group "
                f"with {len(group['params'])} parameter(s):\n"
                f" - {group_fields_list}"
            )

        # Ensure 'initial_lr' is set.
        if group.get(self.initial_lr_field) is None:
            group[self.initial_lr_field] = group["lr"]

        # Set new LR.
        if self.units == SchedulerUnits.steps:
            new_lr = self.get_lr(
                group[self.initial_lr_field],
                trainer.global_step,
                trainer.max_steps,
            )
        elif self.units == SchedulerUnits.tokens:
            new_lr = self.get_lr(
                group[self.initial_lr_field],
                trainer.global_train_tokens_seen,
                trainer.max_tokens,
            )
        else:
            raise NotImplementedError(self.units)

        if isinstance(current_lr := group.get(self.lr_field), torch.Tensor):
            current_lr.fill_(new_lr)
        else:
            group[self.lr_field] = new_lr

        return new_lr


@dataclass
class ConstantScheduler(Scheduler):
    """
    Constant learning rate schedule, basically a no-op.
    """

    def get_lr(
        self, initial_lr: Union[float, torch.Tensor], current: int, t_max: int
    ) -> Union[float, torch.Tensor]:
        del current, t_max
        return initial_lr


@dataclass
class ConstantWithWarmup(Scheduler):
    """
    Constant learning rate schedule with a warmup.
    """

    warmup: Optional[int] = None
    warmup_steps: Optional[int] = None  # deprecated, use 'warmup' instead.
    warmup_fraction: Optional[float] = None
    warmup_min_lr: float = 0.0

    def __post_init__(self):
        if self.warmup is None and self.warmup_steps is not None:
            self.warmup = self.warmup_steps
            self.warmup_steps = None
            warnings.warn(
                f"'{self.__class__.__name__}.warmup_steps' is deprecated, please use '.warmup' instead.",
                DeprecationWarning,
            )

        if (self.warmup_fraction is None) == (self.warmup is None):
            raise OLMoConfigurationError("Either 'warmup_fraction' or 'warmup' must be specified.")

        if self.warmup_fraction is not None and (
            self.warmup_fraction < 0 or self.warmup_fraction > 1
        ):
            raise OLMoConfigurationError("'warmup_fraction' must be between 0 and 1.")

    def get_lr(
        self, initial_lr: Union[float, torch.Tensor], current: int, t_max: int
    ) -> Union[float, torch.Tensor]:
        if self.warmup is None:
            assert self.warmup_fraction is not None
            warmup = round(t_max * self.warmup_fraction)
        else:
            warmup = self.warmup

        if current <= warmup:
            return _linear_warmup(initial_lr, current, warmup, self.warmup_min_lr)

        return initial_lr


@dataclass
class WSD(Scheduler):
    """
    Warmup-stable-decay scheduler
    """

    warmup: Optional[int] = None
    warmup_steps: Optional[int] = None  # deprecated, use 'warmup' instead.
    warmup_fraction: Optional[float] = None
    decay: Optional[int] = None
    decay_steps: Optional[int] = None  # deprecated, use 'decay' instead.
    decay_fraction: Optional[float] = 0.1
    warmup_min_lr: float = 0.0
    decay_min_lr: float = 0.0

    def __post_init__(self):
        if self.warmup is None and self.warmup_steps is not None:
            self.warmup = self.warmup_steps
            self.warmup_steps = None
            warnings.warn(
                f"'{self.__class__.__name__}.warmup_steps' is deprecated, please use '.warmup' instead.",
                DeprecationWarning,
            )

        if (self.warmup_fraction is None) == (self.warmup is None):
            raise OLMoConfigurationError("Either 'warmup_fraction' or 'warmup' must be specified.")

        if self.warmup_fraction is not None and (
            self.warmup_fraction < 0 or self.warmup_fraction > 1
        ):
            raise OLMoConfigurationError("warmup_fraction must be between 0 and 1.")

        if self.decay is None and self.decay_steps is not None:
            self.decay = self.decay_steps
            self.decay_steps = None
            warnings.warn(
                f"'{self.__class__.__name__}.decay_steps' is deprecated, please use '.decay' instead.",
                DeprecationWarning,
            )

        if (self.decay_fraction is None) == (self.decay is None):
            raise OLMoConfigurationError("Either 'decay_fraction' or 'decay' must be specified.")

        if self.decay_fraction is not None and (self.decay_fraction < 0 or self.decay_fraction > 1):
            raise OLMoConfigurationError("decay_fraction must be between 0 and 1.")

    def get_lr(
        self, initial_lr: Union[float, torch.Tensor], current: int, t_max: int
    ) -> Union[float, torch.Tensor]:
        if self.warmup is None:
            assert self.warmup_fraction is not None
            warmup = round(t_max * self.warmup_fraction)
        else:
            warmup = self.warmup

        if current <= warmup:
            return _linear_warmup(initial_lr, current, warmup, self.warmup_min_lr)

        if self.decay is None:
            assert self.decay_fraction is not None
            decay = round(t_max * self.decay_fraction)
        else:
            decay = self.decay

        if current >= t_max - decay:
            return _linear_decay(initial_lr, t_max - current, decay, self.decay_min_lr)

        return initial_lr


@dataclass
class LinearWithWarmup(Scheduler):
    """
    Linear learning rate schedule with a warmup.
    """

    alpha_f: float = 0.1
    t_max: Optional[int] = None
    warmup: Optional[int] = None
    warmup_steps: Optional[int] = None  # deprecated, use 'warmup' instead.
    warmup_fraction: Optional[float] = None
    warmup_min_lr: float = 0.0

    def __post_init__(self):
        if self.warmup is None and self.warmup_steps is not None:
            self.warmup = self.warmup_steps
            self.warmup_steps = None
            warnings.warn(
                f"'{self.__class__.__name__}.warmup_steps' is deprecated, please use '.warmup' instead.",
                DeprecationWarning,
            )

        if (self.warmup_fraction is None) == (self.warmup is None):
            raise OLMoConfigurationError("Either 'warmup_fraction' or 'warmup' must be specified.")

        if self.warmup_fraction is not None and (
            self.warmup_fraction < 0 or self.warmup_fraction > 1
        ):
            raise OLMoConfigurationError("warmup_fraction must be between 0 and 1.")

    def get_lr(
        self, initial_lr: Union[float, torch.Tensor], current: int, t_max: int
    ) -> Union[float, torch.Tensor]:
        t_max = t_max if self.t_max is None else self.t_max
        eta_min = initial_lr * self.alpha_f

        if self.warmup is None:
            assert self.warmup_fraction is not None
            warmup = round(t_max * self.warmup_fraction)
        else:
            warmup = self.warmup

        if current < warmup:
            return _linear_warmup(initial_lr, current, warmup, self.warmup_min_lr)
        elif current >= t_max:
            return eta_min
        else:
            current = current - warmup
            t_max = t_max - warmup
            return initial_lr - (initial_lr - eta_min) * (current / t_max)


@dataclass
class InvSqrtWithWarmup(Scheduler):
    """
    Inverse square root learning rate (LR) schedule with a warmup.
    """

    alpha_f: float = 0.1
    warmup: Optional[int] = None
    warmup_steps: Optional[int] = None  # deprecated, use 'warmup' instead.
    warmup_fraction: Optional[float] = None
    warmup_min_lr: float = 0.0

    def __post_init__(self):
        if self.warmup is None and self.warmup_steps is not None:
            self.warmup = self.warmup_steps
            self.warmup_steps = None
            warnings.warn(
                f"'{self.__class__.__name__}.warmup_steps' is deprecated, please use '.warmup' instead.",
                DeprecationWarning,
            )

        if (self.warmup_fraction is None) == (self.warmup is None):
            raise OLMoConfigurationError("Either 'warmup_fraction' or 'warmup' must be specified.")

        if self.warmup_fraction is not None and (
            self.warmup_fraction < 0 or self.warmup_fraction > 1
        ):
            raise OLMoConfigurationError("warmup_fraction must be between 0 and 1.")

    def get_lr(
        self, initial_lr: Union[float, torch.Tensor], current: int, t_max: int
    ) -> Union[float, torch.Tensor]:
        if self.warmup is None:
            assert self.warmup_fraction is not None
            warmup = round(t_max * self.warmup_fraction)
        else:
            warmup = self.warmup

        if current < warmup:
            return _linear_warmup(initial_lr, current, warmup, self.warmup_min_lr)

        eta_min = initial_lr * self.alpha_f
        return eta_min + (initial_lr - eta_min) * sqrt(warmup / current)


@dataclass
class CosWithWarmup(Scheduler):
    """
    Cosine learning rate schedule with a warmup.
    """

    warmup: Optional[int] = None
    warmup_steps: Optional[int] = None  # deprecated, use 'warmup' instead.
    warmup_fraction: Optional[float] = None
    alpha_f: float = 0.1
    t_max: Optional[int] = None
    warmup_min_lr: float = 0.0

    def __post_init__(self):
        if self.warmup is None and self.warmup_steps is not None:
            self.warmup = self.warmup_steps
            self.warmup_steps = None
            warnings.warn(
                f"'{self.__class__.__name__}.warmup_steps' is deprecated, please use '.warmup' instead.",
                DeprecationWarning,
            )

        if (self.warmup_fraction is None) == (self.warmup is None):
            raise OLMoConfigurationError("Either 'warmup_fraction' or 'warmup' must be specified.")

        if self.warmup_fraction is not None and (
            self.warmup_fraction < 0 or self.warmup_fraction > 1
        ):
            raise OLMoConfigurationError("warmup_fraction must be between 0 and 1.")

    def get_lr(
        self, initial_lr: Union[float, torch.Tensor], current: int, t_max: int
    ) -> Union[float, torch.Tensor]:
        t_max = t_max if self.t_max is None else self.t_max
        eta_min = initial_lr * self.alpha_f

        if self.warmup is None:
            assert self.warmup_fraction is not None
            warmup = round(t_max * self.warmup_fraction)
        else:
            warmup = self.warmup

        if current < warmup:
            return _linear_warmup(initial_lr, current, warmup, self.warmup_min_lr)
        elif current >= t_max:
            return eta_min
        else:
            current = current - warmup
            t_max = t_max - warmup
            return eta_min + (initial_lr - eta_min) * (1 + cos(pi * current / t_max)) / 2


@dataclass
class CosWithWarmupAndLinearDecay(CosWithWarmup):
    """
    Cosine learning rate schedule with a warmup, cut short at the end and followed by a linear decay.
    """

    decay: Optional[int] = None
    decay_steps: Optional[int] = None  # deprecated, use 'decay' instead.
    decay_fraction: Optional[float] = 0.1
    decay_min_lr: float = 0.0

    def __post_init__(self):
        super().__post_init__()
<<<<<<< HEAD
        
=======

>>>>>>> 53c28a42
        if self.decay is None and self.decay_steps is not None:
            self.decay = self.decay_steps
            self.decay_steps = None
            warnings.warn(
                f"'{self.__class__.__name__}.decay_steps' is deprecated, please use '.decay' instead.",
                DeprecationWarning,
            )

        if (self.decay_fraction is None) == (self.decay is None):
            raise OLMoConfigurationError("Either 'decay_fraction' or 'decay' must be specified.")

        if self.decay_fraction is not None and (self.decay_fraction < 0 or self.decay_fraction > 1):
            raise OLMoConfigurationError("'decay_fraction' must be between 0 and 1.")

    def get_lr(
        self, initial_lr: Union[float, torch.Tensor], current: int, t_max: int
    ) -> Union[float, torch.Tensor]:
        if self.decay is None:
            assert self.decay_fraction is not None
            decay = round(t_max * self.decay_fraction)
        else:
            decay = self.decay

        if current >= t_max - decay:
            final_cosine_lr = super().get_lr(initial_lr, t_max - decay, t_max)
            return _linear_decay(final_cosine_lr, t_max - current, decay, self.decay_min_lr)

        return super().get_lr(initial_lr, current, t_max)


def _linear_warmup(
    initial_lr: Union[float, torch.Tensor], current: int, warmup: int, warmup_min_lr: float = 0.0
) -> Union[float, torch.Tensor]:
    if isinstance(initial_lr, float):  # not worth the potential host-device sync if it's a tensor
        assert 0 <= warmup_min_lr < initial_lr
    return warmup_min_lr + (initial_lr - warmup_min_lr) * min(current, warmup) / warmup


def _linear_decay(
    initial_lr: Union[float, torch.Tensor],
    step_from_end: int,
    decay: int,
    decay_min_lr: float = 0.0,
) -> Union[float, torch.Tensor]:
    if isinstance(initial_lr, float):  # not worth the potential host-device sync if it's a tensor
        assert 0 <= decay_min_lr < initial_lr

    return decay_min_lr + (initial_lr - decay_min_lr) * min(step_from_end, decay) / decay


@dataclass
class SequentialScheduler(Scheduler):
    """
    A scheduler that calls a sequence of schedulers sequentially during the optimization
    process. The initial LR of a scheduler in the sequence is set to the final LR of the
    previous scheduler.
    """

    schedulers: List[Scheduler] = field(default_factory=lambda: [ConstantWithWarmup()])
    schedulers_max: Optional[List[int]] = None
    """
    A list of the steps or token counts for which each scheduler runs.
    The last scheduler is assumed to run until the end of training, so any value provided for it is ignored.
    """
    schedulers_max_steps: Optional[List[int]] = None  # deprecated, use 'schedulers_max' instead.

    def __post_init__(self):
        if self.schedulers_max is None and self.schedulers_max_steps is not None:
            self.schedulers_max = self.schedulers_max_steps
            self.schedulers_max_steps = None
            warnings.warn(
                f"'{self.__class__.__name__}.schedulers_max_steps' is deprecated, please use '.schedulers_max' instead.",
                DeprecationWarning,
            )

        if self.schedulers_max is None:
            raise OLMoConfigurationError("'schedulers_max' must be specified")

        if len(self.schedulers_max) == len(self.schedulers):
            log.info(
                "Max steps are set for the last scheduler in sequential scheduling. "
                "The last scheduler is assumed to run until the end of training, so this value is ignored."
            )
            self.schedulers_max.pop()

        if len(self.schedulers_max) + 1 != len(self.schedulers):
            raise OLMoConfigurationError(
                f"Max steps must be set for all schedulers except the last when using '{self.__class__.__name__}'"
            )

    def get_lr(
        self, initial_lr: Union[float, torch.Tensor], current: int, t_max: int
    ) -> Union[float, torch.Tensor]:
        assert 0 <= current <= t_max
        assert self.schedulers_max is not None

        # Call schedulers sequentially until the current step/token count is within the max steps/token count
        # of the scheduler or the last scheduler is reached.
        for scheduler, scheduler_max in zip(self.schedulers[:-1], self.schedulers_max, strict=True):
            if current <= scheduler_max:
                return scheduler.get_lr(initial_lr, current, min(t_max, scheduler_max))

            # The next scheduler's initial LR should be the final LR of the current schedule
            initial_lr = scheduler.get_lr(initial_lr, scheduler_max, scheduler_max)

            current -= scheduler_max
            t_max -= scheduler_max

        assert t_max > 0
        return self.schedulers[-1].get_lr(initial_lr, current, t_max)<|MERGE_RESOLUTION|>--- conflicted
+++ resolved
@@ -374,11 +374,7 @@
 
     def __post_init__(self):
         super().__post_init__()
-<<<<<<< HEAD
-        
-=======
-
->>>>>>> 53c28a42
+
         if self.decay is None and self.decay_steps is not None:
             self.decay = self.decay_steps
             self.decay_steps = None
