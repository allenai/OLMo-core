import logging
import warnings
from abc import ABCMeta, abstractmethod
from dataclasses import dataclass, field
from math import cos, pi, sqrt
from typing import TYPE_CHECKING, Any, Dict, List, Optional, Union

import numpy as np
import torch

from ..config import Config, StrEnum
from ..exceptions import OLMoConfigurationError
from .config import INITIAL_LR_FIELD, LR_FIELD

if TYPE_CHECKING:
    from olmo_core.train import Trainer

log = logging.getLogger(__name__)


class SchedulerUnits(StrEnum):
    steps = "steps"
    tokens = "tokens"


@dataclass
class Scheduler(Config, metaclass=ABCMeta):
    """
    Learning rate scheduler base class.
    """

    lr_field: str = LR_FIELD
    initial_lr_field: str = INITIAL_LR_FIELD
    units: SchedulerUnits = SchedulerUnits.steps

    @abstractmethod
    def get_lr(
        self, initial_lr: Union[float, torch.Tensor], current: int, t_max: int
    ) -> Union[float, torch.Tensor]:
        """
        Get the learning rate given the initial/max learning rate, current step/token count, and the maximum
        number of steps/tokens.
        """
        raise NotImplementedError

    def set_lr(self, group: Dict[str, Any], trainer: "Trainer") -> Union[float, torch.Tensor]:
        """
        Set the learning rate on an optimizer param group given a trainer's state.
        """
        if (lr_field := self.lr_field) not in group and (
            initial_lr_field := self.initial_lr_field
        ) not in group:
            group_fields_list = "\n - ".join(
                [f"{k}: {v}" for k, v in group.items() if k != "params"]
            )
            raise RuntimeError(
                f"learning rate field '{lr_field}' and initial learning rate field "
                f"'{initial_lr_field}' not found in optimizer param group "
                f"with {len(group['params'])} parameter(s):\n"
                f" - {group_fields_list}"
            )

        # Ensure 'initial_lr' is set.
        if group.get(self.initial_lr_field) is None:
            group[self.initial_lr_field] = group[self.lr_field]

        # Set new LR.
        if self.units == SchedulerUnits.steps:
            new_lr = self.get_lr(
                group[self.initial_lr_field],
                trainer.global_step,
                trainer.max_steps,
            )
        elif self.units == SchedulerUnits.tokens:
            new_lr = self.get_lr(
                group[self.initial_lr_field],
                trainer.global_train_tokens_seen,
                trainer.max_tokens,
            )
        else:
            raise NotImplementedError(self.units)

        if isinstance(current_lr := group.get(self.lr_field), torch.Tensor):
            current_lr.fill_(new_lr)
        else:
            group[self.lr_field] = new_lr

        return new_lr


@dataclass
class ConstantScheduler(Scheduler):
    """
    Constant learning rate schedule, basically a no-op.
    """

    def get_lr(
        self, initial_lr: Union[float, torch.Tensor], current: int, t_max: int
    ) -> Union[float, torch.Tensor]:
        del current, t_max
        return initial_lr


@dataclass
class ConstantWithWarmup(Scheduler):
    """
    Constant learning rate schedule with a warmup.
    """

    warmup: Optional[int] = None
    warmup_steps: Optional[int] = None  # deprecated, use 'warmup' instead.
    warmup_fraction: Optional[float] = None
    warmup_min_lr: float = 0.0

    def __post_init__(self):
        if self.warmup is None and self.warmup_steps is not None:
            self.warmup = self.warmup_steps
            self.warmup_steps = None
            warnings.warn(
                f"'{self.__class__.__name__}.warmup_steps' is deprecated, please use '.warmup' instead.",
                DeprecationWarning,
            )

        if (self.warmup_fraction is None) == (self.warmup is None):
            raise OLMoConfigurationError("Either 'warmup_fraction' or 'warmup' must be specified.")

        if self.warmup_fraction is not None and (
            self.warmup_fraction < 0 or self.warmup_fraction > 1
        ):
            raise OLMoConfigurationError("'warmup_fraction' must be between 0 and 1.")

    def get_lr(
        self, initial_lr: Union[float, torch.Tensor], current: int, t_max: int
    ) -> Union[float, torch.Tensor]:
        if self.warmup is None:
            assert self.warmup_fraction is not None
            warmup = round(t_max * self.warmup_fraction)
        else:
            warmup = self.warmup

        if current <= warmup:
            return _linear_warmup(initial_lr, current, warmup, self.warmup_min_lr)

        return initial_lr


@dataclass
class WSD(Scheduler):
    """
    Warmup-stable-decay scheduler
    """

    warmup: Optional[int] = None
    warmup_steps: Optional[int] = None  # deprecated, use 'warmup' instead.
    warmup_fraction: Optional[float] = None
    decay: Optional[int] = None
    decay_steps: Optional[int] = None  # deprecated, use 'decay' instead.
    decay_fraction: Optional[float] = 0.1
    warmup_min_lr: float = 0.0
<<<<<<< HEAD
    decay_min_lr: float = 0.0
=======
    decay_min_lr: Optional[float] = 0.0
    decay_min_lr_ratio: Optional[float] = None
>>>>>>> daf82385
    decay_kind: str = "linear"
    cosine_decay_alpha: float = 10

    def __post_init__(self):
        if self.warmup is None and self.warmup_steps is not None:
            self.warmup = self.warmup_steps
            self.warmup_steps = None
            warnings.warn(
                f"'{self.__class__.__name__}.warmup_steps' is deprecated, please use '.warmup' instead.",
                DeprecationWarning,
            )

        if (self.warmup_fraction is None) == (self.warmup is None):
            raise OLMoConfigurationError("Either 'warmup_fraction' or 'warmup' must be specified.")

        if self.warmup_fraction is not None and (
            self.warmup_fraction < 0 or self.warmup_fraction > 1
        ):
            raise OLMoConfigurationError("warmup_fraction must be between 0 and 1.")

        if self.decay is None and self.decay_steps is not None:
            self.decay = self.decay_steps
            self.decay_steps = None
            warnings.warn(
                f"'{self.__class__.__name__}.decay_steps' is deprecated, please use '.decay' instead.",
                DeprecationWarning,
            )

        if (self.decay_fraction is None) == (self.decay is None):
            raise OLMoConfigurationError(
                "Either 'decay_fraction' or 'decay' must be specified. Never both."
            )

        if self.decay_fraction is not None and (self.decay_fraction < 0 or self.decay_fraction > 1):
            raise OLMoConfigurationError("decay_fraction must be between 0 and 1.")

    def h(self, x):
        return 1 / sqrt(1 + self.cosine_decay_alpha * x) - 1

    def get_lr(
        self, initial_lr: Union[float, torch.Tensor], current: int, t_max: int
    ) -> Union[float, torch.Tensor]:
        assert (self.decay_min_lr is None) != (self.decay_min_lr_ratio is None)

        decay_min_lr: float = (
            self.decay_min_lr
            if self.decay_min_lr is not None
            else initial_lr * self.decay_min_lr_ratio  # type: ignore
        )
        assert decay_min_lr < initial_lr

        if self.warmup is None:
            assert self.warmup_fraction is not None
            warmup = round(t_max * self.warmup_fraction)
        else:
            warmup = self.warmup

        if current <= warmup:
            return _linear_warmup(initial_lr, current, warmup, self.warmup_min_lr)

        if self.decay is None:
            assert self.decay_fraction is not None
            decay = round(t_max * self.decay_fraction)
        else:
            decay = self.decay

        if current >= t_max - decay:
            if self.decay_kind == "linear":
<<<<<<< HEAD
                return _linear_decay(initial_lr, t_max - current, decay, self.decay_min_lr)
            elif self.decay_kind == "inv_sqrt":
                return initial_lr + (self.decay_min_lr - initial_lr) / self.h(1) * self.h((current - (t_max - decay)) / decay)
=======
                return _linear_decay(initial_lr, t_max - current, decay, decay_min_lr)
            elif self.decay_kind == "inv_sqrt":
                return initial_lr + (decay_min_lr - initial_lr) / self.h(1) * self.h((current - (t_max - decay)) / decay)
>>>>>>> daf82385
            else:
                raise OLMoConfigurationError("Invalid decay kind")

        return initial_lr


@dataclass
class LinearWithWarmup(Scheduler):
    """
    Linear learning rate schedule with a warmup.
    """

    alpha_f: float = 0.1
    t_max: Optional[int] = None
    warmup: Optional[int] = None
    warmup_steps: Optional[int] = None  # deprecated, use 'warmup' instead.
    warmup_fraction: Optional[float] = None
    warmup_min_lr: float = 0.0

    def __post_init__(self):
        if self.warmup is None and self.warmup_steps is not None:
            self.warmup = self.warmup_steps
            self.warmup_steps = None
            warnings.warn(
                f"'{self.__class__.__name__}.warmup_steps' is deprecated, please use '.warmup' instead.",
                DeprecationWarning,
            )

        if (self.warmup_fraction is None) == (self.warmup is None):
            raise OLMoConfigurationError("Either 'warmup_fraction' or 'warmup' must be specified.")

        if self.warmup_fraction is not None and (
            self.warmup_fraction < 0 or self.warmup_fraction > 1
        ):
            raise OLMoConfigurationError("warmup_fraction must be between 0 and 1.")

    def get_lr(
        self, initial_lr: Union[float, torch.Tensor], current: int, t_max: int
    ) -> Union[float, torch.Tensor]:
        t_max = t_max if self.t_max is None else self.t_max
        eta_min = initial_lr * self.alpha_f

        if self.warmup is None:
            assert self.warmup_fraction is not None
            warmup = round(t_max * self.warmup_fraction)
        else:
            warmup = self.warmup

        if current < warmup:
            return _linear_warmup(initial_lr, current, warmup, self.warmup_min_lr)
        elif current >= t_max:
            return eta_min
        else:
            current = current - warmup
            t_max = t_max - warmup
            return initial_lr - (initial_lr - eta_min) * (current / t_max)


@dataclass
class InvSqrtWithWarmup(Scheduler):
    """
    Inverse square root learning rate (LR) schedule with a warmup.
    """

    alpha_f: float = 0.1
    warmup: Optional[int] = None
    warmup_steps: Optional[int] = None  # deprecated, use 'warmup' instead.
    warmup_fraction: Optional[float] = None
    warmup_min_lr: float = 0.0

    def __post_init__(self):
        if self.warmup is None and self.warmup_steps is not None:
            self.warmup = self.warmup_steps
            self.warmup_steps = None
            warnings.warn(
                f"'{self.__class__.__name__}.warmup_steps' is deprecated, please use '.warmup' instead.",
                DeprecationWarning,
            )

        if (self.warmup_fraction is None) == (self.warmup is None):
            raise OLMoConfigurationError("Either 'warmup_fraction' or 'warmup' must be specified.")

        if self.warmup_fraction is not None and (
            self.warmup_fraction < 0 or self.warmup_fraction > 1
        ):
            raise OLMoConfigurationError("warmup_fraction must be between 0 and 1.")

    def get_lr(
        self, initial_lr: Union[float, torch.Tensor], current: int, t_max: int
    ) -> Union[float, torch.Tensor]:
        if self.warmup is None:
            assert self.warmup_fraction is not None
            warmup = round(t_max * self.warmup_fraction)
        else:
            warmup = self.warmup

        if current < warmup:
            return _linear_warmup(initial_lr, current, warmup, self.warmup_min_lr)

        eta_min = initial_lr * self.alpha_f
        return eta_min + (initial_lr - eta_min) * sqrt(warmup / current)


@dataclass
class CosWithWarmup(Scheduler):
    """
    Cosine learning rate schedule with a warmup.
    """

    warmup: Optional[int] = None
    warmup_steps: Optional[int] = None  # deprecated, use 'warmup' instead.
    warmup_fraction: Optional[float] = None
    alpha_f: float = 0.1
    t_max: Optional[int] = None
    warmup_min_lr: float = 0.0

    def __post_init__(self):
        if self.warmup is None and self.warmup_steps is not None:
            self.warmup = self.warmup_steps
            self.warmup_steps = None
            warnings.warn(
                f"'{self.__class__.__name__}.warmup_steps' is deprecated, please use '.warmup' instead.",
                DeprecationWarning,
            )

        if (self.warmup_fraction is None) == (self.warmup is None):
            raise OLMoConfigurationError("Either 'warmup_fraction' or 'warmup' must be specified.")

        if self.warmup_fraction is not None and (
            self.warmup_fraction < 0 or self.warmup_fraction > 1
        ):
            raise OLMoConfigurationError("warmup_fraction must be between 0 and 1.")

    def get_lr(
        self, initial_lr: Union[float, torch.Tensor], current: int, t_max: int
    ) -> Union[float, torch.Tensor]:
        t_max = t_max if self.t_max is None else self.t_max
        eta_min = initial_lr * self.alpha_f

        if self.warmup is None:
            assert self.warmup_fraction is not None
            warmup = round(t_max * self.warmup_fraction)
        else:
            warmup = self.warmup

        if current < warmup:
            return _linear_warmup(initial_lr, current, warmup, self.warmup_min_lr)
        elif current >= t_max:
            return eta_min
        else:
            current = current - warmup
            t_max = t_max - warmup
            return eta_min + (initial_lr - eta_min) * (1 + cos(pi * current / t_max)) / 2


@dataclass
class HalfCosWithWarmup(Scheduler):
    """
    Second half of a cosine learning rate schedule, with a warmup before that.
    Note: This assumes that the peak LR set is for the full cosine schedule.
    """

    warmup: Optional[int] = None
    warmup_steps: Optional[int] = None  # deprecated, use 'warmup' instead.
    warmup_fraction: Optional[float] = None
    alpha_f: float = 0.1
    t_max: Optional[int] = None
    warmup_min_lr: float = 0.0

    def __post_init__(self):
        if self.warmup is None and self.warmup_steps is not None:
            self.warmup = self.warmup_steps
            self.warmup_steps = None
            warnings.warn(
                f"'{self.__class__.__name__}.warmup_steps' is deprecated, please use '.warmup' instead.",
                DeprecationWarning,
            )

        if (self.warmup_fraction is None) == (self.warmup is None):
            raise OLMoConfigurationError("Either 'warmup_fraction' or 'warmup' must be specified.")

        if self.warmup_fraction is not None and (
            self.warmup_fraction < 0 or self.warmup_fraction > 1
        ):
            raise OLMoConfigurationError("warmup_fraction must be between 0 and 1.")

    def get_lr(
        self, initial_lr: Union[float, torch.Tensor], current: int, t_max: int
    ) -> Union[float, torch.Tensor]:
        t_max = t_max if self.t_max is None else self.t_max
        eta_min = initial_lr * self.alpha_f

        if self.warmup is None:
            assert self.warmup_fraction is not None
            warmup = round(t_max * self.warmup_fraction)
        else:
            warmup = self.warmup

        if current < warmup:
            max_lr = eta_min + (initial_lr - eta_min) / 2
            return _linear_warmup(max_lr, current, warmup, self.warmup_min_lr)
        elif current >= t_max:
            return eta_min
        else:
            current = current - warmup
            t_max = t_max - warmup
            current += t_max
            t_max *= 2
            return eta_min + (initial_lr - eta_min) * (1 + cos(pi * current / t_max)) / 2


@dataclass
class CosWithWarmupAndLinearDecay(CosWithWarmup):
    """
    Cosine learning rate schedule with a warmup, cut short at the end and followed by a linear decay.
    """

    decay: Optional[int] = None
    decay_steps: Optional[int] = None  # deprecated, use 'decay' instead.
    decay_fraction: Optional[float] = 0.1
    decay_min_lr: float = 0.0

    def __post_init__(self):
        super().__post_init__()

        if self.decay is None and self.decay_steps is not None:
            self.decay = self.decay_steps
            self.decay_steps = None
            warnings.warn(
                f"'{self.__class__.__name__}.decay_steps' is deprecated, please use '.decay' instead.",
                DeprecationWarning,
            )

        if (self.decay_fraction is None) == (self.decay is None):
            raise OLMoConfigurationError("Either 'decay_fraction' or 'decay' must be specified.")

        if self.decay_fraction is not None and (self.decay_fraction < 0 or self.decay_fraction > 1):
            raise OLMoConfigurationError("'decay_fraction' must be between 0 and 1.")

    def get_lr(
        self, initial_lr: Union[float, torch.Tensor], current: int, t_max: int
    ) -> Union[float, torch.Tensor]:
        if self.decay is None:
            assert self.decay_fraction is not None
            decay = round(t_max * self.decay_fraction)
        else:
            decay = self.decay

        if current >= t_max - decay:
            final_cosine_lr = super().get_lr(initial_lr, t_max - decay, t_max)
            return _linear_decay(final_cosine_lr, t_max - current, decay, self.decay_min_lr)

        return super().get_lr(initial_lr, current, t_max)


def _linear_warmup(
    initial_lr: Union[float, torch.Tensor], current: int, warmup: int, warmup_min_lr: float = 0.0
) -> Union[float, torch.Tensor]:
    if isinstance(initial_lr, float):  # not worth the potential host-device sync if it's a tensor
        assert 0 <= warmup_min_lr < initial_lr
    return warmup_min_lr + (initial_lr - warmup_min_lr) * min(current, warmup) / warmup


def _linear_decay(
    initial_lr: Union[float, torch.Tensor],
    step_from_end: int,
    decay: int,
    decay_min_lr: float = 0.0,
) -> Union[float, torch.Tensor]:
    if isinstance(initial_lr, float):  # not worth the potential host-device sync if it's a tensor
        assert 0 <= decay_min_lr < initial_lr

    return decay_min_lr + (initial_lr - decay_min_lr) * min(step_from_end, decay) / decay


@dataclass
class SequentialScheduler(Scheduler):
    """
    A scheduler that calls a sequence of schedulers sequentially during the optimization
    process. The initial LR of a scheduler in the sequence is set to the final LR of the
    previous scheduler.
    """

    schedulers: List[Scheduler] = field(default_factory=lambda: [ConstantWithWarmup()])
    schedulers_max: Optional[List[int]] = None
    """
    A list of the steps or token counts for which each scheduler runs.
    The last scheduler is assumed to run until the end of training, so any value provided for it is ignored.
    """
    schedulers_max_steps: Optional[List[int]] = None  # deprecated, use 'schedulers_max' instead.

    def __post_init__(self):
        if self.schedulers_max is None and self.schedulers_max_steps is not None:
            self.schedulers_max = self.schedulers_max_steps
            self.schedulers_max_steps = None
            warnings.warn(
                f"'{self.__class__.__name__}.schedulers_max_steps' is deprecated, please use '.schedulers_max' instead.",
                DeprecationWarning,
            )

        if self.schedulers_max is None:
            raise OLMoConfigurationError("'schedulers_max' must be specified")

        if len(self.schedulers_max) == len(self.schedulers):
            log.info(
                "Max steps are set for the last scheduler in sequential scheduling. "
                "The last scheduler is assumed to run until the end of training, so this value is ignored."
            )
            self.schedulers_max.pop()

        if len(self.schedulers_max) + 1 != len(self.schedulers):
            raise OLMoConfigurationError(
                f"Max steps must be set for all schedulers except the last when using '{self.__class__.__name__}'"
            )

    def get_lr(
        self, initial_lr: Union[float, torch.Tensor], current: int, t_max: int
    ) -> Union[float, torch.Tensor]:
        assert 0 <= current <= t_max
        assert self.schedulers_max is not None

        # Call schedulers sequentially until the current step/token count is within the max steps/token count
        # of the scheduler or the last scheduler is reached.
        for scheduler, scheduler_max in zip(self.schedulers[:-1], self.schedulers_max, strict=True):
            if current <= scheduler_max:
                return scheduler.get_lr(initial_lr, current, min(t_max, scheduler_max))

            # The next scheduler's initial LR should be the final LR of the current schedule
            initial_lr = scheduler.get_lr(initial_lr, scheduler_max, scheduler_max)

            current -= scheduler_max
            t_max -= scheduler_max

        assert t_max > 0
        return self.schedulers[-1].get_lr(initial_lr, current, t_max)


@dataclass
class WSDS(Scheduler):
    """
    Warmup–Stable–Decay—Simplified (WSD‑S) scheduler for continual pretraining.
    Reference: https://arxiv.org/abs/2410.05192
    """

    period_lengths: List[int] = field(default_factory=list)

    warmup: Optional[int] = None
    warmup_fraction: Optional[float] = None

    decay: Optional[int] = None
    decay_fraction: Optional[float] = None

    warmup_min_lr: float = 0.0
    decay_min_lr: float = 0.0

    _cum_period_end: List[int] = field(default_factory=list, init=False, repr=False)
    _warmup_steps: int = field(default=0, init=False, repr=False)
    _adjusted_period_lengths: List[int] = field(default_factory=list, init=False, repr=False)

    def __post_init__(self):
        if not self.period_lengths:
            raise OLMoConfigurationError("'period_lengths' must be provided and non-empty.")
        if any(p <= 0 for p in self.period_lengths):
            raise OLMoConfigurationError("All entries in 'period_lengths' must be > 0.")

        # warmup validation
        if (self.warmup is None) == (self.warmup_fraction is None):
            raise OLMoConfigurationError(
                "Exactly one of 'warmup' or 'warmup_fraction' must be specified."
            )
        if self.warmup_fraction is not None and not (0.0 <= self.warmup_fraction <= 1.0):
            raise OLMoConfigurationError("'warmup_fraction' must be in [0, 1].")

        # decay validation
        if (self.decay is None) == (self.decay_fraction is None):
            raise OLMoConfigurationError(
                "Exactly one of 'decay' or 'decay_fraction' must be specified."
            )
        if self.decay_fraction is not None and not (0.0 <= self.decay_fraction <= 1.0):
            raise OLMoConfigurationError("'decay_fraction' must be in [0, 1].")
        if self.decay_min_lr < 0.0:
            raise OLMoConfigurationError("'decay_min_lr' must be >= 0.")

        # Resolve warmup based on first period length
        L0 = self.period_lengths[0]
        if self.warmup is not None:
            self._warmup_steps = int(self.warmup)
        else:
            assert self.warmup_fraction is not None
            self._warmup_steps = int(round(self.warmup_fraction * L0))

        # Validate first period: warmup + decay <= L0
        D0 = self._resolve_decay(L0)
        if self._warmup_steps + D0 > L0:
            raise OLMoConfigurationError(
                f"First period: warmup ({self._warmup_steps}) + decay ({D0}) = "
                f"{self._warmup_steps + D0} exceeds period length ({L0})."
            )

        # Validate remaining periods: decay <= Li
        for i, Li in enumerate(self.period_lengths[1:], start=1):
            Di = self._resolve_decay(Li)
            if Di > Li:
                raise OLMoConfigurationError(
                    f"Period {i}: decay ({Di}) exceeds period length ({Li})."
                )

        # Adjust period lengths: subtract warmup from first period
        self._adjusted_period_lengths = [L0 - self._warmup_steps] + self.period_lengths[1:]

        # Precompute cumulative ends based on ADJUSTED periods
        self._cum_period_end = np.cumsum(self._adjusted_period_lengths).tolist()

    def _resolve_decay(self, Li: int) -> int:
        if self.decay is not None:
            return int(self.decay)
        else:
            assert self.decay_fraction is not None
            return int(round(self.decay_fraction * Li))

    def _find_period(self, x: int) -> int:
        for idx, end in enumerate(self._cum_period_end):
            if x <= end:
                return idx
        return len(self._cum_period_end) - 1

    def get_lr(
        self, initial_lr: Union[float, torch.Tensor], current: int, t_max: int
    ) -> Union[float, torch.Tensor]:
        if current < self._warmup_steps:
            return _linear_warmup(initial_lr, current, self._warmup_steps, self.warmup_min_lr)

        adjusted_current = current - self._warmup_steps

        if adjusted_current >= self._cum_period_end[-1]:
            return self.decay_min_lr

        # Find current period (using adjusted boundaries)
        pidx = self._find_period(adjusted_current)
        start = 0 if pidx == 0 else self._cum_period_end[pidx - 1]
        Li = self._adjusted_period_lengths[pidx]
        pos = min(max(adjusted_current - start, 0), Li)

        D = self._resolve_decay(self.period_lengths[pidx])
        S = Li - D

        if pos < S:
            return initial_lr
        else:
            t = pos - S
            return _linear_decay(initial_lr, D - t, D, self.decay_min_lr)<|MERGE_RESOLUTION|>--- conflicted
+++ resolved
@@ -157,12 +157,8 @@
     decay_steps: Optional[int] = None  # deprecated, use 'decay' instead.
     decay_fraction: Optional[float] = 0.1
     warmup_min_lr: float = 0.0
-<<<<<<< HEAD
-    decay_min_lr: float = 0.0
-=======
     decay_min_lr: Optional[float] = 0.0
     decay_min_lr_ratio: Optional[float] = None
->>>>>>> daf82385
     decay_kind: str = "linear"
     cosine_decay_alpha: float = 10
 
@@ -231,15 +227,9 @@
 
         if current >= t_max - decay:
             if self.decay_kind == "linear":
-<<<<<<< HEAD
-                return _linear_decay(initial_lr, t_max - current, decay, self.decay_min_lr)
-            elif self.decay_kind == "inv_sqrt":
-                return initial_lr + (self.decay_min_lr - initial_lr) / self.h(1) * self.h((current - (t_max - decay)) / decay)
-=======
                 return _linear_decay(initial_lr, t_max - current, decay, decay_min_lr)
             elif self.decay_kind == "inv_sqrt":
                 return initial_lr + (decay_min_lr - initial_lr) / self.h(1) * self.h((current - (t_max - decay)) / decay)
->>>>>>> daf82385
             else:
                 raise OLMoConfigurationError("Invalid decay kind")
 
