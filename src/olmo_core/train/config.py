--- conflicted
+++ resolved
@@ -107,173 +107,17 @@
             LMEvaluatorCallbackConfig,
         )
 
-<<<<<<< HEAD
-        if task_set == "full":
-            # For training runs where we don't expect the model to acquire MC (e.g., 1B-5xC, short 7B training runs)
-            tasks_small_compute = [
-                # OLMES Core 9(-ish) RC
-                "arc_challenge_test_rc_5shot",
-                "arc_easy_test_rc_5shot",
-                "hellaswag_rc_5shot",  # 1K subset of HellaSwag
-                "winogrande_val_rc_5shot",  # Helpful after 750M-5xC scale
-                "csqa_val_rc_5shot",
-                "piqa_val_rc_5shot",
-                "socialiqa_val_rc_5shot",
-                # Too noisy to be worth tracking
-                # "boolq_val_rc_5shot",
-                # "openbookqa_test_rc_5shot",
-                # MMLU RC
-                "mmlu_stem_val_rc_5shot",
-                "mmlu_humanities_val_rc_5shot",
-                "mmlu_social_sciences_val_rc_5shot",
-                "mmlu_other_val_rc_5shot",
-                "mmlu_stem_test_rc_5shot",
-                "mmlu_humanities_test_rc_5shot",
-                "mmlu_social_sciences_test_rc_5shot",
-                "mmlu_other_test_rc_5shot",
-                # Gen tasks BPB
-                "gsm8k_gold_bpb_5shot",
-                "minerva_math_algebra_gold_bpb_0shot",
-                "minerva_math_counting_and_probability_gold_bpb_0shot",
-                "minerva_math_geometry_gold_bpb_0shot",
-                "minerva_math_intermediate_algebra_gold_bpb_0shot",
-                "minerva_math_number_theory_gold_bpb_0shot",
-                "minerva_math_prealgebra_gold_bpb_0shot",
-                "minerva_math_precalculus_gold_bpb_0shot",
-                "codex_humaneval_gold_bpb_3shot",
-                "codex_mbpp_gold_bpb_3shot",
-                # MT MBPP tasks
-                "mt_mbpp_rust_gold_bpb_3shot",
-                "mt_mbpp_java_gold_bpb_3shot",
-                "mt_mbpp_cpp_gold_bpb_3shot",
-                # Sanity check for MCQA ability
-                "copycolors_10way_fast",
-                # Basic Skills
-                "basic_skills_arithmetic_rc_5shot",
-                "basic_skills_coding_rc_5shot",
-                "basic_skills_common_knowledge_rc_5shot",
-                "basic_skills_logical_reasoning_rc_5shot",
-                "basic_skills_pattern_rc_5shot",
-                "basic_skills_string_operations_rc_5shot",
-            ]
-
-            # For training runs where we expect the model to acquire MC
-            tasks_large_compute = [
-                # OLMES Core 9(-ish) MC
-                "arc_challenge_test_mc_5shot_fast",
-                "arc_easy_test_mc_5shot_fast",
-                "hellaswag_rc_5shot",  # 1K subset of HellaSwag
-                "csqa_val_mc_5shot_fast",
-                "piqa_val_mc_5shot_fast",
-                "socialiqa_val_mc_5shot_fast",
-                "winogrande_val_rc_5shot",
-                # Too noisy to be worth tracking
-                # "boolq_val_mc_5shot_fast",
-                # "openbookqa_test_mc_5shot_fast",
-                # MMLU MC BPB
-                "mmlu_stem_val_mc_5shot_fast",
-                "mmlu_humanities_val_mc_5shot_fast",
-                "mmlu_social_sciences_val_mc_5shot_fast",
-                "mmlu_other_val_mc_5shot_fast",
-                "mmlu_stem_test_mc_5shot_fast",
-                "mmlu_humanities_test_mc_5shot_fast",
-                "mmlu_social_sciences_test_mc_5shot_fast",
-                "mmlu_other_test_mc_5shot_fast",
-                # Gen tasks BPB
-                "gsm8k_gold_bpb_5shot",
-                "minerva_math_algebra_gold_bpb_0shot",
-                "minerva_math_counting_and_probability_gold_bpb_0shot",
-                "minerva_math_geometry_gold_bpb_0shot",
-                "minerva_math_intermediate_algebra_gold_bpb_0shot",
-                "minerva_math_number_theory_gold_bpb_0shot",
-                "minerva_math_prealgebra_gold_bpb_0shot",
-                "minerva_math_precalculus_gold_bpb_0shot",
-                "codex_humaneval_gold_bpb_3shot",
-                "codex_mbpp_gold_bpb_3shot",
-                # MT MBPP tasks
-                "mt_mbpp_rust_gold_bpb_3shot",
-                "mt_mbpp_java_gold_bpb_3shot",
-                "mt_mbpp_cpp_gold_bpb_3shot",
-                # Sanity check for MCQA ability
-                "copycolors_10way_fast",
-                # Basic Skills
-                "basic_skills_arithmetic_rc_5shot",
-                "basic_skills_coding_rc_5shot",
-                "basic_skills_common_knowledge_rc_5shot",
-                "basic_skills_logical_reasoning_rc_5shot",
-                "basic_skills_pattern_rc_5shot",
-                "basic_skills_string_operations_rc_5shot",
-            ]
-            # Unfortunately we need the same metrics for everything, so we run them all.
-            tasks = list(set(tasks_small_compute + tasks_large_compute))
-        elif task_set == "fast":
-            # Subset of "full" task set that is roughly 2-3x faster
-            tasks = [
-                # Subset of OLMES
-                "arc_challenge_test_bpb_5shot",
-                "arc_challenge_test_mc_5shot_fast",
-                "arc_easy_test_bpb_5shot",
-                "arc_easy_test_mc_5shot_fast",
-                "hellaswag_bpb_5shot",
-                "mmlu_humanities_test_bpb_5shot",
-                "mmlu_humanities_test_mc_5shot_fast",
-                "mmlu_other_test_bpb_5shot",
-                "mmlu_other_test_mc_5shot_fast",
-                "mmlu_social_sciences_test_bpb_5shot",
-                "mmlu_social_sciences_test_mc_5shot_fast",
-                "mmlu_stem_test_bpb_5shot",
-                "mmlu_stem_test_mc_5shot_fast",
-                # Basic Skills
-                "basic_skills_arithmetic_rc_5shot",
-                "basic_skills_coding_rc_5shot",
-                "basic_skills_common_knowledge_rc_5shot",
-                "basic_skills_logical_reasoning_rc_5shot",
-                "basic_skills_pattern_rc_5shot",
-                "basic_skills_string_operations_rc_5shot",
-                # Gen tasks BPB
-                "codex_humaneval_gold_bpb_3shot",
-                "codex_mbpp_gold_bpb_3shot",
-                "minerva_math_500_gold_bpb_0shot",
-                "mt_mbpp_cpp_gold_bpb_3shot",
-                "mt_mbpp_java_gold_bpb_3shot",
-                "mt_mbpp_rust_gold_bpb_3shot",
-                # Sanity check for MCQA ability
-                "copycolors_10way_fast",
-            ]
-        elif task_set == "debug":
-            # Subset for quick debugging
-            tasks = [
-                # Subset of OLMES
-                "hellaswag_bpb_5shot",
-                "mmlu_stem_test_mc_5shot_fast",
-                # Basic Skills
-                "basic_skills_common_knowledge_rc_5shot",
-                # Gen tasks BPB
-                "mt_mbpp_java_gold_bpb_3shot",
-                # Sanity check for MCQA ability
-                "copycolors_10way_fast",
-            ]
-        else:
-            raise ValueError(f"Task set not recognized: {task_set}")
-=======
         try:
             tasks = TASK_GROUPS[task_set]
         except KeyError as e:
             raise ValueError(f"Task set not recognized: {task_set}") from e
->>>>>>> 53dced5e
 
         tasks.sort()
 
         return self.with_callback(
             "downstream_evaluator",
             DownstreamEvaluatorCallbackConfig(
-<<<<<<< HEAD
-                tasks=tasks,
-                tokenizer=tokenizer,
-                eval_interval=eval_interval,
-=======
                 tasks=tasks, tokenizer=tokenizer, eval_interval=eval_interval
->>>>>>> 53dced5e
             ),
         ).with_callback(
             "lm_evaluator",
