--- conflicted
+++ resolved
@@ -51,11 +51,7 @@
     bookkeeping_soft_timeout: int = 30
     no_checkpoints: bool = False
     no_evals: bool = False
-<<<<<<< HEAD
-    # steps_to_skip: Optional[List[Tuple[int, int]]] = None
-=======
     steps_to_skip: Optional[List[StepSkipRange]] = None
->>>>>>> 98ba2e41
 
     def add_callback(self, name: str, callback: Callback):
         """
