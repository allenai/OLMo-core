--- conflicted
+++ resolved
@@ -117,13 +117,7 @@
         return self.with_callback(
             "downstream_evaluator",
             DownstreamEvaluatorCallbackConfig(
-<<<<<<< HEAD
-                tasks=tasks,
-                tokenizer=tokenizer,
-                eval_interval=eval_interval,
-=======
                 tasks=tasks, tokenizer=tokenizer, eval_interval=eval_interval
->>>>>>> 87d64b95
             ),
         ).with_callback(
             "lm_evaluator",
