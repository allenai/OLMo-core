import json
import logging
import os
import re
import tempfile
from concurrent.futures import Future
from contextlib import contextmanager
from dataclasses import dataclass
from pathlib import Path
from typing import Any, ClassVar, Dict, Generator, Optional, Tuple, Union

import torch
import torch.distributed as dist
from cached_path import cached_path
from torch.distributed.checkpoint.metadata import Metadata

from ..aliases import PathOrStr
from ..config import Config
from ..distributed.checkpoint import (
    async_save_state_dict,
    get_checkpoint_metadata,
    load_state_dict,
    save_state_dict,
)
from ..distributed.utils import (
    barrier,
    broadcast_object,
    get_fs_local_rank,
    get_rank,
    is_distributed,
)
from ..exceptions import OLMoConfigurationError
from ..io import (
    clear_directory,
    dir_is_empty,
    file_exists,
    is_url,
    list_directory,
    normalize_path,
    upload,
)
from ..utils import wait_for
from ..version import VERSION
from .train_module import TrainModule

log = logging.getLogger(__name__)


@dataclass
class CheckpointerConfig(Config):
    """
    A configuration class for building :class:`Checkpointer` instances.
    """

    work_dir: Optional[str] = None
    save_overwrite: Optional[bool] = None
    pre_download: bool = False
    save_thread_count: Optional[int] = None
    load_thread_count: Optional[int] = None
    throttle_uploads: bool = False

    def build(self, process_group: Optional[dist.ProcessGroup] = None, **kwargs) -> "Checkpointer":
        kwargs = {**self.as_dict(exclude_none=True, recurse=False), **kwargs}
        work_dir = kwargs.pop("work_dir", None)
        if work_dir is None:
            raise OLMoConfigurationError("'work_dir' must be provided to build a Checkpointer")
        return Checkpointer(work_dir=Path(work_dir), process_group=process_group, **kwargs)


@dataclass
class CheckpointMetadata(Config):
    version: str = VERSION


@dataclass
class Checkpointer:
    """
    Trainer checkpointer.
    """

    METADATA_FNAME: ClassVar[str] = ".metadata.json"
    CHECKPOINT_DIR: ClassVar[str] = "step{step}"

    work_dir: Path
    save_overwrite: bool = False
    pre_download: bool = False
    process_group: Optional[dist.ProcessGroup] = None
    save_thread_count: Optional[int] = None
    load_thread_count: Optional[int] = None
    throttle_uploads: bool = False

    def __post_init__(self):
        self.work_dir = Path(self.work_dir)
        if get_fs_local_rank() == 0:
            self.work_dir.mkdir(exist_ok=True, parents=True)

    def save(self, dir: PathOrStr, train_module: TrainModule, train_state: Dict[str, Any]):
        """
        Save model, optim, and other training state to a local or remote directory.
        """
        if torch.cuda.is_available():
            torch.cuda.synchronize()
        dir = normalize_path(dir)
        with self._temporary_wd(dir) as wd:
            # Save trainer state.
            self._save_train_state(dir, wd, train_state)

            # Save model and optim state.
            train_module_dir = f"{dir}/model_and_optim" if is_url(dir) else wd / "model_and_optim"
<<<<<<< HEAD
            # if the train module has implemented state_dict_to_save, use it
            if hasattr(train_module, "save_state_dict_direct"):
                # it should be the case for moe train module
                train_module.save_state_dict_direct( # type: ignore
                    train_module_dir,
                    process_group=self.process_group,
                    save_overwrite=self.save_overwrite,
                    thread_count=self.save_thread_count,
                    throttle_uploads=self.throttle_uploads,
                )
            else:
                train_module_sd = train_module.state_dict()
                save_state_dict(
                    train_module_dir,
                    train_module_sd,
                    process_group=self.process_group,
                    save_overwrite=self.save_overwrite,
                    thread_count=self.save_thread_count,
                    throttle_uploads=self.throttle_uploads,
                )
=======
            save_state_dict(
                train_module_dir,
                train_module.state_dict_to_save(),
                process_group=self.process_group,
                thread_count=self.save_thread_count,
                throttle_uploads=self.throttle_uploads,
                enable_plan_caching=True,
                # NOTE: we've already checked and cleared the directory at this point so we can skip
                # the extra synchronization.
                _skip_prepare=True,
            )
>>>>>>> 53dced5e

        self._save_metadata(dir, CheckpointMetadata())

    def save_async(
        self, dir: PathOrStr, train_module: TrainModule, train_state: Dict[str, Any]
    ) -> Future[None]:
        """
        An async version of :meth:`save()`.
        """
        if is_distributed() and self.process_group is None:
            raise OLMoConfigurationError(
                "a checkpointer process group is required for async checkpointing!"
            )

        if torch.cuda.is_available():
            torch.cuda.synchronize()
        dir = normalize_path(dir)

        with self._temporary_wd(dir) as wd:
            # Save trainer state.
            self._save_train_state(dir, wd, train_state)

        # Save model and optim state.
        train_module_dir = f"{dir}/model_and_optim"
        future = async_save_state_dict(
            train_module_dir,
            train_module.state_dict_to_save(),
            process_group=self.process_group,
            thread_count=self.save_thread_count,
            throttle_uploads=self.throttle_uploads,
            enable_plan_caching=True,
            # NOTE: we've already checked and cleared the directory at this point so we can skip
            # the extra synchronization.
            _skip_prepare=True,
        )

        def done_callback(fut: Future):
            del fut
            self._save_metadata(dir, CheckpointMetadata())

        # Upload metadata when everything else is done.
        future.add_done_callback(done_callback)

        return future

    def load(
        self,
        dir: PathOrStr,
        train_module: TrainModule,
        *,
        load_trainer_state: Optional[bool] = None,
        load_optim_state: Optional[bool] = None,
    ) -> Optional[Dict[str, Any]]:
        """
        Load model, optim, and other training state from a local or remote checkpoint directory
        created via :meth:`save()` or :meth:`save_async()`.
        """
        dir = normalize_path(dir)

        # Maybe load trainer state.
        trainer_state: Optional[Dict[str, Any]] = None
        if load_trainer_state is not False:
            # Try loading the given rank's state first, then fall back to rank 0 train state if it
            # doesn't exist, which can happen when we're restoring a checkpoint with a different world size.
            for path in (f"{dir}/train/rank{get_rank()}.pt", f"{dir}/train/rank0.pt"):
                try:
                    trainer_state = torch.load(cached_path(path, quiet=True), weights_only=False)
                    break
                except FileNotFoundError:
                    pass

            if load_trainer_state is True and trainer_state is None:
                raise FileNotFoundError(f"Missing trainer state in checkpoint dir '{dir}'")

        # Load train module state.
        train_module_dir = f"{dir}/model_and_optim"
        metadata: Optional[Metadata] = None
        if get_rank(self.process_group) == 0:
            try:
                metadata = get_checkpoint_metadata(train_module_dir)
            except FileNotFoundError:
                # Try base directory, which could be the case if user is trying to load model weights
                # (possibly with optimizer state), and not an actual train checkpoint.
                if trainer_state is None:
                    metadata = get_checkpoint_metadata(dir)
                    train_module_dir = dir
                else:
                    raise

        train_module_dir = broadcast_object(train_module_dir)
        if metadata is None:
            metadata = get_checkpoint_metadata(train_module_dir)

<<<<<<< HEAD
        # if the train module has implemented load_state_dict_direct, use it
        if hasattr(train_module, "load_state_dict_direct"):
            # it should be the case for moe train module
            train_module.load_state_dict_direct(  # type: ignore
                train_module_dir,
                process_group=self.process_group,
                pre_download=is_url(dir) and self.pre_download,
                work_dir=self.work_dir,
                thread_count=self.load_thread_count,
            )
        else:
            state_dict = train_module.state_dict_to_load(metadata)

            load_state_dict(
                train_module_dir,
                state_dict,
                process_group=self.process_group,
                pre_download=is_url(dir) and self.pre_download,
                work_dir=self.work_dir,
                thread_count=self.load_thread_count,
            )
            train_module.load_state_dict(state_dict)
=======
        state_dict = train_module.state_dict_to_load(metadata, optim=load_optim_state)
        load_state_dict(
            train_module_dir,
            state_dict,
            process_group=self.process_group,
            pre_download=is_url(dir) and self.pre_download,
            work_dir=self.work_dir,
            thread_count=self.load_thread_count,
        )
        train_module.load_state_dict(state_dict)
>>>>>>> 53dced5e

        return trainer_state

    def write_file(self, dir: PathOrStr, fname: str, contents: Union[str, bytes]) -> PathOrStr:
        """
        Write something to a file in a local or remote directory.

        :param dir: The path/URL of the directory to write the file to.
        :param fname: The name of the file to write, relative to ``dir``.
        :param contents: The contents of the file to write.

        :returns: The path/URL of the file.
        """
        dir = normalize_path(dir)
        fname = normalize_path(fname)

        if not is_url(dir):
            Path(dir).mkdir(exist_ok=True, parents=True)

        mode = "wb" if isinstance(contents, bytes) else "wt"
        tmp_file = tempfile.NamedTemporaryFile(
            mode=mode, delete=False, dir=None if is_url(dir) else dir
        )
        tmp_path = Path(tmp_file.name)
        try:
            tmp_file.write(contents)
            tmp_file.flush()

            target: PathOrStr
            if is_url(dir):
                target = f"{dir}/{fname}"
                upload(tmp_path, target, save_overwrite=self.save_overwrite)
            else:
                target = Path(dir) / fname
                if target.is_file() and not self.save_overwrite:
                    raise FileExistsError(target)
                target.parent.mkdir(exist_ok=True, parents=True)
                tmp_path.rename(target)

            return target
        finally:
            tmp_path.unlink(missing_ok=True)

    @classmethod
    def checkpoint_dirname(cls, step: int) -> str:
        return cls.CHECKPOINT_DIR.format(step=step)

    @classmethod
    def dir_is_checkpoint(cls, dir: PathOrStr) -> bool:
        """
        Check if a directory is a checkpoint directory.
        """
        dir = normalize_path(dir)
        if file_exists(f"{dir}/.metadata"):  # just model (and maybe optim state), no trainer state
            return True
        paths_to_check = [
            f"{dir}/train/rank0.pt",
            f"{dir}/model_and_optim/.metadata",
            f"{dir}/{cls.METADATA_FNAME}",
        ]
        for path in paths_to_check:
            if not file_exists(path):
                return False
        return True

    @classmethod
    def find_checkpoints(cls, dir: PathOrStr) -> Generator[Tuple[int, str], None, None]:
        """
        Find checkpoints within a directory.
        """
        dir = normalize_path(dir)
        for path in list_directory(dir):
            name = os.path.basename(path)
            if (m := re.match("^" + cls.CHECKPOINT_DIR.format(step=r"(\d+)$"), name)) is not None:
                step = int(m.group(1))

                # Make sure the directory is a valid checkpoint dir.
                if not cls.dir_is_checkpoint(path):
                    continue

                yield step, path

    @classmethod
    def contains_checkpoint(cls, dir: PathOrStr) -> bool:
        """
        Check if a directory is a checkpoint directory or contains a child checkpoint directory.
        """
        if cls.dir_is_checkpoint(dir):
            return True

        try:
            next(cls.find_checkpoints(dir))
            return True
        except (StopIteration, FileNotFoundError):
            return False

    @classmethod
    def latest_checkpoint(cls, dir: PathOrStr) -> str:
        """
        Find the latest checkpoint in a directory of checkpoints.

        :raises FileNotFoundError: If no checkpoints are found.
        """
        dir = normalize_path(dir)
        latest_step: Optional[int] = None
        latest_checkpoint: Optional[str] = None
        for step, path in cls.find_checkpoints(dir):
            if latest_step is None or step > latest_step:
                latest_step = step
                latest_checkpoint = path

        if latest_checkpoint is None:
            raise FileNotFoundError(f"No checkpoints found in '{dir}'")
        else:
            return latest_checkpoint

    def _save_train_state(self, dir: PathOrStr, wd: Path, train_state: Dict[str, Any]):
        train_dir = wd / "train"
        # NOTE: if 'dir' is a URL, the 'wd' will be a different temp dir for each rank.
        if is_url(dir) or get_fs_local_rank() == 0:
            train_dir.mkdir(exist_ok=True, parents=True)
        wait_for(train_dir.exists, description=f"Waiting for '{train_dir}' to be created...")
        torch.save(train_state, train_dir / f"rank{get_rank()}.pt")

    def _save_metadata(self, dir: PathOrStr, metadata: CheckpointMetadata):
        if get_rank() == 0:
            self.write_file(dir, self.METADATA_FNAME, json.dumps(metadata.as_dict(json_safe=True)))

    def _prepare_dir(self, dir: PathOrStr, ensure_exists: bool = True) -> str:
        dir = normalize_path(dir)

        # Make sure checkpoint directory is empty.
        if self.save_overwrite:
            if get_fs_local_rank() == 0:
                clear_directory(dir)
        elif not dir_is_empty(dir):
            raise FileExistsError(dir)

        # NOTE: We need a barrier here in both cases.
        # 1. If 'self.save_overwrite' then we clear the directory, and anytime we clear a directory in
        # preparation to use it we should have a barrier right after, otherwise one rank might get
        # ahead and write something to the directory prematurely, which then gets removed by the call
        # to `clear_directory()`.
        # 2. And otherwise we are checking if the directory is empty and raising an error if it's not,
        # so we need to make sure all ranks are synchronized on that check before they can proceed
        # to write to the directory.
        barrier()

        if ensure_exists and not is_url(dir):
            if get_fs_local_rank() == 0:
                Path(dir).mkdir(exist_ok=True, parents=True)
            # Ensure the dir exists for all ranks before continuing. This might take a second if we're
            # saving to an NFS drive or something like that.
            wait_for(Path(dir).exists, description=f"Waiting on '{dir}' to be created...")

        return dir

    def _get_tmp_dir(self, dir: PathOrStr) -> Path:
        # Prepare temporary directory.
        tmp_dir: Path
        if is_url(dir):
            tmp_dir = Path(tempfile.mkdtemp(dir=str(self.work_dir)))
        else:
            tmp_dir = Path(dir).with_name(Path(dir).name + "-tmp")
            if get_fs_local_rank() == 0:
                clear_directory(tmp_dir)
                tmp_dir.mkdir(exist_ok=True, parents=True)
            # NOTE: anytime we clear a directory in preparation to use it we should have a barrier
            # right after, otherwise one rank might get ahead and write something to the directory
            # prematurely, which then gets removed by the call to `clear_directory()`.
            barrier()

            # In the cases where we're using a shared NFS drive between ranks to save checkpoints,
            # creating the temp directory from rank 0 might not be immediately
            # realized in the file systems of the other ranks.
            # So we wait here across all ranks until that tmp checkpoint directory is visible.
            wait_for(lambda: tmp_dir.exists(), "Waiting for checkpoint directory", timeout=10.0)

        return tmp_dir

    def _teardown_tmp_dir(self, dir: PathOrStr, tmp_dir: Path):
        if not is_url(dir):
            # NOTE: When dir is not a URL, tmp dir is shared among ranks so we need a barrier before
            # we tear it down to avoid overwriting the work of other ranks.
            barrier()

            # Replace the temporary directory with the actual checkpoint directory.
            if get_fs_local_rank() == 0:
                # Replace temp directory with target checkpoint directory.
                try:
                    tmp_dir.replace(str(dir))
                except FileNotFoundError:
                    # Caught when another (file-system) local rank 0 has already replaced the tmp directory.
                    # This can happen when nodes are saving to a common NFS drive but otherwise have distinct
                    # file-systems.
                    if not Path(dir).exists():
                        raise

            # In the cases where we're using a shared NFS drive between ranks to save checkpoints,
            # replacing the temp directory with the final directory from rank 0 might not be immediately
            # realized in the file systems of the other ranks.
            # So we wait here across all ranks until that final checkpoint directory is visible.
            wait_for(lambda: Path(dir).exists(), "Waiting for checkpoint directory", timeout=10.0)
        else:
            # NOTE: When dir is a URL, each rank will have its own tmp dir so synchronizing with a
            # barrier isn't necessary.

            # Upload files to final location.
            for path in tmp_dir.glob("**/*"):
                if not path.is_file():
                    continue
                upload(
                    path,
                    f"{dir}/{path.relative_to(tmp_dir)}",
                    save_overwrite=self.save_overwrite,
                )

            # Then remove the temp dir.
            clear_directory(tmp_dir)

    @contextmanager
    def _temporary_wd(self, dir: PathOrStr) -> Generator[Path, None, None]:
        # No need to mkdir here since we'll directly replace the temporary directory with
        # this directory below.
        dir = self._prepare_dir(dir, ensure_exists=False)

        tmp_dir = self._get_tmp_dir(dir)

        yield tmp_dir

<<<<<<< HEAD
        barrier()

        self._teardown_tmp_dir(dir, tmp_dir)
        
class UpcycleCheckpointer(Checkpointer):
    """
    Checkpointer that is used for MoE upcycling.
    It overrides the save() and load() methods to skip saving and loading extra state other than the model.
    
    The save() method should be called by a standalone script that performs upcycling, not by the trainer.
    The load() method should be called by the trainer (from a CheckpointerCallback).
    """

    def save_upcycled_model(self, dir: PathOrStr, model_state_dict):
        """
        Save model, optim, and other training state to a local or remote directory.
        """
        dir = normalize_path(dir)
        with self._temporary_wd(dir) as wd:

            # Save model and optim state.
            train_module_dir = f"{dir}/upcycling" if is_url(dir) else wd / "upcycling"
            save_state_dict(
                train_module_dir,
                model_state_dict,
                process_group=self.process_group,
                save_overwrite=self.save_overwrite,
                thread_count=self.save_thread_count,
                throttle_uploads=self.throttle_uploads,
            )

        self._save_metadata(dir, CheckpointMetadata())

    def load_upcycled_model(
        self,
        dir: PathOrStr,
        train_module: TrainModule,
    ) -> Optional[Dict[str, Any]]:
        """
        Load model, optim, and other training state from a local or remote checkpoint directory
        created via :meth:`save()` or :meth:`save_async()`.
        """
        dir = normalize_path(dir)

        trainer_state: Optional[Dict[str, Any]] = None

        # Load train module state.
        model_module_dir = f"{dir}/upcycling"
        metadata: Optional[Metadata] = None
        if get_rank(self.process_group) == 0:
            try:
                metadata = get_checkpoint_metadata(model_module_dir)
            except FileNotFoundError:
                # Try base directory, which could be the case if user is trying to load model weights
                # (possibly with optimizer state), and not an actual train checkpoint.
                if trainer_state is None:
                    metadata = get_checkpoint_metadata(dir)
                    model_module_dir = dir
                else:
                    raise

        model_module_dir = scatter_object(model_module_dir)
        if metadata is None:
            metadata = get_checkpoint_metadata(model_module_dir)

        model_module=train_module.model

        # model_state_dict = train_module.state_dict_to_load(metadata, optim=False)
        model_state_dict = model_module.state_dict()
        load_state_dict(
            model_module_dir,
            model_state_dict,
            process_group=self.process_group,
            pre_download=is_url(dir) and self.pre_download,
            work_dir=self.work_dir,
            thread_count=self.load_thread_count,
        )
        model_module.load_state_dict(model_state_dict) # don't need this line?

        return trainer_state


class CompactablityCheckpointer(Checkpointer):
    
    def load(
        self,
        dir: PathOrStr,
        train_module: TrainModule,
        *,
        load_trainer_state: Optional[bool] = None,
    ) -> Optional[Dict[str, Any]]:
        """
        Load model, optim, and other training state from a local or remote checkpoint directory
        created via :meth:`save()` or :meth:`save_async()`.
        """
        dir = normalize_path(dir)

        # Maybe load trainer state.
        trainer_state: Optional[Dict[str, Any]] = None
        if load_trainer_state is not False:
            # Try loading the given rank's state first, then fall back to rank 0 train state if it
            # doesn't exist, which can happen when we're restoring a checkpoint with a different world size.
            for path in (f"{dir}/train/rank{get_rank()}.pt", f"{dir}/train/rank0.pt"):
                try:
                    trainer_state = torch.load(cached_path(path, quiet=True), weights_only=False)
                    break
                except FileNotFoundError:
                    pass

            if load_trainer_state is True and trainer_state is None:
                raise FileNotFoundError(f"Missing trainer state in checkpoint dir '{dir}'")

        # Load train module state.
        train_module_dir = f"{dir}/model"
        metadata: Optional[Metadata] = None
        if get_rank(self.process_group) == 0:
            try:
                metadata = get_checkpoint_metadata(train_module_dir)
            except FileNotFoundError:
                # Try base directory, which could be the case if user is trying to load model weights
                # (possibly with optimizer state), and not an actual train checkpoint.
                if trainer_state is None:
                    metadata = get_checkpoint_metadata(dir)
                    train_module_dir = dir
                else:
                    raise

        train_module_dir = scatter_object(train_module_dir)
        if metadata is None:
            metadata = get_checkpoint_metadata(train_module_dir)

        state_dict = train_module.state_dict_to_load(metadata)
        load_state_dict(
            train_module_dir,
            state_dict,
            process_group=self.process_group,
            pre_download=is_url(dir) and self.pre_download,
            work_dir=self.work_dir,
            thread_count=self.load_thread_count,
        )
        train_module.load_state_dict(state_dict)

        return trainer_state
=======
        self._teardown_tmp_dir(dir, tmp_dir)
>>>>>>> 53dced5e
<|MERGE_RESOLUTION|>--- conflicted
+++ resolved
@@ -107,7 +107,6 @@
 
             # Save model and optim state.
             train_module_dir = f"{dir}/model_and_optim" if is_url(dir) else wd / "model_and_optim"
-<<<<<<< HEAD
             # if the train module has implemented state_dict_to_save, use it
             if hasattr(train_module, "save_state_dict_direct"):
                 # it should be the case for moe train module
@@ -124,23 +123,13 @@
                     train_module_dir,
                     train_module_sd,
                     process_group=self.process_group,
-                    save_overwrite=self.save_overwrite,
                     thread_count=self.save_thread_count,
                     throttle_uploads=self.throttle_uploads,
-                )
-=======
-            save_state_dict(
-                train_module_dir,
-                train_module.state_dict_to_save(),
-                process_group=self.process_group,
-                thread_count=self.save_thread_count,
-                throttle_uploads=self.throttle_uploads,
-                enable_plan_caching=True,
-                # NOTE: we've already checked and cleared the directory at this point so we can skip
-                # the extra synchronization.
-                _skip_prepare=True,
+                    enable_plan_caching=True,
+                    # NOTE: we've already checked and cleared the directory at this point so we can skip
+                    # the extra synchronization.
+                    _skip_prepare=True,
             )
->>>>>>> 53dced5e
 
         self._save_metadata(dir, CheckpointMetadata())
 
@@ -234,7 +223,6 @@
         if metadata is None:
             metadata = get_checkpoint_metadata(train_module_dir)
 
-<<<<<<< HEAD
         # if the train module has implemented load_state_dict_direct, use it
         if hasattr(train_module, "load_state_dict_direct"):
             # it should be the case for moe train module
@@ -246,7 +234,7 @@
                 thread_count=self.load_thread_count,
             )
         else:
-            state_dict = train_module.state_dict_to_load(metadata)
+            state_dict = train_module.state_dict_to_load(metadata, optim=load_optim_state)
 
             load_state_dict(
                 train_module_dir,
@@ -257,18 +245,6 @@
                 thread_count=self.load_thread_count,
             )
             train_module.load_state_dict(state_dict)
-=======
-        state_dict = train_module.state_dict_to_load(metadata, optim=load_optim_state)
-        load_state_dict(
-            train_module_dir,
-            state_dict,
-            process_group=self.process_group,
-            pre_download=is_url(dir) and self.pre_download,
-            work_dir=self.work_dir,
-            thread_count=self.load_thread_count,
-        )
-        train_module.load_state_dict(state_dict)
->>>>>>> 53dced5e
 
         return trainer_state
 
@@ -499,9 +475,6 @@
 
         yield tmp_dir
 
-<<<<<<< HEAD
-        barrier()
-
         self._teardown_tmp_dir(dir, tmp_dir)
         
 class UpcycleCheckpointer(Checkpointer):
@@ -642,7 +615,4 @@
         )
         train_module.load_state_dict(state_dict)
 
-        return trainer_state
-=======
-        self._teardown_tmp_dir(dir, tmp_dir)
->>>>>>> 53dced5e
+        return trainer_state