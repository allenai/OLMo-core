import json
import logging
import os
import re
import tempfile
from concurrent.futures import Future
from contextlib import contextmanager
from dataclasses import dataclass
from pathlib import Path
from typing import Any, ClassVar, Dict, Generator, Optional, Tuple, Union

import torch
import torch.distributed as dist
from cached_path import cached_path
from torch.distributed.checkpoint.metadata import Metadata

from ..aliases import PathOrStr
from ..config import Config
from ..distributed.checkpoint import (
    async_save_state_dict,
    get_checkpoint_metadata,
    load_state_dict,
    save_state_dict,
)
from ..distributed.utils import (
    barrier,
    get_fs_local_rank,
    get_rank,
    is_distributed,
    scatter_object,
)
from ..exceptions import OLMoConfigurationError
from ..io import (
    clear_directory,
    dir_is_empty,
    file_exists,
    is_url,
    list_directory,
    normalize_path,
    upload,
)
from ..utils import wait_for
from ..version import VERSION
from .train_module import TrainModule

log = logging.getLogger(__name__)


@dataclass
class CheckpointerConfig(Config):
    """
    A configuration class for building :class:`Checkpointer` instances.
    """

    work_dir: Optional[str] = None
    save_overwrite: Optional[bool] = None
    pre_download: bool = False
    save_thread_count: Optional[int] = None
    load_thread_count: Optional[int] = None
    throttle_uploads: bool = False

    def build(self, process_group: Optional[dist.ProcessGroup] = None, **kwargs) -> "Checkpointer":
        kwargs = {**self.as_dict(exclude_none=True, recurse=False), **kwargs}
        work_dir = kwargs.pop("work_dir", None)
        if work_dir is None:
            raise OLMoConfigurationError("'work_dir' must be provided to build a Checkpointer")
        return Checkpointer(work_dir=Path(work_dir), process_group=process_group, **kwargs)


@dataclass
class CheckpointMetadata(Config):
    version: str = VERSION


@dataclass
class Checkpointer:
    """
    Trainer checkpointer.
    """

    METADATA_FNAME: ClassVar[str] = ".metadata.json"
    CHECKPOINT_DIR: ClassVar[str] = "step{step}"

    work_dir: Path
    save_overwrite: bool = False
    pre_download: bool = False
    process_group: Optional[dist.ProcessGroup] = None
    save_thread_count: Optional[int] = None
    load_thread_count: Optional[int] = None
    throttle_uploads: bool = False

    def __post_init__(self):
        self.work_dir = Path(self.work_dir)
        if get_fs_local_rank() == 0:
            self.work_dir.mkdir(exist_ok=True, parents=True)

    def save(self, dir: PathOrStr, train_module: TrainModule, train_state: Dict[str, Any]):
        """
        Save model, optim, and other training state to a local or remote directory.
        """
        dir = normalize_path(dir)
        with self._temporary_wd(dir) as wd:
            # Save trainer state.
            self._save_train_state(dir, wd, train_state)

            # Save model and optim state.
            train_module_dir = f"{dir}/model_and_optim" if is_url(dir) else wd / "model_and_optim"
            save_state_dict(
                train_module_dir,
                train_module.state_dict_to_save(),
                process_group=self.process_group,
                save_overwrite=self.save_overwrite,
                thread_count=self.save_thread_count,
                throttle_uploads=self.throttle_uploads,
            )

        self._save_metadata(dir, CheckpointMetadata())

    def save_async(
        self, dir: PathOrStr, train_module: TrainModule, train_state: Dict[str, Any]
    ) -> Future[None]:
        """
        An async version of :meth:`save()`.
        """
        if is_distributed() and self.process_group is None:
            raise OLMoConfigurationError(
                "a checkpointer process group is required for async checkpointing!"
            )

        dir = normalize_path(dir)

        with self._temporary_wd(dir) as wd:
            # Save trainer state.
            self._save_train_state(dir, wd, train_state)

        # Save model and optim state.
        train_module_dir = f"{dir}/model_and_optim"
        future = async_save_state_dict(
            train_module_dir,
            train_module.state_dict_to_save(),
            process_group=self.process_group,
            save_overwrite=self.save_overwrite,
            thread_count=self.save_thread_count,
            throttle_uploads=self.throttle_uploads,
        )

        def done_callback(fut: Future):
            del fut
            self._save_metadata(dir, CheckpointMetadata())

        # Upload metadata when everything else is done.
        future.add_done_callback(done_callback)

        return future

    def load(
        self,
        dir: PathOrStr,
        train_module: TrainModule,
        *,
        load_trainer_state: Optional[bool] = None,
        load_optim_state: Optional[bool] = None,
    ) -> Optional[Dict[str, Any]]:
        """
        Load model, optim, and other training state from a local or remote checkpoint directory
        created via :meth:`save()` or :meth:`save_async()`.
        """
        dir = normalize_path(dir)

        # Maybe load trainer state.
        trainer_state: Optional[Dict[str, Any]] = None
        if load_trainer_state is not False:
            # Try loading the given rank's state first, then fall back to rank 0 train state if it
            # doesn't exist, which can happen when we're restoring a checkpoint with a different world size.
            for path in (f"{dir}/train/rank{get_rank()}.pt", f"{dir}/train/rank0.pt"):
                try:
                    trainer_state = torch.load(cached_path(path, quiet=True), weights_only=False)
                    break
                except FileNotFoundError:
                    pass

            if load_trainer_state is True and trainer_state is None:
                raise FileNotFoundError(f"Missing trainer state in checkpoint dir '{dir}'")

        # Load train module state.
        train_module_dir = f"{dir}/model_and_optim"
        metadata: Optional[Metadata] = None
        if get_rank(self.process_group) == 0:
            try:
                metadata = get_checkpoint_metadata(train_module_dir)
            except FileNotFoundError:
                # Try base directory, which could be the case if user is trying to load model weights
                # (possibly with optimizer state), and not an actual train checkpoint.
                if trainer_state is None:
                    metadata = get_checkpoint_metadata(dir)
                    train_module_dir = dir
                else:
                    raise

        train_module_dir = scatter_object(train_module_dir)
        if metadata is None:
            metadata = get_checkpoint_metadata(train_module_dir)

<<<<<<< HEAD
        state_dict = train_module.state_dict_to_load(metadata)
        import copy
        old_sd = copy.deepcopy(state_dict)
=======
        state_dict = train_module.state_dict_to_load(metadata, optim=load_optim_state)
>>>>>>> 87d64b95
        load_state_dict(
            train_module_dir,
            state_dict,
            process_group=self.process_group,
            pre_download=is_url(dir) and self.pre_download,
            work_dir=self.work_dir,
            thread_count=self.load_thread_count,
        )
        train_module.load_state_dict(state_dict)

        return trainer_state

    def write_file(self, dir: PathOrStr, fname: str, contents: Union[str, bytes]) -> PathOrStr:
        """
        Write something to a file in a local or remote directory.

        :param dir: The path/URL of the directory to write the file to.
        :param fname: The name of the file to write, relative to ``dir``.
        :param contents: The contents of the file to write.

        :returns: The path/URL of the file.
        """
        dir = normalize_path(dir)
        fname = normalize_path(fname)

        if not is_url(dir):
            Path(dir).mkdir(exist_ok=True, parents=True)

        mode = "wb" if isinstance(contents, bytes) else "wt"
        tmp_file = tempfile.NamedTemporaryFile(
            mode=mode, delete=False, dir=None if is_url(dir) else dir
        )
        tmp_path = Path(tmp_file.name)
        try:
            tmp_file.write(contents)
            tmp_file.flush()

            target: PathOrStr
            if is_url(dir):
                target = f"{dir}/{fname}"
                upload(tmp_path, target, save_overwrite=self.save_overwrite)
            else:
                target = Path(dir) / fname
                if target.is_file() and not self.save_overwrite:
                    raise FileExistsError(target)
                target.parent.mkdir(exist_ok=True, parents=True)
                tmp_path.rename(target)

            return target
        finally:
            tmp_path.unlink(missing_ok=True)

    @classmethod
    def checkpoint_dirname(cls, step: int) -> str:
        return cls.CHECKPOINT_DIR.format(step=step)

    @classmethod
    def dir_is_checkpoint(cls, dir: PathOrStr) -> bool:
        """
        Check if a directory is a checkpoint directory.
        """
        dir = normalize_path(dir)
        if file_exists(f"{dir}/.metadata"):  # just model (and maybe optim state), no trainer state
            return True
        paths_to_check = [
            f"{dir}/train/rank0.pt",
            f"{dir}/model_and_optim/.metadata",
            f"{dir}/{cls.METADATA_FNAME}",
        ]
        for path in paths_to_check:
            if not file_exists(path):
                return False
        return True

    @classmethod
    def find_checkpoints(cls, dir: PathOrStr) -> Generator[Tuple[int, str], None, None]:
        """
        Find checkpoints within a directory.
        """
        dir = normalize_path(dir)
        for path in list_directory(dir):
            name = os.path.basename(path)
            if (m := re.match("^" + cls.CHECKPOINT_DIR.format(step=r"(\d+)$"), name)) is not None:
                step = int(m.group(1))

                # Make sure the directory is a valid checkpoint dir.
                if not cls.dir_is_checkpoint(path):
                    continue

                yield step, path

    @classmethod
    def contains_checkpoint(cls, dir: PathOrStr) -> bool:
        """
        Check if a directory is a checkpoint directory or contains a child checkpoint directory.
        """
        if cls.dir_is_checkpoint(dir):
            return True

        try:
            next(cls.find_checkpoints(dir))
            return True
        except (StopIteration, FileNotFoundError):
            return False

    @classmethod
    def latest_checkpoint(cls, dir: PathOrStr) -> str:
        """
        Find the latest checkpoint in a directory of checkpoints.

        :raises FileNotFoundError: If no checkpoints are found.
        """
        dir = normalize_path(dir)
        latest_step: Optional[int] = None
        latest_checkpoint: Optional[str] = None
        for step, path in cls.find_checkpoints(dir):
            if latest_step is None or step > latest_step:
                latest_step = step
                latest_checkpoint = path

        if latest_checkpoint is None:
            raise FileNotFoundError(f"No checkpoints found in '{dir}'")
        else:
            return latest_checkpoint

    def _save_train_state(self, dir: PathOrStr, wd: Path, train_state: Dict[str, Any]):
        train_dir = wd / "train"
        # NOTE: if 'dir' is a URL, the 'wd' will be a different temp dir for each rank.
        if is_url(dir) or get_fs_local_rank() == 0:
            train_dir.mkdir(exist_ok=True, parents=True)
        wait_for(train_dir.exists, description=f"Waiting for '{train_dir}' to be created...")
        torch.save(train_state, train_dir / f"rank{get_rank()}.pt")

    def _save_metadata(self, dir: PathOrStr, metadata: CheckpointMetadata):
        if get_rank() == 0:
            self.write_file(dir, self.METADATA_FNAME, json.dumps(metadata.as_dict(json_safe=True)))

    def _prepare_dir(self, dir: PathOrStr, ensure_exists: bool = True) -> str:
        dir = normalize_path(dir)

        # Make sure checkpoint directory doesn't exist unless it's okay to overwrite it.
        if not dir_is_empty(dir):
            if self.save_overwrite:
                if get_fs_local_rank() == 0:
                    clear_directory(dir)
            else:
                raise FileExistsError(dir)

        if ensure_exists and not is_url(dir):
            if get_fs_local_rank() == 0:
                Path(dir).mkdir(exist_ok=True, parents=True)
            # Ensure the dir exists for all ranks before continuing. This might take a second if we're
            # saving to an NFS drive or something like that.
            wait_for(Path(dir).exists, description=f"Waiting on '{dir}' to be created...")

        barrier()
        return dir

    def _get_tmp_dir(self, dir: PathOrStr) -> Path:
        # Prepare temporary directory.
        tmp_dir: Path
        if is_url(dir):
            tmp_dir = Path(tempfile.mkdtemp(dir=str(self.work_dir)))
        else:
            tmp_dir = Path(dir).with_name(Path(dir).name + "-tmp")
            if get_fs_local_rank() == 0:
                clear_directory(tmp_dir)
                tmp_dir.mkdir(exist_ok=True, parents=True)

        # In the cases where we're using a shared NFS drive between ranks to save checkpoints,
        # creating the temp directory from rank 0 might not be immediately
        # realized in the file systems of the other ranks.
        # So we wait here across all ranks until that tmp checkpoint directory is visible.
        wait_for(lambda: tmp_dir.exists(), "Waiting for checkpoint directory", timeout=10.0)
        barrier()
        return tmp_dir

    def _teardown_tmp_dir(self, dir: PathOrStr, tmp_dir: Path):
        if not is_url(dir):
            # Replace the temporary directory with the actual checkpoint directory.
            if get_fs_local_rank() == 0:
                # Replace temp directory with target checkpoint directory.
                try:
                    tmp_dir.replace(str(dir))
                except FileNotFoundError:
                    # Caught when another (file-system) local rank 0 has already replaced the tmp directory.
                    # This can happen when nodes are saving to a common NFS drive but otherwise have distinct
                    # file-systems.
                    if not Path(dir).exists():
                        raise

            # In the cases where we're using a shared NFS drive between ranks to save checkpoints,
            # replacing the temp directory with the final directory from rank 0 might not be immediately
            # realized in the file systems of the other ranks.
            # So we wait here across all ranks until that final checkpoint directory is visible.
            wait_for(lambda: Path(dir).exists(), "Waiting for checkpoint directory", timeout=10.0)
        else:
            # NOTE: each rank will have its own tmp dir
            # Upload files to final location.
            for path in tmp_dir.glob("**/*"):
                if not path.is_file():
                    continue
                upload(
                    path,
                    f"{dir}/{path.relative_to(tmp_dir)}",
                    save_overwrite=self.save_overwrite,
                )

            # Then remove the temp dir.
            clear_directory(tmp_dir)

        barrier()

    @contextmanager
    def _temporary_wd(self, dir: PathOrStr) -> Generator[Path, None, None]:
        # No need to mkdir here since we'll directly replace the temporary directory with
        # this directory below.
        dir = self._prepare_dir(dir, ensure_exists=False)

        tmp_dir = self._get_tmp_dir(dir)

        yield tmp_dir

        barrier()

        self._teardown_tmp_dir(dir, tmp_dir)
        
class UpcycleCheckpointer(Checkpointer):
    """
    Checkpointer that is used for MoE upcycling.
    It overrides the save() and load() methods to skip saving and loading extra state other than the model.
    
    The save() method should be called by a standalone script that performs upcycling, not by the trainer.
    The load() method should be called by the trainer (from a CheckpointerCallback).
    """

    def save_upcycled_model(self, dir: PathOrStr, model_state_dict):
        """
        Save model, optim, and other training state to a local or remote directory.
        """
        dir = normalize_path(dir)
        with self._temporary_wd(dir) as wd:

            # Save model and optim state.
            train_module_dir = f"{dir}/upcycling" if is_url(dir) else wd / "upcycling"
            save_state_dict(
                train_module_dir,
                model_state_dict,
                process_group=self.process_group,
                save_overwrite=self.save_overwrite,
                thread_count=self.save_thread_count,
                throttle_uploads=self.throttle_uploads,
            )

        self._save_metadata(dir, CheckpointMetadata())

    def load_upcycled_model(
        self,
        dir: PathOrStr,
        train_module: TrainModule,
    ) -> Optional[Dict[str, Any]]:
        """
        Load model, optim, and other training state from a local or remote checkpoint directory
        created via :meth:`save()` or :meth:`save_async()`.
        """
        dir = normalize_path(dir)

        trainer_state: Optional[Dict[str, Any]] = None

        # Load train module state.
        model_module_dir = f"{dir}/upcycling"
        metadata: Optional[Metadata] = None
        if get_rank(self.process_group) == 0:
            try:
                metadata = get_checkpoint_metadata(model_module_dir)
            except FileNotFoundError:
                # Try base directory, which could be the case if user is trying to load model weights
                # (possibly with optimizer state), and not an actual train checkpoint.
                if trainer_state is None:
                    metadata = get_checkpoint_metadata(dir)
                    model_module_dir = dir
                else:
                    raise

        model_module_dir = scatter_object(model_module_dir)
        if metadata is None:
            metadata = get_checkpoint_metadata(model_module_dir)

        model_module=train_module.model

        # model_state_dict = train_module.state_dict_to_load(metadata, optim=False)
        model_state_dict = model_module.state_dict()
        load_state_dict(
            model_module_dir,
            model_state_dict,
            process_group=self.process_group,
            pre_download=is_url(dir) and self.pre_download,
            work_dir=self.work_dir,
            thread_count=self.load_thread_count,
        )
        model_module.load_state_dict(model_state_dict) # don't need this line?

        return trainer_state


class CompactablityCheckpointer(Checkpointer):
    
    def load(
        self,
        dir: PathOrStr,
        train_module: TrainModule,
        *,
        load_trainer_state: Optional[bool] = None,
    ) -> Optional[Dict[str, Any]]:
        """
        Load model, optim, and other training state from a local or remote checkpoint directory
        created via :meth:`save()` or :meth:`save_async()`.
        """
        dir = normalize_path(dir)

        # Maybe load trainer state.
        trainer_state: Optional[Dict[str, Any]] = None
        if load_trainer_state is not False:
            # Try loading the given rank's state first, then fall back to rank 0 train state if it
            # doesn't exist, which can happen when we're restoring a checkpoint with a different world size.
            for path in (f"{dir}/train/rank{get_rank()}.pt", f"{dir}/train/rank0.pt"):
                try:
                    trainer_state = torch.load(cached_path(path, quiet=True), weights_only=False)
                    break
                except FileNotFoundError:
                    pass

            if load_trainer_state is True and trainer_state is None:
                raise FileNotFoundError(f"Missing trainer state in checkpoint dir '{dir}'")

        # Load train module state.
        train_module_dir = f"{dir}/model"
        metadata: Optional[Metadata] = None
        if get_rank(self.process_group) == 0:
            try:
                metadata = get_checkpoint_metadata(train_module_dir)
            except FileNotFoundError:
                # Try base directory, which could be the case if user is trying to load model weights
                # (possibly with optimizer state), and not an actual train checkpoint.
                if trainer_state is None:
                    metadata = get_checkpoint_metadata(dir)
                    train_module_dir = dir
                else:
                    raise

        train_module_dir = scatter_object(train_module_dir)
        if metadata is None:
            metadata = get_checkpoint_metadata(train_module_dir)

        state_dict = train_module.state_dict_to_load(metadata)
        load_state_dict(
            train_module_dir,
            state_dict,
            process_group=self.process_group,
            pre_download=is_url(dir) and self.pre_download,
            work_dir=self.work_dir,
            thread_count=self.load_thread_count,
        )
        train_module.load_state_dict(state_dict)

        return trainer_state<|MERGE_RESOLUTION|>--- conflicted
+++ resolved
@@ -201,13 +201,7 @@
         if metadata is None:
             metadata = get_checkpoint_metadata(train_module_dir)
 
-<<<<<<< HEAD
-        state_dict = train_module.state_dict_to_load(metadata)
-        import copy
-        old_sd = copy.deepcopy(state_dict)
-=======
         state_dict = train_module.state_dict_to_load(metadata, optim=load_optim_state)
->>>>>>> 87d64b95
         load_state_dict(
             train_module_dir,
             state_dict,
@@ -434,12 +428,13 @@
         barrier()
 
         self._teardown_tmp_dir(dir, tmp_dir)
-        
+
+
 class UpcycleCheckpointer(Checkpointer):
     """
     Checkpointer that is used for MoE upcycling.
     It overrides the save() and load() methods to skip saving and loading extra state other than the model.
-    
+
     The save() method should be called by a standalone script that performs upcycling, not by the trainer.
     The load() method should be called by the trainer (from a CheckpointerCallback).
     """
@@ -450,7 +445,6 @@
         """
         dir = normalize_path(dir)
         with self._temporary_wd(dir) as wd:
-
             # Save model and optim state.
             train_module_dir = f"{dir}/upcycling" if is_url(dir) else wd / "upcycling"
             save_state_dict(
@@ -496,7 +490,7 @@
         if metadata is None:
             metadata = get_checkpoint_metadata(model_module_dir)
 
-        model_module=train_module.model
+        model_module = train_module.model
 
         # model_state_dict = train_module.state_dict_to_load(metadata, optim=False)
         model_state_dict = model_module.state_dict()
@@ -508,13 +502,12 @@
             work_dir=self.work_dir,
             thread_count=self.load_thread_count,
         )
-        model_module.load_state_dict(model_state_dict) # don't need this line?
+        model_module.load_state_dict(model_state_dict)  # don't need this line?
 
         return trainer_state
 
 
 class CompactablityCheckpointer(Checkpointer):
-    
     def load(
         self,
         dir: PathOrStr,
