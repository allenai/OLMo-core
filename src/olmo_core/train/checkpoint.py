--- conflicted
+++ resolved
@@ -125,12 +125,7 @@
         if load_trainer_state:
             try:
                 trainer_state = torch.load(
-<<<<<<< HEAD
-                    cached_path(f"{dir}/train/rank{get_rank()}.pt", quiet=True),
-                    weights_only=False,
-=======
                     cached_path(f"{dir}/train/rank{get_rank()}.pt", quiet=True), weights_only=False
->>>>>>> f153cf9c
                 )
             except FileNotFoundError:
                 # Fall back to rank 0 train state.
