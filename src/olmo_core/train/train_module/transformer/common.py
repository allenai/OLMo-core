--- conflicted
+++ resolved
@@ -151,11 +151,6 @@
             max_seq_len=max_sequence_length,
             max_local_microbatch_size=rank_microbatch_size,
             device=device,
-<<<<<<< HEAD
-            pp_mesh=pp_mesh,
-            world_mesh=world_mesh
-=======
->>>>>>> a04e93f9
         )
     # debug1 = model_parts[0].blocks['1'].router.weight.view(32, 2048)
     # debug2 = model_parts[0].blocks['1'].attention.w_q.weight
