import logging
import math
import signal
import time
import uuid
<<<<<<< HEAD
import warnings
=======
>>>>>>> 0348ee34
from collections import OrderedDict, defaultdict
from concurrent.futures import Future, ThreadPoolExecutor
from dataclasses import dataclass, field
from datetime import timedelta
from pathlib import Path
from typing import (
    Any,
    Callable,
    Dict,
    Generator,
    Iterable,
    Optional,
    Tuple,
    Type,
    TypedDict,
    TypeVar,
    Union,
    cast,
)

import torch
import torch.distributed as dist

from ..aliases import PathOrStr
from ..data import DataLoaderBase
from ..distributed.utils import (
    all_reduce_value,
    backend_supports_cpu,
    barrier,
    get_fs_local_rank,
    get_global_rank,
    get_local_tensor,
    get_rank,
    get_world_size,
    is_distributed,
    scatter_object,
)
from ..exceptions import OLMoConfigurationError
from ..io import copy_file, file_exists, is_url, join_path, normalize_path
from ..utils import cuda_sync_debug_mode, gc_cuda, get_default_thread_count
from .callbacks import (
    Callback,
    CheckpointerCallback,
    ConsoleLoggerCallback,
    EvaluatorCallback,
    GarbageCollectorCallback,
    SpeedMonitorCallback,
)
from .checkpoint import Checkpointer
from .common import (
    TRAIN_CE_LOSS_METRIC,
    TRAIN_PPL_METRIC,
    Duration,
    DurationUnit,
    LoadStrategy,
    MetricMergeStrategy,
    ReduceType,
    TrainingProgress,
)
from .train_module import TrainModule
from .utils import EnvRngStates, check_metrics_consistent, move_metrics, reduce_metrics

log = logging.getLogger(__name__)


T = TypeVar("T")


class TrainerStateDict(TypedDict):
    global_step: int
    global_train_tokens_seen: int
    max_steps: int
    data_loader: Dict[str, Any]
    epoch: int
    world_size: int
    rng: Dict[str, Any]
    callbacks: Dict[str, Dict[str, Any]]


@dataclass
class Trainer:
    """
    Language model trainer.

    .. tip::
        Use :class:`TrainerConfig` instead of constructing this class directly.
    """

    work_dir: Path
    """
    A local working directory to use for temporary files needed during training.
    Files added to this working directory can be persisted to the :data:`save_folder` via
    :meth:`persist_working_file()`.

    .. note::
        When constructing your trainer through a :class:`TrainerConfig` this will default to
        the :data:`save_folder` if it's a local directory.
    """

    train_module: TrainModule
    """
    The train module to fit.
    """

    data_loader: DataLoaderBase
    """
    The train data loader.
    """

    device: torch.device
    """
    The default device to use. Should match the device the model is on and be appropriate for the
    main distributed backend.
    """

    save_folder: str
    """
    The folder to save all checkpoints to. Could be a local directory (if using a shared filesytem)
    or a URL.

    .. warning::
        If you try to use a local directory without a globally shared filesystem across all ranks
        you will get an error.
    """

    checkpointer: Checkpointer
    """
    The checkpointer. This is a wrapper around the functionality in
    :mod:`olmo_core.distributed.checkpoint`, which means you can use
    :func:`~olmo_core.distributed.checkpoint.unshard_checkpoint` to unshard the model and optimizer
    state from a train checkpoint after the fact.
    """

    callbacks: Dict[str, Callback]
    """
    Trainer callbacks.
    """

    max_duration: Duration
    """
    The duration to train for.

    .. important::
        The total number of training steps must be known ahead of time for various reasons such
        as setting a learning rate schedule. Therefore if your data loader's number of batches
        (:data:`~olmo_core.data.data_loader.DataLoaderBase.total_batches`) is unknown ahead of time,
        you must set the ``max_duration`` in terms of :meth:`tokens <Duration.tokens>`
        or :meth:`steps <Duration.steps>`, but not epochs.
    """

    save_overwrite: bool = False
    """
    Whether to overwrite existing files/checkpoints in the :data:`save_folder`.
    """

    load_path: Optional[PathOrStr] = None
    """
    An alternative location to load a checkpoint from if no checkpoint is found in the current :data:`save_folder`.

    This can be set to a checkpoint path or the path to a folder of checkpoints such as the :data:`save_folder`
    from a different run.
    """

    load_strategy: LoadStrategy = LoadStrategy.if_available
    """
    The strategy for loading a checkpoint prior to training.
    """

    metrics_collect_interval: int = 5
    """
    How often (in steps) to collect, reduce, and pass on metrics to the
    :meth:`Callback.log_metrics <olmo_core.train.callbacks.Callback.log_metrics>` method on callbacks.

    .. note::
        Regardless of what this is set to, the
        :meth:`Callback.log_metrics <olmo_core.train.callbacks.Callback.log_metrics>` methods are still
        called with the metrics for every single step, but will be delayed according to this value.

        For example, if this is set to 5, then every 5 steps the metrics from the past 5 steps
        are collected and reduced together, then passed on to
        :meth:`Callback.log_metrics <olmo_core.train.callbacks.Callback.log_metrics>` altogether.

    .. tip::
        Increasing this can improve throughput since logging metrics always requires a host-device
        sync.
    """

    dp_process_group: Optional[dist.ProcessGroup] = None
    """
    The distributed process group for all data parallel ranks.
    """

    # Bookkeeping

    global_step: int = 0
    """
    The current step/batch. 1-based, though it's initialized to 0 before the first step.
    This does *not* reset after an epoch.
    """

    global_train_tokens_seen: int = 0
    """
    The total number of training tokens seen.
    """

    epoch: int = 1
    """
    The current epoch (1-based).
    """

    cancel_check_interval: int = 25
    """
    The interval (in steps) to check if the run is canceled. Checking requires distributed comms,
    but if you've configured a separate CPU-only backend (like "gloo") then this shouldn't impact
    training throughput.
    """

    hard_stop: Optional[Duration] = None
    """
    Set a hard stopping point for the trainer. This is useful for ablations when you you don't
    want to do a complete training run, but you don't want to change :data:`max_duration` as to
    not affect the learning rate schedule.
    """

    async_bookkeeping: Optional[bool] = None
    """
    Do collective bookkeeping operations like reducing metrics asynchronously.
    This requires a separate CPU-only backend, and will default to ``True`` if one is available.
    """

    bookkeeping_soft_timeout: int = 30
    """
    A soft timeout (in seconds) for bookkeeping operations. If a bookkeeping operation takes longer
    than this then a warning is emitted.
    """

    # Benchmarking

    no_checkpoints: bool = False
    """
    Set this to ``True`` to disable automatic saving/loading of checkpoints altogether.
    This is useful for benchmarking.
    """

    no_evals: bool = False
    """
    Set this to ``True`` to disable evaluator callbacks.
    This is useful for benchmarking.
    """

    # Internal bookkeeping

    _metrics: Dict[int, Dict[str, torch.Tensor]] = field(default_factory=OrderedDict)
    _metrics_reduce_type: Dict[str, Optional[ReduceType]] = field(default_factory=dict)
    _canceled: bool = False
    _cancel_reason: Optional[str] = None
    _canceling_rank: Optional[int] = None
    _error: Optional[BaseException] = None
    _rank_batch_size: Optional[int] = None
<<<<<<< HEAD
    _multi_thread_pool: Optional[ThreadPoolExecutor] = None
    _single_thread_pool: Optional[ThreadPoolExecutor] = None
=======
    _thread_pool: Optional[ThreadPoolExecutor] = None
>>>>>>> 0348ee34
    # maps bookkeeping operation name to an ordereddict of operation ID to operation Future
    _bookkeeping_queue: Dict[str, Dict[str, Future]] = field(
        default_factory=lambda: defaultdict(OrderedDict)
    )
    _bookkeeping_pg: Optional[dist.ProcessGroup] = None
    _checkpoint_loaded: bool = False
    _metrics_consistent: Optional[bool] = None

    def __post_init__(self):
        self.save_folder = normalize_path(self.save_folder)
        if self.load_path is not None:
            self.load_path = normalize_path(self.load_path)

        # If save folder is a local directory, make sure we're using a shared filesystem.
        if not is_url(self.save_folder) and get_fs_local_rank() != get_rank():
            raise OLMoConfigurationError(
                "Checkpointing to a local directory requires a shared filesystem. "
                "If you do have a shared filesystem please set the env var 'OLMO_SHARED_FS=1' "
                "or set 'FS_LOCAL_RANK' to the global rank for each process."
            )

        # Configure working directory.
        self.work_dir = Path(self.work_dir)

        # Ensure save folder and working directory exist.
        if get_fs_local_rank() == 0:
            self.work_dir.mkdir(exist_ok=True, parents=True)
            if not is_url(self.save_folder):
                Path(self.save_folder).mkdir(exist_ok=True, parents=True)

        # Ensure we have necessary callbacks.
        if not self.has_callback(ConsoleLoggerCallback):
            self.callbacks.setdefault(
                "console_logger",
                ConsoleLoggerCallback(metrics_log_interval=self.metrics_collect_interval),
            )
        if not self.has_callback(CheckpointerCallback):
            self.callbacks.setdefault("checkpointer", CheckpointerCallback())
        if not self.has_callback(SpeedMonitorCallback):
            self.callbacks.setdefault("speed_monitor", SpeedMonitorCallback())
        if not self.has_callback(GarbageCollectorCallback):
            self.callbacks.setdefault("garbage_collector", GarbageCollectorCallback())

        # Set pointer to self in all callbacks.
        for callback in self.callbacks.values():
            callback.trainer = self

        # Sort callbacks by (priority, name).
        # We do this for 2 reasons: (1) to respect the priority, and (2) to ensure the callback
        # order is consistent across the process group since some callbacks make distributed
        # synchronization/communication calls.
        self._sort_callbacks()

        if self.dp_process_group is None:
            self.dp_process_group = self.train_module.dp_process_group

        # Maybe create separate process group for bookkeeping.
        if self._bookkeeping_pg is None and is_distributed():
            if self.async_bookkeeping is None:
                self.async_bookkeeping = backend_supports_cpu()
            if self.async_bookkeeping:
                if not backend_supports_cpu():
                    raise OLMoConfigurationError(
                        "A CPU-only backend is required for async bookkeeping"
                    )
                log.info("Creating new process group for async bookkeeping")
                self._bookkeeping_pg = dist.new_group()

        # Check data loader configuration.
        if self.data_loader.dp_world_size != get_world_size(self.dp_process_group):
            raise OLMoConfigurationError(
                "data loader's DP world size appears to be configured incorrectly, "
                f"got {self.data_loader.dp_world_size}, expected {get_world_size(self.dp_process_group)}."
            )
        if self.data_loader.dp_rank != get_rank(self.dp_process_group):
            raise OLMoConfigurationError(
                "data loader's DP rank appears to be configured incorrectly, "
                f"got {self.data_loader.dp_rank}, expected {get_rank(self.dp_process_group)}."
            )
        if self.data_loader.fs_local_rank != get_fs_local_rank():
            raise OLMoConfigurationError(
                "data loader's FS local rank appears to be configured incorrectly, "
                f"got {self.data_loader.fs_local_rank}, expected {get_fs_local_rank()}."
            )

        for callback in self.callbacks.values():
            callback.post_attach()

        self.train_module._attach_trainer(self)

    @property
    def global_batch_size(self) -> int:
        """
        Global training batch size *in tokens*.
        """
        return self.data_loader.global_batch_size

    @property
    def rank_batch_size(self) -> int:
        """
        The number of tokens in each training batch per rank.
        """
        if self._rank_batch_size is None:
            assert self.global_batch_size % get_world_size(self.dp_process_group) == 0
            self._rank_batch_size = self.global_batch_size // get_world_size(self.dp_process_group)
        return self._rank_batch_size

    @property
    def training_complete(self) -> bool:
        if self._error is not None:
            raise RuntimeError("An error occurred") from self._error

        if (
            not self._canceled
            and self.global_step > 0
            and self.global_step % self.cancel_check_interval == 0
        ):
            self.check_if_canceled()

        if self.is_canceled:
            return True
        elif self._duration_due(self.max_duration):
            return True
        elif self.hard_stop is not None and self._duration_due(self.hard_stop):
            return True
        else:
            return False

    @property
    def is_canceled(self) -> bool:
        if self._error is not None:
            raise RuntimeError("An error occurred") from self._error
        return self._canceled

    @property
    def tokens_per_batch(self) -> int:
        """
        The number of tokens in each training batch.
        """
        return self.global_batch_size

    @property
    def steps_per_epoch(self) -> Optional[int]:
        """
        The total number of training steps in an epoch, if known.
        """
        return self.data_loader.total_batches

    @property
    def tokens_per_epoch(self) -> Optional[int]:
        """
        The total number of tokens in the training dataset, minus left-overs.
        """
        if self.steps_per_epoch is not None:
            return self.steps_per_epoch * self.tokens_per_batch
        else:
            return None

    @property
    def max_steps(self) -> int:
        """
        The maximum number of steps to train for, as determined by :data:`max_duration`.
        """
        return self._get_max_steps(self.max_duration)

    @property
    def max_tokens(self) -> int:
        """
        The maximum number of tokens to train for, as determined by :data:`max_duration`.
        """
        return self._get_max_tokens(self.max_duration)

    def convert_duration_to_steps(self, duration: Duration) -> int:
        """Convert a duration to steps."""
        if duration.unit == DurationUnit.epochs:
            if self.steps_per_epoch is None:
                raise RuntimeError(
                    "the number of steps cannot be determined from an 'epochs' duration since "
                    "the data loader's number of batches is unknown"
                )
            return self.steps_per_epoch * duration.value
        elif duration.unit == DurationUnit.steps:
            return duration.value
        elif duration.unit == DurationUnit.tokens:
            raise RuntimeError("the number of steps cannot be determined from a 'tokens' duration")
        else:
            raise NotImplementedError(f"Unsupported duration unit: {duration.unit}")

    def _get_max_steps(self, duration: Duration) -> int:
        if duration.unit == DurationUnit.steps:
            return duration.value
        elif duration.unit == DurationUnit.epochs:
            if self.data_loader.total_batches is None:
                raise RuntimeError(
                    "the number of steps cannot be determined from an 'epochs' duration since "
                    "the data loader's number of batches is unknown"
                )
            max_epochs = duration.value
            complete_epochs_remaining = max(max_epochs - self.epoch, 0)
            # NOTE: need to cover the case where the last epoch has just ended and we've incremented
            # self.epoch.
            steps_remaining_this_epoch = (
                0
                if self.epoch > max_epochs
                else max(self.data_loader.total_batches - self.data_loader.batches_processed, 0)
            )
            steps_remaining = (
                complete_epochs_remaining * self.data_loader.total_batches
                + steps_remaining_this_epoch
            )
            return self.global_step + steps_remaining
        elif duration.unit == DurationUnit.tokens:
            # Need to account for a change in batch size.
            max_tokens = duration.value
            tokens_remaining = max(max_tokens - self.global_train_tokens_seen, 0)
            steps_remaining = math.ceil(tokens_remaining / self.tokens_per_batch)
            return self.global_step + steps_remaining
        else:
            raise NotImplementedError

    def _get_max_tokens(self, duration: Duration) -> int:
        if duration.unit == DurationUnit.tokens:
            return duration.value
        else:
            max_steps = self._get_max_steps(duration)
            steps_remaining = max(max_steps - self.global_step, 0)
            tokens_remaining = steps_remaining * self.tokens_per_batch
            return self.global_train_tokens_seen + tokens_remaining

    @property
    def bookkeeping_device(self) -> torch.device:
        """
        The device used for collective bookkeeping (non-training) operations that can potentially.
        use a different backend.
        """
        if self.async_bookkeeping and backend_supports_cpu():
            return torch.device("cpu")
        else:
            return self.device

    @property
    def bookkeeping_pg(self) -> Optional[dist.ProcessGroup]:
        """
        The process group used for bookkeeping collectives.

        Since bookkeeping collectives might be done in a separate thread, we need a separate process
        group to avoid potential race conditions.
        """
        return self._bookkeeping_pg

    @property
    def multi_thread_pool(self) -> ThreadPoolExecutor:
        """
        A multi-threaded executor for bookkeeping tasks that don't involve distributed communication.
        """
        if self._multi_thread_pool is None:
            self._multi_thread_pool = ThreadPoolExecutor(
                max_workers=get_default_thread_count(),
                thread_name_prefix="trainer-multi-thread-pool",
            )
        return self._multi_thread_pool

    @property
    def single_thread_pool(self) -> ThreadPoolExecutor:
        """
        A single-threaded executor for bookkeeping tasks that involve distributed communication.
        """
        if self._single_thread_pool is None:
            self._single_thread_pool = ThreadPoolExecutor(
                max_workers=1, thread_name_prefix="trainer-single-thread-pool"
            )
        return self._single_thread_pool

    @property
    def checkpoint_loaded(self) -> bool:
        """
        If a checkpoint has been loaded.
        """
        return self._checkpoint_loaded

    @property
    def training_progress(self) -> TrainingProgress:
        # Calculate total steps.
        total_steps = max(
            self._get_max_steps(self.hard_stop) if self.hard_stop is not None else self.max_steps,
            self.global_step,
        )

        # Get current speed in batches per second.
        bps: Optional[float] = None
        for callback in self._iter_callbacks():
            if isinstance(callback, SpeedMonitorCallback):
                bps = callback.bps_avg
                break

        # Estimate the remaining time.
        time_remaining: Optional[timedelta] = None
        if bps is not None and (steps_remaining := (total_steps - self.global_step)) > 0:
            seconds_remaining = steps_remaining / bps
            # Round to nearest minute.
            minutes_remaining = 1 + (seconds_remaining // 60)
            time_remaining = timedelta(minutes=minutes_remaining)

        return TrainingProgress(
            current_step=self.global_step,
            total_steps=total_steps,
            time_remaining=time_remaining,
        )

    def cancel_run(self, reason: str, no_sync: bool = False):
        """
        Mark the run canceled.

        :param reason: The reason for canceling.
        :param no_sync: Set this to ``True`` only if you're calling this from all ranks at the same
            time, otherwise you'll get a distributed deadlock.
        """
        if self.is_canceled:
            return

        self._canceling_rank = get_rank()
        self._cancel_reason = reason
        if no_sync:
            self._canceled = True
            log.warning(f"Run canceled from all ranks. Reason: {reason}")
            barrier()

    def check_if_canceled(self):
        """
        Asynchronously check if the run is canceled. Use :data:`is_canceled` to see the result.
        This needs to be called by all ranks at the same point in the training loop.
        """
<<<<<<< HEAD
        # NOTE: Do not set `allow_multiple` to `False` here!
        # That could result in a situation where this op is canceled on one rank while it's running
        # on another rank, leading to a deadlock.
        self.run_bookkeeping_op(self._check_if_canceled)
=======
        self.run_bookkeeping_op(self._check_if_canceled, cancel_in_progress=True)
>>>>>>> 0348ee34

    def fit(self):
        """
        Fit the model, potentially loading a checkpoint first depending on the
        :data:`load_strategy`.
        """
        self._canceled = False
        self._cancel_reason = None
        self._canceling_rank = None

        # Maybe load a checkpoint.
        if (
            not self.no_checkpoints
            and not self.checkpoint_loaded
            and self.load_strategy != LoadStrategy.never
        ):
            # Try loading from the save folder first.
            self.maybe_load_checkpoint(self.save_folder)

            # Then fallback to the load path, if provided.
            if self.load_path is not None:
                if not self.checkpoint_loaded:
                    self.maybe_load_checkpoint(self.load_path)
                else:
                    log.warning(
                        f"Ignoring load path ('{self.load_path}') since checkpoint was found in save folder"
                    )

            if not self.checkpoint_loaded:
                if self.load_strategy == LoadStrategy.always:
                    raise FileNotFoundError(
                        f"No checkpoint found in save folder ('{self.save_folder}') or "
                        f"load path ('{self.load_path}')"
                    )
                else:
                    log.warning(
                        f"No checkpoint found in save folder ('{self.save_folder}') or "
                        f"load path ('{self.load_path}'), will train from scratch..."
                    )

        barrier()

        # It's possible that we tried restarting a run that had already finished.
        if self.training_complete:
            log.warning("Training already complete, ending run now")
            self._shutdown()
            return

        log.info("Callback order:")
        for i, callback_name in enumerate(self.callbacks.keys()):
            log.info(f"  - Callback {i + 1}: {callback_name}")

        log.info(f"Training for {self.max_steps:,d} steps")

        for callback in self._iter_callbacks():
            callback.pre_train()
        self.train_module.pre_train()

        barrier()

        # Quick check if the run has already been canceled.
        if self.is_canceled:
            self._shutdown()
            return

        # Install SIGTERM + SIGINT handlers.
        og_sigterm_handler = signal.signal(signal.SIGTERM, self._handle_os_signal)
        og_sigint_handler = signal.signal(signal.SIGINT, self._handle_os_signal)

        # Do a dry-run for compiling and catch OOMs.
        self._dry_run_batch()

        try:
            while not self.training_complete:
                self._fit_epoch()
        except BaseException as exc:
            log.error(f"Training failed due to:\n{exc}")
            for callback in self._iter_callbacks():
                callback.on_error(exc)
            raise
        finally:
            # Restore original signal handlers.
            signal.signal(signal.SIGTERM, og_sigterm_handler)
            signal.signal(signal.SIGINT, og_sigint_handler)

        for callback in self._iter_callbacks():
            callback.post_train()

        # Wait for any bookkeeping tasks to finish.
        self._shutdown()
        log.info("Training complete")

    def _shutdown(self):
        self._log_metrics()
        if self._multi_thread_pool is not None:
            self._multi_thread_pool.shutdown(wait=True, cancel_futures=False)
            self._multi_thread_pool = None
        if self._single_thread_pool is not None:
            self._single_thread_pool.shutdown(wait=True, cancel_futures=False)
            self._single_thread_pool = None
        gc_cuda()
        barrier()

    def state_dict(self) -> TrainerStateDict:
        """
        Get the trainer state to save.
        """
        return {
            "global_step": self.global_step,
            "global_train_tokens_seen": self.global_train_tokens_seen,
            "max_steps": self.max_steps,
            "data_loader": self.data_loader.state_dict(),
            "epoch": self.epoch,
            "world_size": get_world_size(),  # global world size here on purpose
            "rng": EnvRngStates.current_state().as_dict(),
            "callbacks": {k: cb.state_dict() for k, cb in self.callbacks.items()},
        }

    def load_state_dict(self, state_dict: TrainerStateDict):
        """
        Load trainer state (not model or optimizer state).
        """
        # For backwards compatibility.
        if "data_loader" not in state_dict:
            if "dataset" in state_dict:
                state_dict["data_loader"] = state_dict.pop("dataset")
                state_dict["data_loader"]["epoch"] = state_dict["epoch"]
            else:
                state_dict["data_loader"] = {
                    "dataset_type": "fsl",
                    "dataset_fingerprint_version": state_dict.pop("dataset_fingerprint_version"),
                    "dataset_fingerprint": state_dict.pop("dataset_fingerprint"),
                    "tokens_processed": state_dict["global_train_tokens_seen_this_epoch"],
                    "batches_processed": state_dict["global_train_tokens_seen_this_epoch"]
                    // self.global_batch_size,
                    "sequence_length": state_dict.pop("train_sequence_length"),
                    "max_target_sequence_length": state_dict.pop("max_train_sequence_length"),
                    "seed": state_dict["data_seed"],
                    "epoch": state_dict["epoch"],
                }

        self.data_loader.load_state_dict(state_dict["data_loader"])
        self.global_step = state_dict["global_step"]
        self.global_train_tokens_seen = state_dict["global_train_tokens_seen"]
        self.epoch = state_dict["epoch"]

        for cb_name, cb_state in state_dict.get("callbacks", {}).items():
            if (cb := self.callbacks.get(cb_name)) is not None:
                cb.load_state_dict(cb_state)

        log.info(f"Will resume training from step {self.global_step}, epoch {self.epoch}")

        if state_dict["world_size"] == get_world_size():  # global world size here on purpose
            rng_state = EnvRngStates.from_dict(state_dict["rng"])
            if not rng_state.restore():
                log.warning(
                    "Some RNG states were not restored due to differences in library versions"
                )
        else:
            log.warning(
                "Trainer will not restore rank RNG states since the RNG states in the checkpoint "
                "were saved with a different world size."
            )

    def load_checkpoint(self, dir: PathOrStr, *, load_trainer_state: Optional[bool] = None):
        """
        Load a checkpoint.

        .. note::
            :meth:`fit()` may call this method automatically depending on the :data:`load_strategy`.

        :param dir: The path/URL to a checkpoint or a folder of checkpoints.
        :param load_trainer_state: Load trainer state.
        """
        dir = normalize_path(dir)

        # NOTE: to avoid making a ton of client requests (S3 or otherwise) we only make those
        # requests from rank 0 then scatter the result to the other ranks.
        dir_to_scatter: Optional[PathOrStr] = dir
        error: Optional[Exception] = None
        if get_rank() == 0 and not self.checkpointer.dir_is_checkpoint(dir):
            try:
                dir_to_scatter = self.checkpointer.latest_checkpoint(dir)
            except FileNotFoundError as e:  # defer raising until after the scatter
                dir_to_scatter, error = None, e
        dir_to_scatter = scatter_object(dir_to_scatter)
        if dir_to_scatter is None:
            if error is None:
                raise FileNotFoundError(f"No checkpoints found in '{dir}'")
            raise error
        dir = dir_to_scatter

        log.info(f"Loading checkpoint from '{dir}'...")
        trainer_state = self.checkpointer.load(
            dir,
            self.train_module,
            load_trainer_state=load_trainer_state,
        )
        if trainer_state is not None:
            self.load_state_dict(cast(TrainerStateDict, trainer_state))

        for callback in self._iter_callbacks():
            callback.post_checkpoint_loaded(dir)

        self._checkpoint_loaded = True
        log.info("Checkpoint successfully loaded")

    def maybe_load_checkpoint(
        self, dir: PathOrStr, *, load_trainer_state: Optional[bool] = None
    ) -> bool:
        """
        Like :meth:`load_checkpoint()` but is a no-op if there is no checkpoint in the ``dir`` provided.

        .. note::
            :meth:`fit()` may call this method automatically depending on the :data:`load_strategy`.

        :returns: If a checkpoint was loaded.
        """
        should_load: bool = True
        if get_rank() == 0:
            should_load = self.checkpointer.contains_checkpoint(dir)
        should_load = scatter_object(should_load)
        if should_load:
            self.load_checkpoint(dir, load_trainer_state=load_trainer_state)
            assert self.checkpoint_loaded
            return True
        else:
            return False

    def save_checkpoint(self) -> PathOrStr:
        """
        Save a checkpoint for the current step to the :data:`save_folder`.

        :returns: The path/URL to the checkpoint.
        """
        dirname = self.checkpointer.checkpoint_dirname(self.global_step)
        path = join_path(self.save_folder, dirname)
        log.info(f"Saving checkpoint for step {self.global_step} to '{path}'...")
        self.checkpointer.save(path, self.train_module, cast(Dict[str, Any], self.state_dict()))
        for callback in self._iter_callbacks():
            callback.post_checkpoint_saved(path)
        log.info("Checkpoint saved")
        return path

    def save_checkpoint_async(self) -> Tuple[PathOrStr, Future]:
        """
        Save a checkpoint for the current step to the :data:`save_folder` asynchronously.

        :returns: The path/URL to the checkpoint and a future which will complete when the
            checkpoint is successfully saved.
        """
        step = self.global_step
        dirname = self.checkpointer.checkpoint_dirname(step)
        path = join_path(self.save_folder, dirname)

        log.info(f"Saving checkpoint for step {step} to '{path}' asynchronously...")
        fut = self.checkpointer.save_async(
            path, self.train_module, cast(Dict[str, Any], self.state_dict())
        )

        def callback(future: Future):
            future.result()  # ensure it finished successfully
            for callback in self._iter_callbacks():
                callback.post_checkpoint_saved(path)
            log.info(f"Checkpoint for step {step} saved successfully")

        fut.add_done_callback(callback)

        return path, fut

    def record_metric(
        self,
        name: str,
        value: Union[float, torch.Tensor],
        reduce_type: Optional[ReduceType] = None,
        namespace: Optional[str] = None,
        merge_strategy: MetricMergeStrategy = MetricMergeStrategy.warn,
    ):
        """
        Record a new metric for the current step.

        .. seealso::
            Use :meth:`record_ce_loss()` to record the cross-entropy loss, specifically.

        :param name: The name of the metric.
        :param value: The value of the metric.
        :param reduce_type: Specifies how to reduce the metric across the distributed process group.
            ``None`` means no reduction.
        :param namespace: A namespace to record the metric under, i.g. "train" or "optim".
        :param merge_strategy: How to merge metrics when duplicates are logged.
        """
        if namespace is not None:
            name = f"{namespace.rstrip('/')}/{name.lstrip('/')}"

        if not isinstance(value, torch.Tensor):
            value = torch.tensor(value)
        else:
            value = get_local_tensor(value.detach()).float()

        if self.global_step not in self._metrics:
            self._metrics[self.global_step] = OrderedDict()

        step_metrics = self._metrics[self.global_step]

        if name not in step_metrics or merge_strategy == MetricMergeStrategy.latest:
            step_metrics[name] = value
        elif merge_strategy == MetricMergeStrategy.sum:
            step_metrics[name] = step_metrics[name] + value
        elif merge_strategy == MetricMergeStrategy.mean:
            step_metrics[name] = (step_metrics[name] + value) / 2
        elif merge_strategy == MetricMergeStrategy.max:
            step_metrics[name] = torch.max(step_metrics[name], value.to(step_metrics[name].device))
        elif merge_strategy == MetricMergeStrategy.min:
            step_metrics[name] = torch.min(step_metrics[name], value.to(step_metrics[name].device))
        elif merge_strategy == MetricMergeStrategy.warn:
            log.warning(
                f"Attempting to log duplicate metric '{name}' for step {(self.global_step)}. "
                "The latest value will be ignored."
            )
        elif merge_strategy == MetricMergeStrategy.oldest:
            pass
        else:
            raise NotImplementedError(merge_strategy)

        # reduce type must be consistent to avoid issues
        if name in self._metrics_reduce_type and self._metrics_reduce_type[name] != reduce_type:
            raise RuntimeError(
                f"expected '{self._metrics_reduce_type[name]}' reduce type for metric '{name}' "
                f"based on last record, but got '{reduce_type}' this time"
            )
        self._metrics_reduce_type[name] = reduce_type

    def record_ce_loss(
        self, value: Union[float, torch.Tensor], reduce_type: Optional[ReduceType] = None
    ):
        """
        Record the cross-entropy loss metric specifically.
        """
        return self.record_metric(TRAIN_CE_LOSS_METRIC, value, reduce_type=reduce_type)

    def get_metric(self, name: str, namespace: Optional[str] = None) -> Optional[torch.Tensor]:
        """
        Get the value of a metric recorded during the current step.

        .. warning::
            Metrics will only be available from the time they're recorded until the end of the
            current step.

        .. warning::
            Accessing a metric can inadvertently trigger a host-device sync, which slows down
            training.

        :param name: The name of the metric.
        """
        if self.global_step not in self._metrics:
            return None
        if namespace is not None:
            name = f"{namespace.rstrip('/')}/{name.lstrip('/')}"
        return self._metrics[self.global_step].get(name)

    def write_file(
        self, name: str, contents: Union[str, bytes], dir: Optional[PathOrStr] = None
    ) -> PathOrStr:
        """
        Write a file to the :data:`save_folder` or ``dir``, if provided.

        :param fname: The name of the file to write, relative to the :data:`save_folder` or ``dir``.
        :param contents: The contents of the file to write.
        :param dir: The path/URL to a directory to write the file to. Defaults to :data:`save_folder`.

        :returns: The path/URL of the file.
        """
        return self.checkpointer.write_file(dir or self.save_folder, name, contents)

    def persist_working_file(self, name: PathOrStr) -> PathOrStr:
        """
        Persist a file in the :data:`work_dir` by saving/uploading it to the :data:`save_folder`.

        :param name: The name/path of the file *relative* to the :data:`work_dir`.

        :returns: The full path/URL to the saved file.

        :raises FileNotFoundError: If the file can't be found.
        :raises FileExistsError: If the file already exists in the save folder and :data:`save_overwrite`
            is ``False``.
        """
        if Path(name).is_relative_to(self.work_dir):
            name = Path(name).relative_to(self.work_dir)
        source = join_path(self.work_dir, name)
        target = join_path(self.save_folder, name)
        if source != target:
            copy_file(source, target, save_overwrite=self.save_overwrite)
        elif not file_exists(source):
            raise FileNotFoundError(source)
        return target

    def add_callback(self, name: str, callback: Callback):
        if name in self.callbacks:
            raise OLMoConfigurationError(f"A callback with name '{name}' already exists!")
        callback.trainer = self
        self.callbacks[name] = callback
        self._sort_callbacks()
        callback.post_attach()

    def has_callback(self, cb_class: Type[Callback]) -> bool:
        """
        Check if the trainer already has a registered instance of the given callback class.
        """
        for cb in self.callbacks.values():
            if isinstance(cb, cb_class):
                return True
        return False

    def _sort_callbacks(self):
        self.callbacks = OrderedDict(
            (
                (k, cb)
                for _, (k, cb) in sorted(
                    enumerate(self.callbacks.items()),
                    key=lambda x: (x[1][1].priority, -1 * x[0]),
                    reverse=True,
                )
            )
        )

    def _iter_callbacks(self) -> Iterable[Callback]:
        callbacks: Iterable[Callback] = self.callbacks.values()
        if self.no_checkpoints:
            callbacks = filter(lambda cb: not isinstance(cb, CheckpointerCallback), callbacks)
        if self.no_evals:
            callbacks = filter(lambda cb: not isinstance(cb, EvaluatorCallback), callbacks)
        return callbacks

    def _duration_due(self, duration: Duration) -> bool:
        return duration.due(
            step=self.global_step, tokens=self.global_train_tokens_seen, epoch=self.epoch
        )

    def _handle_os_signal(self, signalnum, stack_frame):
        del stack_frame

        signame: Optional[str] = None
        if signalnum == signal.SIGTERM:
            signame = "SIGTERM"
        elif signalnum == signal.SIGINT:
            signame = "SIGINT"

        msg: str
        if signame is not None:
            msg = f"{signame} received"
        else:
            msg = f"Sig({signalnum}) received"

        log.warning(msg)
        self.cancel_run(msg)

    def run_bookkeeping_op(
        self,
        op: Callable[..., T],
        *args,
        cb: Optional[Callable[[T], None]] = None,
        op_name: Optional[str] = None,
<<<<<<< HEAD
        cancel_in_progress: Optional[bool] = None,  # deprecated
        allow_multiple: bool = True,
        soft_timeout: Optional[int] = None,
        distributed: bool = True,
        **kwargs,
    ):
        """
        Run a bookkeeping operation, potentially in a background thread.

        :param op: The operation to run.
        :param args: Positional arguments to pass to the operation.
        :param kwargs: Keyword arguments to pass to the operation.
        :param cb: A callback to call with the result of the operation when it finishes.
        :param op_name: A name for the operation, used for logging, debugging, and potentially canceling
            old invocations of the same operation when ``allow_multiple`` is ``False``.
        :param allow_multiple: If ``False``, only one bookkeeping operation with the given name is allowed
            to run, so if there are other ops with the same name that are queued, those will be canceled,
            and if there's another one that's already running, the current invocation will be ignored.
        :param soft_timeout: A soft timeout, in seconds, to wait for the operation to finish. If the op
            takes longer than this a warning will be issued.
        :param distributed: This should only be set to ``False`` if the op doesn't use distributed
            communication, in which case it will be allowed to run concurrently with other ops.
        """
        if cancel_in_progress is not None:
            warnings.warn(
                "'cancel_in_progress' argument to 'Trainer.run_bookkeeping_op' is deprecated, use 'allow_multiple' instead",
                DeprecationWarning,
            )
            allow_multiple = not cancel_in_progress

        if op_name is None:
            op_name = op.__qualname__

        if soft_timeout is None:
            soft_timeout = self.bookkeeping_soft_timeout

        def wrapped_op(*args, **kwargs):
            start_time = time.perf_counter()
            assert soft_timeout is not None  # for mypy
            try:
                return op(*args, **kwargs)
            finally:
                if (runtime := int(time.perf_counter() - start_time)) > soft_timeout:
                    log.warning(
                        f"Bookeeping op '{op_name}' took longer than {soft_timeout} "
                        f"seconds ({runtime:,d} seconds)!"
                    )

        if not distributed or (
=======
        cancel_in_progress: bool = False,
        **kwargs,
    ):
        if op_name is None:
            op_name = op.__qualname__
        op_id = uuid.uuid4().hex

        def wrapped_op(*args, **kwargs):
            start_time = time.perf_counter()
            try:
                return op(*args, **kwargs)
            finally:
                if (
                    runtime := int(time.perf_counter() - start_time)
                ) > self.bookkeeping_soft_timeout:
                    log.warning(
                        f"Bookeeping op '{op_name}' took longer than {self.bookkeeping_soft_timeout} "
                        f"seconds ({runtime:,d} seconds)!"
                    )

        if (
>>>>>>> 0348ee34
            self.async_bookkeeping
            and self.bookkeeping_device.type == "cpu"
            and self.bookkeeping_pg is not None
        ):
<<<<<<< HEAD
            if not allow_multiple:
                for op_id in list(self._bookkeeping_queue[op_name].keys()):
                    future = self._bookkeeping_queue[op_name][op_id]
                    if future.cancel() or future.done():
                        self._bookkeeping_queue[op_name].pop(op_id)
                    else:
                        log.warning(
                            f"Attempted to submit bookkeeping op '{op_name}' while a previous invocation was already in progress. "
                            "Since 'allow_multiple' is set to 'False' for this op, the current invocation will be canceled.\n"
                            "If you see this message frequently, the op in question may be taking longer than expected or is "
                            "being submitted too often."
                        )
                        return

            if distributed:
                future = self.single_thread_pool.submit(wrapped_op, *args, **kwargs)
            else:
                future = self.multi_thread_pool.submit(wrapped_op, *args, **kwargs)

            op_id = uuid.uuid4().hex
            self._bookkeeping_queue[op_name][op_id] = future

=======
            if cancel_in_progress:
                for future in self._bookkeeping_queue[op_name].values():
                    if future.cancel():
                        self._bookkeeping_queue[op_name].clear()
                    elif not future.done():
                        log.warning(
                            f"Attempted to cancel bookkeeping op '{op_name}' which was already in progress. "
                            "If you see this message frequently, the op in question may be creating a backlog "
                            "in the bookkeeping queue."
                        )

            # Can safely run in the thread pool.
            future = self.thread_pool.submit(wrapped_op, *args, **kwargs)
            self._bookkeeping_queue[op_name][op_id] = future

>>>>>>> 0348ee34
            def callback(fut: Future[T]):
                try:
                    if cb is not None:
                        cb(fut.result())  # type: ignore[misc]
                except BaseException as e:
                    log.exception(e)
                    self._error = e
                finally:
<<<<<<< HEAD
                    # Remove the completed op from the queue.
=======
                    # Removed the completed op from the queue.
>>>>>>> 0348ee34
                    assert op_name is not None  # for mypy
                    self._bookkeeping_queue[op_name].pop(op_id, None)

            future.add_done_callback(callback)
        else:
            result = wrapped_op(*args, **kwargs)
            if cb is not None:
                cb(result)

    def _check_if_canceled(self):
        if self._canceled:
            return

        canceling_rank = self._canceling_rank if self._canceling_rank is not None else -1
        # NOTE: this is a known host-device sync (potentially) so we don't need the warning
        with cuda_sync_debug_mode(0):
            canceling_rank = all_reduce_value(
                canceling_rank,
                self.bookkeeping_device,
                op=dist.ReduceOp.MAX,
                group=self.bookkeeping_pg,
            )
            if canceling_rank >= 0:
                cancel_reason = scatter_object(
                    self._cancel_reason,
                    src=get_global_rank(canceling_rank, group=self.bookkeeping_pg),
                    group=self.bookkeeping_pg,
                )
                assert cancel_reason is not None
                self._canceled = True
                self._canceling_rank = canceling_rank
                self._cancel_reason = cancel_reason
                log.warning(f"Run canceled from rank {canceling_rank}. Reason: {cancel_reason}")

    def _log_metrics(self):
        if not self._metrics:
            return

        # Prep metrics to reduce by moving to bookkeeping device all at once.
        # NOTE: if training on GPU and `bookkeeping_device` is CPU, this triggers
        # host-device sync. It's unavoidable to have a host-device at some point, but we
        # prefer to do that early and then finish processing the metrics in a separate thread
        # so CUDA training can continue.
        metrics_to_reduce = move_metrics(self._metrics, self.bookkeeping_device)
        self._metrics.clear()

        if self._metrics_consistent is None:
            self._metrics_consistent = check_metrics_consistent(
                self._metrics_reduce_type,
                process_group=self.bookkeeping_pg,
            )
            if not self._metrics_consistent:
                msg = (
                    "Detected inconsistent metrics between ranks. This is expected in some cases "
                    "(like with pipeline parallelism)."
                )
                if not self.async_bookkeeping:
                    msg += " This may result in slower training speeds since you don't have async bookkeeping enabled."
                log.warning(msg)

        self.run_bookkeeping_op(
            reduce_metrics,
            metrics_to_reduce,
            self._metrics_reduce_type,
            self.bookkeeping_device,
            process_group=self.bookkeeping_pg,
            metrics_consistent=self._metrics_consistent,
            cb=self._check_and_pass_on_metrics,
        )

    def _check_and_pass_on_metrics(self, metrics: Dict[int, Dict[str, float]]):
        for step in sorted(metrics.keys()):
            # Check for nan/inf loss and add perplexity.
            if (ce_loss := metrics[step].get(TRAIN_CE_LOSS_METRIC)) is not None:
                if not math.isfinite(ce_loss):
                    raise RuntimeError(f"{ce_loss} loss encountered at step {step}")
                if ce_loss < 10:
                    metrics[step][TRAIN_PPL_METRIC] = math.exp(ce_loss)
            for callback in self._iter_callbacks():
                callback.log_metrics(step, metrics[step])

    def _iter_batches(self) -> Generator[Dict[str, Any], None, None]:
        data_iterator = iter(self.data_loader)

        while True:
            for callback in self._iter_callbacks():
                callback.pre_load_batch()

            try:
                batch = next(data_iterator)
                yield batch
            except StopIteration:
                break

    def _dry_run_batch(self):
        try:
            batch = self.data_loader.get_mock_batch()
        except NotImplementedError:
            return  # for backwards compatibility

        log.info("Starting forward/backward dry-run batch...")
        self.train_module.train_batch(batch, dry_run=True)
        log.info("Dry-run complete")

    def _fit_epoch(self):
        self.data_loader.reshuffle(self.epoch)

        log.info(f"Starting epoch {self.epoch}...")

        for callback in self._iter_callbacks():
            callback.pre_epoch()

        self.train_module.zero_grads()

        first_batch = True
        for batch in self._iter_batches():
            # Bookkeeping.
            self.global_step += 1
            if (
                global_num_tokens := self.data_loader.global_num_tokens_in_batch(batch)
            ) is not None:
                self.global_train_tokens_seen += global_num_tokens

            for callback in self._iter_callbacks():
                callback.pre_step(batch)

            self.train_module.train_batch(batch)

            for callback in self._iter_callbacks():
                callback.pre_optim_step()

            self.train_module.optim_step()
            self.train_module.zero_grads()

            for callback in self._iter_callbacks():
                callback.post_train_batch()

            for callback in self._iter_callbacks():
                callback.post_step()

            if first_batch or self.global_step % self.metrics_collect_interval == 0:
                self._log_metrics()
                if torch.cuda.is_available():
                    torch.cuda.set_sync_debug_mode("warn")

            first_batch = False

            if self.training_complete:
                # Finishing before the epoch is complete.
                # Log any remaining metrics.
                self._log_metrics()
                return

        # Log any remaining metrics.
        self._log_metrics()

        log.info("Epoch complete")

        for callback in self._iter_callbacks():
            callback.post_epoch()

        # Bookkeeping
        self.epoch += 1
        self.data_loader.reset()<|MERGE_RESOLUTION|>--- conflicted
+++ resolved
@@ -3,10 +3,6 @@
 import signal
 import time
 import uuid
-<<<<<<< HEAD
-import warnings
-=======
->>>>>>> 0348ee34
 from collections import OrderedDict, defaultdict
 from concurrent.futures import Future, ThreadPoolExecutor
 from dataclasses import dataclass, field
@@ -46,7 +42,7 @@
 )
 from ..exceptions import OLMoConfigurationError
 from ..io import copy_file, file_exists, is_url, join_path, normalize_path
-from ..utils import cuda_sync_debug_mode, gc_cuda, get_default_thread_count
+from ..utils import cuda_sync_debug_mode, gc_cuda
 from .callbacks import (
     Callback,
     CheckpointerCallback,
@@ -266,12 +262,7 @@
     _canceling_rank: Optional[int] = None
     _error: Optional[BaseException] = None
     _rank_batch_size: Optional[int] = None
-<<<<<<< HEAD
-    _multi_thread_pool: Optional[ThreadPoolExecutor] = None
-    _single_thread_pool: Optional[ThreadPoolExecutor] = None
-=======
     _thread_pool: Optional[ThreadPoolExecutor] = None
->>>>>>> 0348ee34
     # maps bookkeeping operation name to an ordereddict of operation ID to operation Future
     _bookkeeping_queue: Dict[str, Dict[str, Future]] = field(
         default_factory=lambda: defaultdict(OrderedDict)
@@ -523,27 +514,13 @@
         return self._bookkeeping_pg
 
     @property
-    def multi_thread_pool(self) -> ThreadPoolExecutor:
-        """
-        A multi-threaded executor for bookkeeping tasks that don't involve distributed communication.
-        """
-        if self._multi_thread_pool is None:
-            self._multi_thread_pool = ThreadPoolExecutor(
-                max_workers=get_default_thread_count(),
-                thread_name_prefix="trainer-multi-thread-pool",
-            )
-        return self._multi_thread_pool
-
-    @property
-    def single_thread_pool(self) -> ThreadPoolExecutor:
-        """
-        A single-threaded executor for bookkeeping tasks that involve distributed communication.
-        """
-        if self._single_thread_pool is None:
-            self._single_thread_pool = ThreadPoolExecutor(
-                max_workers=1, thread_name_prefix="trainer-single-thread-pool"
-            )
-        return self._single_thread_pool
+    def thread_pool(self) -> ThreadPoolExecutor:
+        """
+        A thread that can be used by callbacks to run bookkeeping tasks without blocking training.
+        """
+        if self._thread_pool is None:
+            self._thread_pool = ThreadPoolExecutor(max_workers=1, thread_name_prefix="trainer")
+        return self._thread_pool
 
     @property
     def checkpoint_loaded(self) -> bool:
@@ -604,14 +581,7 @@
         Asynchronously check if the run is canceled. Use :data:`is_canceled` to see the result.
         This needs to be called by all ranks at the same point in the training loop.
         """
-<<<<<<< HEAD
-        # NOTE: Do not set `allow_multiple` to `False` here!
-        # That could result in a situation where this op is canceled on one rank while it's running
-        # on another rank, leading to a deadlock.
-        self.run_bookkeeping_op(self._check_if_canceled)
-=======
         self.run_bookkeeping_op(self._check_if_canceled, cancel_in_progress=True)
->>>>>>> 0348ee34
 
     def fit(self):
         """
@@ -662,13 +632,12 @@
 
         log.info("Callback order:")
         for i, callback_name in enumerate(self.callbacks.keys()):
-            log.info(f"  - Callback {i + 1}: {callback_name}")
+            log.info(f"  - Callback {i+1}: {callback_name}")
 
         log.info(f"Training for {self.max_steps:,d} steps")
 
         for callback in self._iter_callbacks():
             callback.pre_train()
-        self.train_module.pre_train()
 
         barrier()
 
@@ -706,12 +675,8 @@
 
     def _shutdown(self):
         self._log_metrics()
-        if self._multi_thread_pool is not None:
-            self._multi_thread_pool.shutdown(wait=True, cancel_futures=False)
-            self._multi_thread_pool = None
-        if self._single_thread_pool is not None:
-            self._single_thread_pool.shutdown(wait=True, cancel_futures=False)
-            self._single_thread_pool = None
+        self.thread_pool.shutdown(wait=True, cancel_futures=False)
+        self._thread_pool = None
         gc_cuda()
         barrier()
 
@@ -790,19 +755,10 @@
 
         # NOTE: to avoid making a ton of client requests (S3 or otherwise) we only make those
         # requests from rank 0 then scatter the result to the other ranks.
-        dir_to_scatter: Optional[PathOrStr] = dir
-        error: Optional[Exception] = None
         if get_rank() == 0 and not self.checkpointer.dir_is_checkpoint(dir):
-            try:
-                dir_to_scatter = self.checkpointer.latest_checkpoint(dir)
-            except FileNotFoundError as e:  # defer raising until after the scatter
-                dir_to_scatter, error = None, e
-        dir_to_scatter = scatter_object(dir_to_scatter)
-        if dir_to_scatter is None:
-            if error is None:
-                raise FileNotFoundError(f"No checkpoints found in '{dir}'")
-            raise error
-        dir = dir_to_scatter
+            # Try to find the latest checkpoint in the directory.
+            dir = self.checkpointer.latest_checkpoint(dir)
+        dir = scatter_object(dir)
 
         log.info(f"Loading checkpoint from '{dir}'...")
         trainer_state = self.checkpointer.load(
@@ -835,7 +791,10 @@
             should_load = self.checkpointer.contains_checkpoint(dir)
         should_load = scatter_object(should_load)
         if should_load:
-            self.load_checkpoint(dir, load_trainer_state=load_trainer_state)
+            self.load_checkpoint(
+                dir,
+                load_trainer_state=load_trainer_state,
+            )
             assert self.checkpoint_loaded
             return True
         else:
@@ -1074,57 +1033,6 @@
         *args,
         cb: Optional[Callable[[T], None]] = None,
         op_name: Optional[str] = None,
-<<<<<<< HEAD
-        cancel_in_progress: Optional[bool] = None,  # deprecated
-        allow_multiple: bool = True,
-        soft_timeout: Optional[int] = None,
-        distributed: bool = True,
-        **kwargs,
-    ):
-        """
-        Run a bookkeeping operation, potentially in a background thread.
-
-        :param op: The operation to run.
-        :param args: Positional arguments to pass to the operation.
-        :param kwargs: Keyword arguments to pass to the operation.
-        :param cb: A callback to call with the result of the operation when it finishes.
-        :param op_name: A name for the operation, used for logging, debugging, and potentially canceling
-            old invocations of the same operation when ``allow_multiple`` is ``False``.
-        :param allow_multiple: If ``False``, only one bookkeeping operation with the given name is allowed
-            to run, so if there are other ops with the same name that are queued, those will be canceled,
-            and if there's another one that's already running, the current invocation will be ignored.
-        :param soft_timeout: A soft timeout, in seconds, to wait for the operation to finish. If the op
-            takes longer than this a warning will be issued.
-        :param distributed: This should only be set to ``False`` if the op doesn't use distributed
-            communication, in which case it will be allowed to run concurrently with other ops.
-        """
-        if cancel_in_progress is not None:
-            warnings.warn(
-                "'cancel_in_progress' argument to 'Trainer.run_bookkeeping_op' is deprecated, use 'allow_multiple' instead",
-                DeprecationWarning,
-            )
-            allow_multiple = not cancel_in_progress
-
-        if op_name is None:
-            op_name = op.__qualname__
-
-        if soft_timeout is None:
-            soft_timeout = self.bookkeeping_soft_timeout
-
-        def wrapped_op(*args, **kwargs):
-            start_time = time.perf_counter()
-            assert soft_timeout is not None  # for mypy
-            try:
-                return op(*args, **kwargs)
-            finally:
-                if (runtime := int(time.perf_counter() - start_time)) > soft_timeout:
-                    log.warning(
-                        f"Bookeeping op '{op_name}' took longer than {soft_timeout} "
-                        f"seconds ({runtime:,d} seconds)!"
-                    )
-
-        if not distributed or (
-=======
         cancel_in_progress: bool = False,
         **kwargs,
     ):
@@ -1146,35 +1054,10 @@
                     )
 
         if (
->>>>>>> 0348ee34
             self.async_bookkeeping
             and self.bookkeeping_device.type == "cpu"
             and self.bookkeeping_pg is not None
         ):
-<<<<<<< HEAD
-            if not allow_multiple:
-                for op_id in list(self._bookkeeping_queue[op_name].keys()):
-                    future = self._bookkeeping_queue[op_name][op_id]
-                    if future.cancel() or future.done():
-                        self._bookkeeping_queue[op_name].pop(op_id)
-                    else:
-                        log.warning(
-                            f"Attempted to submit bookkeeping op '{op_name}' while a previous invocation was already in progress. "
-                            "Since 'allow_multiple' is set to 'False' for this op, the current invocation will be canceled.\n"
-                            "If you see this message frequently, the op in question may be taking longer than expected or is "
-                            "being submitted too often."
-                        )
-                        return
-
-            if distributed:
-                future = self.single_thread_pool.submit(wrapped_op, *args, **kwargs)
-            else:
-                future = self.multi_thread_pool.submit(wrapped_op, *args, **kwargs)
-
-            op_id = uuid.uuid4().hex
-            self._bookkeeping_queue[op_name][op_id] = future
-
-=======
             if cancel_in_progress:
                 for future in self._bookkeeping_queue[op_name].values():
                     if future.cancel():
@@ -1190,7 +1073,6 @@
             future = self.thread_pool.submit(wrapped_op, *args, **kwargs)
             self._bookkeeping_queue[op_name][op_id] = future
 
->>>>>>> 0348ee34
             def callback(fut: Future[T]):
                 try:
                     if cb is not None:
@@ -1199,11 +1081,7 @@
                     log.exception(e)
                     self._error = e
                 finally:
-<<<<<<< HEAD
-                    # Remove the completed op from the queue.
-=======
                     # Removed the completed op from the queue.
->>>>>>> 0348ee34
                     assert op_name is not None  # for mypy
                     self._bookkeeping_queue[op_name].pop(op_id, None)
 
