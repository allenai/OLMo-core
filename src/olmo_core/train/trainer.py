import logging
import math
import signal
import time
import uuid
import warnings
from collections import OrderedDict, defaultdict
from concurrent.futures import Future, ThreadPoolExecutor
from dataclasses import dataclass, field
from datetime import timedelta
from pathlib import Path
from typing import (
    Any,
    Callable,
    Dict,
    Generator,
    Iterable,
    List,
    Optional,
    Tuple,
    Type,
    TypedDict,
    TypeVar,
    Union,
    cast,
)

import torch
import torch.distributed as dist

from ..aliases import PathOrStr
from ..data import DataLoaderBase
from ..distributed.utils import (
    all_reduce_value,
    backend_supports_cpu,
    barrier,
    get_fs_local_rank,
    get_global_rank,
    get_local_tensor,
    get_rank,
    get_world_size,
    is_distributed,
    scatter_object,
)
from ..exceptions import OLMoConfigurationError
from ..io import copy_file, file_exists, is_url, join_path, normalize_path
from ..utils import cuda_sync_debug_mode, gc_cuda, get_default_thread_count
from .callbacks import (
    Callback,
    CheckpointerCallback,
    ConsoleLoggerCallback,
    EvaluatorCallback,
    GarbageCollectorCallback,
    SpeedMonitorCallback,
)
from .checkpoint import Checkpointer
from .common import (
    TRAIN_CE_LOSS_METRIC,
    TRAIN_PPL_METRIC,
    Duration,
    DurationUnit,
    LoadStrategy,
    MetricMergeStrategy,
    ReduceType,
    StepSkipRange,
    TrainingProgress,
)
from .train_module import TrainModule
from .utils import EnvRngStates, check_metrics_consistent, move_metrics, reduce_metrics

log = logging.getLogger(__name__)


T = TypeVar("T")


class TrainerStateDict(TypedDict):
    global_step: int
    global_train_tokens_seen: int
    max_steps: int
    data_loader: Dict[str, Any]
    epoch: int
    world_size: int
    rng: Dict[str, Any]
    callbacks: Dict[str, Dict[str, Any]]


@dataclass
class Trainer:
    """
    Language model trainer.

    .. tip::
        Use :class:`TrainerConfig` instead of constructing this class directly.
    """

    work_dir: Path
    """
    A local working directory to use for temporary files needed during training.
    Files added to this working directory can be persisted to the :data:`save_folder` via
    :meth:`persist_working_file()`.

    .. note::
        When constructing your trainer through a :class:`TrainerConfig` this will default to
        the :data:`save_folder` if it's a local directory.
    """

    train_module: TrainModule
    """
    The train module to fit.
    """

    data_loader: DataLoaderBase
    """
    The train data loader.
    """

    device: torch.device
    """
    The default device to use. Should match the device the model is on and be appropriate for the
    main distributed backend.
    """

    save_folder: str
    """
    The folder to save all checkpoints to. Could be a local directory (if using a shared filesytem)
    or a URL.

    .. warning::
        If you try to use a local directory without a globally shared filesystem across all ranks
        you will get an error.
    """

    checkpointer: Checkpointer
    """
    The checkpointer. This is a wrapper around the functionality in
    :mod:`olmo_core.distributed.checkpoint`, which means you can use
    :func:`~olmo_core.distributed.checkpoint.unshard_checkpoint` to unshard the model and optimizer
    state from a train checkpoint after the fact.
    """

    callbacks: Dict[str, Callback]
    """
    Trainer callbacks.
    """

    max_duration: Duration
    """
    The duration to train for.

    .. important::
        The total number of training steps must be known ahead of time for various reasons such
        as setting a learning rate schedule. Therefore if your data loader's number of batches
        (:data:`~olmo_core.data.data_loader.DataLoaderBase.total_batches`) is unknown ahead of time,
        you must set the ``max_duration`` in terms of :meth:`tokens <Duration.tokens>`
        or :meth:`steps <Duration.steps>`, but not epochs.
    """

    save_overwrite: bool = False
    """
    Whether to overwrite existing files/checkpoints in the :data:`save_folder`.
    """

    load_path: Optional[PathOrStr] = None
    """
    An alternative location to load a checkpoint from if no checkpoint is found in the current :data:`save_folder`.

    This can be set to a checkpoint path or the path to a folder of checkpoints such as the :data:`save_folder`
    from a different run.
    """

    load_strategy: LoadStrategy = LoadStrategy.if_available
    """
    The strategy for loading a checkpoint prior to training.
    """

    load_trainer_state: Optional[bool] = None
    """
    Whether to load the trainer state (including dataloader state). If ``None``, this will attempt
    to load the trainer state if it exists in the checkpoint, but will will not error if it doesn't.
    """

    load_optim_state: Optional[bool] = None
    """
    Whether to load the optimizer state. If ``None``, this will attempt to load the optimizer state
    if it exists in the checkpoint, but will not error if it doesn't.
    """

    metrics_collect_interval: int = 5
    """
    How often (in steps) to collect, reduce, and pass on metrics to the
    :meth:`Callback.log_metrics <olmo_core.train.callbacks.Callback.log_metrics>` method on callbacks.

    .. note::
        Regardless of what this is set to, the
        :meth:`Callback.log_metrics <olmo_core.train.callbacks.Callback.log_metrics>` methods are still
        called with the metrics for every single step, but will be delayed according to this value.

        For example, if this is set to 5, then every 5 steps the metrics from the past 5 steps
        are collected and reduced together, then passed on to
        :meth:`Callback.log_metrics <olmo_core.train.callbacks.Callback.log_metrics>` altogether.

    .. tip::
        Increasing this can improve throughput since logging metrics always requires a host-device
        sync.
    """

    dp_process_group: Optional[dist.ProcessGroup] = None
    """
    The distributed process group for all data parallel ranks.
    """

    # Bookkeeping

    global_step: int = 0
    """
    The current step/batch. 1-based, though it's initialized to 0 before the first step.
    This does *not* reset after an epoch.
    """

    global_train_tokens_seen: int = 0
    """
    The total number of training tokens seen.
    """

    epoch: int = 1
    """
    The current epoch (1-based).
    """

    cancel_check_interval: int = 25
    """
    The interval (in steps) to check if the run is canceled. Checking requires distributed comms,
    but if you've configured a separate CPU-only backend (like "gloo") then this shouldn't impact
    training throughput.
    """

    hard_stop: Optional[Duration] = None
    """
    Set a hard stopping point for the trainer. This is useful for ablations when you you don't
    want to do a complete training run, but you don't want to change :data:`max_duration` as to
    not affect the learning rate schedule.
    """

    async_bookkeeping: Optional[bool] = None
    """
    Do collective bookkeeping operations like reducing metrics asynchronously.
    This requires a separate CPU-only backend, and will default to ``True`` if one is available.
    """

    bookkeeping_soft_timeout: int = 30
    """
    A soft timeout (in seconds) for bookkeeping operations. If a bookkeeping operation takes longer
    than this then a warning is emitted.
    """

    # Benchmarking

    no_checkpoints: bool = False
    """
    Set this to ``True`` to disable automatic saving/loading of checkpoints altogether.
    This is useful for benchmarking.
    """

    no_evals: bool = False
    """
    Set this to ``True`` to disable evaluator callbacks.
    This is useful for benchmarking.
    """

<<<<<<< HEAD
    # steps_to_skip: Optional[List[Tuple[int, int]]] = None
    # """
    # Ranges of steps to completely skip training on, in the form of ``[range_start, range_end]``,
    # where both endpoints are inclusive.
    # """
=======
    steps_to_skip: Optional[List[StepSkipRange]] = None
    """
    Ranges of steps to completely skip training on.
    """
>>>>>>> 98ba2e41

    # Internal bookkeeping

    _metrics: Dict[int, Dict[str, torch.Tensor]] = field(default_factory=OrderedDict)
    _metrics_reduce_type: Dict[str, Optional[ReduceType]] = field(default_factory=dict)
    _canceled: bool = False
    _cancel_reason: Optional[str] = None
    _canceling_rank: Optional[int] = None
    _error: Optional[BaseException] = None
    _rank_batch_size: Optional[int] = None
    _multi_thread_pool: Optional[ThreadPoolExecutor] = None
    _single_thread_pool: Optional[ThreadPoolExecutor] = None
    # maps bookkeeping operation name to an ordereddict of operation ID to operation Future
    _bookkeeping_queue: Dict[str, Dict[str, Future]] = field(
        default_factory=lambda: defaultdict(OrderedDict)
    )
    _bookkeeping_pg: Optional[dist.ProcessGroup] = None
    _checkpoint_loaded: bool = False
    _metrics_consistent: Optional[bool] = None

    def __post_init__(self):
        self.save_folder = normalize_path(self.save_folder)
        if self.load_path is not None:
            self.load_path = normalize_path(self.load_path)

        # If save folder is a local directory, make sure we're using a shared filesystem.
        if not is_url(self.save_folder) and get_fs_local_rank() != get_rank():
            raise OLMoConfigurationError(
                "Checkpointing to a local directory requires a shared filesystem. "
                "If you do have a shared filesystem please set the env var 'OLMO_SHARED_FS=1' "
                "or set 'FS_LOCAL_RANK' to the global rank for each process."
            )

        # Validate working directory.
        if is_url(self.work_dir):
            raise OLMoConfigurationError(
                f"Trainer working directory must be a local path, got a URL instead ('{self.work_dir}')."
            )
        self.work_dir = Path(normalize_path(self.work_dir))

        # Ensure save folder and working directory exist.
        if get_fs_local_rank() == 0:
            self.work_dir.mkdir(exist_ok=True, parents=True)
            if not is_url(self.save_folder):
                Path(self.save_folder).mkdir(exist_ok=True, parents=True)

        # Ensure we have necessary callbacks.
        if not self.has_callback(ConsoleLoggerCallback):
            self.callbacks.setdefault(
                "console_logger",
                ConsoleLoggerCallback(metrics_log_interval=self.metrics_collect_interval),
            )
        if not self.has_callback(CheckpointerCallback):
            self.callbacks.setdefault("checkpointer", CheckpointerCallback())
        if not self.has_callback(SpeedMonitorCallback):
            self.callbacks.setdefault("speed_monitor", SpeedMonitorCallback())
        if not self.has_callback(GarbageCollectorCallback):
            self.callbacks.setdefault("garbage_collector", GarbageCollectorCallback())

        # Set pointer to self in all callbacks.
        for callback in self.callbacks.values():
            callback.trainer = self

        # Sort callbacks by (priority, name).
        # We do this for 2 reasons: (1) to respect the priority, and (2) to ensure the callback
        # order is consistent across the process group since some callbacks make distributed
        # synchronization/communication calls.
        self._sort_callbacks()

        if self.dp_process_group is None:
            self.dp_process_group = self.train_module.dp_process_group

        # Maybe create separate process group for bookkeeping.
        if self._bookkeeping_pg is None and is_distributed():
            if self.async_bookkeeping is None:
                self.async_bookkeeping = backend_supports_cpu()
            if self.async_bookkeeping:
                if not backend_supports_cpu():
                    raise OLMoConfigurationError(
                        "A CPU-only backend is required for async bookkeeping"
                    )
                log.info("Creating new process group for async bookkeeping")
                self._bookkeeping_pg = dist.new_group()

        # Check data loader configuration.
        if self.data_loader.dp_world_size != get_world_size(self.dp_process_group):
            raise OLMoConfigurationError(
                "data loader's DP world size appears to be configured incorrectly, "
                f"got {self.data_loader.dp_world_size}, expected {get_world_size(self.dp_process_group)}."
            )
        if self.data_loader.dp_rank != get_rank(self.dp_process_group):
            raise OLMoConfigurationError(
                "data loader's DP rank appears to be configured incorrectly, "
                f"got {self.data_loader.dp_rank}, expected {get_rank(self.dp_process_group)}."
            )
        if self.data_loader.fs_local_rank != get_fs_local_rank():
            raise OLMoConfigurationError(
                "data loader's FS local rank appears to be configured incorrectly, "
                f"got {self.data_loader.fs_local_rank}, expected {get_fs_local_rank()}."
            )

        for callback in self.callbacks.values():
            callback.post_attach()

        self.train_module._attach_trainer(self)

    @property
    def global_batch_size(self) -> int:
        """
        Global training batch size *in tokens*.
        """
        return self.data_loader.global_batch_size

    @property
    def rank_batch_size(self) -> int:
        """
        The number of tokens in each training batch per rank.
        """
        if self._rank_batch_size is None:
            assert self.global_batch_size % get_world_size(self.dp_process_group) == 0
            self._rank_batch_size = self.global_batch_size // get_world_size(self.dp_process_group)
        return self._rank_batch_size

    @property
    def training_complete(self) -> bool:
        if self._error is not None:
            raise RuntimeError("An error occurred") from self._error

        if (
            not self._canceled
            and self.global_step > 0
            and self.global_step % self.cancel_check_interval == 0
        ):
            self.check_if_canceled()

        if self.is_canceled:
            return True
        elif self._duration_due(self.max_duration):
            return True
        elif self.hard_stop is not None and self._duration_due(self.hard_stop):
            return True
        else:
            return False

    @property
    def is_canceled(self) -> bool:
        if self._error is not None:
            raise RuntimeError("An error occurred") from self._error
        return self._canceled

    @property
    def tokens_per_batch(self) -> int:
        """
        The number of tokens in each training batch.
        """
        return self.global_batch_size

    @property
    def steps_per_epoch(self) -> Optional[int]:
        """
        The total number of training steps in an epoch, if known.
        """
        return self.data_loader.total_batches

    @property
    def tokens_per_epoch(self) -> Optional[int]:
        """
        The total number of tokens in the training dataset, minus left-overs.
        """
        if self.steps_per_epoch is not None:
            return self.steps_per_epoch * self.tokens_per_batch
        else:
            return None

    @property
    def max_steps(self) -> int:
        """
        The maximum number of steps to train for, as determined by :data:`max_duration`.
        """
        return self._get_max_steps(self.max_duration)

    @property
    def max_tokens(self) -> int:
        """
        The maximum number of tokens to train for, as determined by :data:`max_duration`.
        """
        return self._get_max_tokens(self.max_duration)

    def convert_duration_to_steps(self, duration: Duration) -> int:
        """Convert a duration to steps."""
        if duration.unit == DurationUnit.epochs:
            if self.steps_per_epoch is None:
                raise RuntimeError(
                    "the number of steps cannot be determined from an 'epochs' duration since "
                    "the data loader's number of batches is unknown"
                )
            return self.steps_per_epoch * duration.value
        elif duration.unit == DurationUnit.steps:
            return duration.value
        elif duration.unit == DurationUnit.tokens:
            raise RuntimeError("the number of steps cannot be determined from a 'tokens' duration")
        else:
            raise NotImplementedError(f"Unsupported duration unit: {duration.unit}")

    def _get_max_steps(self, duration: Duration) -> int:
        if duration.unit == DurationUnit.steps:
            return duration.value
        elif duration.unit == DurationUnit.epochs:
            if self.data_loader.total_batches is None:
                raise RuntimeError(
                    "the number of steps cannot be determined from an 'epochs' duration since "
                    "the data loader's number of batches is unknown"
                )
            max_epochs = duration.value
            complete_epochs_remaining = max(max_epochs - self.epoch, 0)
            # NOTE: need to cover the case where the last epoch has just ended and we've incremented
            # self.epoch.
            steps_remaining_this_epoch = (
                0
                if self.epoch > max_epochs
                else max(self.data_loader.total_batches - self.data_loader.batches_processed, 0)
            )
            steps_remaining = (
                complete_epochs_remaining * self.data_loader.total_batches
                + steps_remaining_this_epoch
            )
            return self.global_step + steps_remaining
        elif duration.unit == DurationUnit.tokens:
            # Need to account for a change in batch size.
            max_tokens = duration.value
            tokens_remaining = max(max_tokens - self.global_train_tokens_seen, 0)
            steps_remaining = math.ceil(tokens_remaining / self.tokens_per_batch)
            return self.global_step + steps_remaining
        else:
            raise NotImplementedError

    def _get_max_tokens(self, duration: Duration) -> int:
        if duration.unit == DurationUnit.tokens:
            return duration.value
        else:
            max_steps = self._get_max_steps(duration)
            steps_remaining = max(max_steps - self.global_step, 0)
            tokens_remaining = steps_remaining * self.tokens_per_batch
            return self.global_train_tokens_seen + tokens_remaining

    @property
    def bookkeeping_device(self) -> torch.device:
        """
        The device used for collective bookkeeping (non-training) operations that can potentially.
        use a different backend.
        """
        if self.async_bookkeeping and backend_supports_cpu():
            return torch.device("cpu")
        else:
            return self.device

    @property
    def bookkeeping_pg(self) -> Optional[dist.ProcessGroup]:
        """
        The process group used for bookkeeping collectives.

        Since bookkeeping collectives might be done in a separate thread, we need a separate process
        group to avoid potential race conditions.
        """
        return self._bookkeeping_pg

    @property
    def multi_thread_pool(self) -> ThreadPoolExecutor:
        """
        A multi-threaded executor for bookkeeping tasks that don't involve distributed communication.
        """
        if self._multi_thread_pool is None:
            self._multi_thread_pool = ThreadPoolExecutor(
                max_workers=get_default_thread_count(),
                thread_name_prefix="trainer-multi-thread-pool",
            )
        return self._multi_thread_pool

    @property
    def single_thread_pool(self) -> ThreadPoolExecutor:
        """
        A single-threaded executor for bookkeeping tasks that involve distributed communication.
        """
        if self._single_thread_pool is None:
            self._single_thread_pool = ThreadPoolExecutor(
                max_workers=1, thread_name_prefix="trainer-single-thread-pool"
            )
        return self._single_thread_pool

    @property
    def checkpoint_loaded(self) -> bool:
        """
        If a checkpoint has been loaded.
        """
        return self._checkpoint_loaded

    @property
    def training_progress(self) -> TrainingProgress:
        # Calculate total steps.
        total_steps = max(
            self._get_max_steps(self.hard_stop) if self.hard_stop is not None else self.max_steps,
            self.global_step,
        )

        # Get current speed in batches per second.
        bps: Optional[float] = None
        for callback in self._iter_callbacks():
            if isinstance(callback, SpeedMonitorCallback):
                bps = callback.bps_avg
                break

        # Estimate the remaining time.
        time_remaining: Optional[timedelta] = None
        if bps is not None and (steps_remaining := (total_steps - self.global_step)) > 0:
            seconds_remaining = steps_remaining / bps
            # Round to nearest minute.
            minutes_remaining = 1 + (seconds_remaining // 60)
            time_remaining = timedelta(minutes=minutes_remaining)

        return TrainingProgress(
            current_step=self.global_step,
            total_steps=total_steps,
            time_remaining=time_remaining,
        )

    def cancel_run(self, reason: str, no_sync: bool = False):
        """
        Mark the run canceled.

        :param reason: The reason for canceling.
        :param no_sync: Set this to ``True`` only if you're calling this from all ranks at the same
            time, otherwise you'll get a distributed deadlock.
        """
        if self.is_canceled:
            return

        self._canceling_rank = get_rank()
        self._cancel_reason = reason
        if no_sync:
            self._canceled = True
            log.warning(f"Run canceled from all ranks. Reason: {reason}")
            barrier()

    def check_if_canceled(self):
        """
        Asynchronously check if the run is canceled. Use :data:`is_canceled` to see the result.
        This needs to be called by all ranks at the same point in the training loop.
        """
        # NOTE: Do not set `allow_multiple` to `False` here!
        # That could result in a situation where this op is canceled on one rank while it's running
        # on another rank, leading to a deadlock.
        self.run_bookkeeping_op(self._check_if_canceled)

    def fit(self):
        """
        Fit the model, potentially loading a checkpoint first depending on the
        :data:`load_strategy`.
        """
        self._canceled = False
        self._cancel_reason = None
        self._canceling_rank = None

        # Maybe load a checkpoint.
        if (
            not self.no_checkpoints
            and not self.checkpoint_loaded
            and self.load_strategy != LoadStrategy.never
        ):
            # Try loading from the save folder first. The save folder is used for continuing
            # existing runs that failed or were preempted, so we always load trainer state and
            # optimizer state.
            self.maybe_load_checkpoint(
                self.save_folder, load_trainer_state=True, load_optim_state=True
            )

            # Then fallback to the load path, if provided.
            if self.load_path is not None:
                if not self.checkpoint_loaded:
                    self.maybe_load_checkpoint(self.load_path)
                else:
                    log.warning(
                        f"Ignoring load path ('{self.load_path}') since checkpoint was found in save folder"
                    )

            if not self.checkpoint_loaded:
                if self.load_strategy == LoadStrategy.always:
                    raise FileNotFoundError(
                        f"No checkpoint found in save folder ('{self.save_folder}') or "
                        f"load path ('{self.load_path}')"
                    )
                else:
                    log.warning(
                        f"No checkpoint found in save folder ('{self.save_folder}') or "
                        f"load path ('{self.load_path}'), will train from scratch..."
                    )

        barrier()

        # It's possible that we tried restarting a run that had already finished.
        if self.training_complete:
            log.warning("Training already complete, ending run now")
            self._shutdown()
            return

        log.info("Callback order:")
        for i, callback_name in enumerate(self.callbacks.keys()):
            log.info(f"  - Callback {i + 1}: {callback_name}")

        log.info(f"Training for {self.max_steps:,d} steps")

        # Install SIGTERM + SIGINT handlers.
        og_sigterm_handler = signal.signal(signal.SIGTERM, self._handle_os_signal)
        og_sigint_handler = signal.signal(signal.SIGINT, self._handle_os_signal)

        try:
            for callback in self._iter_callbacks():
                callback.pre_train()
            self.train_module.pre_train()

            # Quick check if the run has already been canceled.
            if self.is_canceled:
                for callback in self._iter_callbacks():
                    callback.post_train()
                self._shutdown()
                return

            # Do a dry-run for compiling and catch OOMs.
            self._dry_run_batch()

            # Iterate over epochs until done.
            while not self.training_complete:
                self._fit_epoch()
        except BaseException as exc:
            self._error = exc
            log.error(f"Training failed due to:\n{type(exc).__name__}: {exc}")
            for callback in self._iter_callbacks():
                callback.on_error(exc)
            for callback in self._iter_callbacks():
                callback.close()
            raise
        finally:
            # Restore original signal handlers.
            signal.signal(signal.SIGTERM, og_sigterm_handler)
            signal.signal(signal.SIGINT, og_sigint_handler)

        for callback in self._iter_callbacks():
            callback.post_train()

        # Wait for any bookkeeping tasks to finish.
        self._shutdown()
        log.info("Training complete")

    def _shutdown(self):
        self._log_metrics()
        for callback in self._iter_callbacks():
            callback.close()
        if self._multi_thread_pool is not None:
            self._multi_thread_pool.shutdown(wait=True, cancel_futures=False)
            self._multi_thread_pool = None
        if self._single_thread_pool is not None:
            self._single_thread_pool.shutdown(wait=True, cancel_futures=False)
            self._single_thread_pool = None
        gc_cuda()
        barrier()

    def state_dict(self) -> TrainerStateDict:
        """
        Get the trainer state to save.
        """
        return {
            "global_step": self.global_step,
            "global_train_tokens_seen": self.global_train_tokens_seen,
            "max_steps": self.max_steps,
            "data_loader": self.data_loader.state_dict(),
            "epoch": self.epoch,
            "world_size": get_world_size(),  # global world size here on purpose
            "rng": EnvRngStates.current_state().as_dict(),
            "callbacks": {k: cb.state_dict() for k, cb in self.callbacks.items()},
        }

    def load_state_dict(self, state_dict: TrainerStateDict):
        """
        Load trainer state (not model or optimizer state).
        """
        # For backwards compatibility.
        if "data_loader" not in state_dict:
            if "dataset" in state_dict:
                state_dict["data_loader"] = state_dict.pop("dataset")
                state_dict["data_loader"]["epoch"] = state_dict["epoch"]
            else:
                state_dict["data_loader"] = {
                    "dataset_type": "fsl",
                    "dataset_fingerprint_version": state_dict.pop("dataset_fingerprint_version"),
                    "dataset_fingerprint": state_dict.pop("dataset_fingerprint"),
                    "tokens_processed": state_dict["global_train_tokens_seen_this_epoch"],
                    "batches_processed": state_dict["global_train_tokens_seen_this_epoch"]
                    // self.global_batch_size,
                    "sequence_length": state_dict.pop("train_sequence_length"),
                    "max_target_sequence_length": state_dict.pop("max_train_sequence_length"),
                    "seed": state_dict["data_seed"],
                    "epoch": state_dict["epoch"],
                }

        self.data_loader.load_state_dict(state_dict["data_loader"])
        self.global_step = state_dict["global_step"]
        self.global_train_tokens_seen = state_dict["global_train_tokens_seen"]
        self.epoch = state_dict["epoch"]

        for cb_name, cb_state in state_dict.get("callbacks", {}).items():
            if (cb := self.callbacks.get(cb_name)) is not None:
                cb.load_state_dict(cb_state)

        log.info(f"Will resume training from step {self.global_step}, epoch {self.epoch}")

        if state_dict["world_size"] == get_world_size():  # global world size here on purpose
            rng_state = EnvRngStates.from_dict(state_dict["rng"])
            if not rng_state.restore():
                log.warning(
                    "Some RNG states were not restored due to differences in library versions"
                )
        else:
            log.warning(
                "Trainer will not restore rank RNG states since the RNG states in the checkpoint "
                "were saved with a different world size."
            )

    def load_checkpoint(
        self,
        dir: PathOrStr,
        *,
        load_trainer_state: Optional[bool] = None,
        load_optim_state: Optional[bool] = None,
    ):
        """
        Load a checkpoint.

        .. note::
            :meth:`fit()` may call this method automatically depending on the :data:`load_strategy`.

        :param dir: The path/URL to a checkpoint or a folder of checkpoints.
        :param load_trainer_state: Load trainer state (data loader state, RNG states, and other bookkeeping).
        :param load_optim_state: Load optimizer state in the train module.
        """
        load_trainer_state = (
            self.load_trainer_state if load_trainer_state is None else load_trainer_state
        )
        load_optim_state = self.load_optim_state if load_optim_state is None else load_optim_state
        if dir == self.save_folder:
            if load_trainer_state is False:
                log.warning(
                    "Loading from save_folder with 'load_trainer_state=False' is not recommended, "
                    "since the save_folder is meant for continuing existing runs."
                )
            if load_optim_state is False:
                log.warning(
                    "Loading from save_folder with 'load_optim_state=False' is not recommended, "
                    "since the save_folder is meant for continuing existing runs."
                )

        dir = normalize_path(dir)

        # NOTE: to avoid making a ton of client requests (S3 or otherwise) we only make those
        # requests from rank 0 then scatter the result to the other ranks.
        dir_to_scatter: Optional[PathOrStr] = dir
        error: Optional[Exception] = None
        if get_rank() == 0 and not self.checkpointer.dir_is_checkpoint(dir):
            try:
                dir_to_scatter = self.checkpointer.latest_checkpoint(dir)
            except FileNotFoundError as e:  # defer raising until after the scatter
                dir_to_scatter, error = None, e
        dir_to_scatter = scatter_object(dir_to_scatter)
        if dir_to_scatter is None:
            if error is None:
                raise FileNotFoundError(f"No checkpoints found in '{dir}'")
            raise error
        dir = dir_to_scatter

        log.info(f"Loading checkpoint from '{dir}'...")
        trainer_state = self.checkpointer.load(
            dir,
            self.train_module,
            load_trainer_state=load_trainer_state,
            load_optim_state=load_optim_state,
        )
        if trainer_state is not None:
            self.load_state_dict(cast(TrainerStateDict, trainer_state))

        for callback in self._iter_callbacks():
            callback.post_checkpoint_loaded(dir)

        self._checkpoint_loaded = True
        log.info("Checkpoint successfully loaded")

    def maybe_load_checkpoint(
        self,
        dir: Optional[PathOrStr] = None,
        *,
        load_trainer_state: Optional[bool] = None,
        load_optim_state: Optional[bool] = None,
    ) -> bool:
        """
        Like :meth:`load_checkpoint()` but is a no-op if there is no checkpoint in the ``dir`` provided.

        .. note::
            :meth:`fit()` may call this method automatically depending on the :data:`load_strategy`.

        :returns: If a checkpoint was loaded.
        """
        if dir is None:
            dir = self.save_folder
        should_load: bool = True
        if get_rank() == 0:
            should_load = self.checkpointer.contains_checkpoint(dir)
        should_load = scatter_object(should_load)
        if should_load:
            self.load_checkpoint(
                dir,
                load_trainer_state=load_trainer_state,
                load_optim_state=load_optim_state,
            )
            assert self.checkpoint_loaded
            return True
        else:
            return False

    def save_checkpoint(self) -> PathOrStr:
        """
        Save a checkpoint for the current step to the :data:`save_folder`.


        :returns: The path/URL to the checkpoint.
        """
        dirname = self.checkpointer.checkpoint_dirname(self.global_step)
        path = join_path(self.save_folder, dirname)
        log.info(f"Saving checkpoint for step {self.global_step} to '{path}'...")
        self.checkpointer.save(path, self.train_module, cast(Dict[str, Any], self.state_dict()))
        for callback in self._iter_callbacks():
            callback.post_checkpoint_saved(path)
        log.info("Checkpoint saved")
        return path

    def save_checkpoint_async(self) -> Tuple[PathOrStr, Future]:
        """
        Save a checkpoint for the current step to the :data:`save_folder` asynchronously.

        :returns: The path/URL to the checkpoint and a future which will complete when the
            checkpoint is successfully saved.
        """
        step = self.global_step
        dirname = self.checkpointer.checkpoint_dirname(step)
        path = join_path(self.save_folder, dirname)

        log.info(f"Saving checkpoint for step {step} to '{path}' asynchronously...")
        fut = self.checkpointer.save_async(
            path, self.train_module, cast(Dict[str, Any], self.state_dict())
        )

        def callback(future: Future):
            future.result()  # ensure it finished successfully
            for callback in self._iter_callbacks():
                callback.post_checkpoint_saved(path)
            log.info(f"Checkpoint for step {step} saved successfully")

        fut.add_done_callback(callback)

        return path, fut

    def record_metric(
        self,
        name: str,
        value: Union[float, torch.Tensor],
        reduce_type: Optional[ReduceType] = None,
        namespace: Optional[str] = None,
        merge_strategy: MetricMergeStrategy = MetricMergeStrategy.warn,
    ):
        """
        Record a new metric for the current step.

        .. seealso::
            Use :meth:`record_ce_loss()` to record the cross-entropy loss, specifically.

        :param name: The name of the metric.
        :param value: The value of the metric.
        :param reduce_type: Specifies how to reduce the metric across the distributed process group.
            ``None`` means no reduction.
        :param namespace: A namespace to record the metric under, i.g. "train" or "optim".
        :param merge_strategy: How to merge metrics when duplicates are logged.
        """
        if namespace is not None:
            name = f"{namespace.rstrip('/')}/{name.lstrip('/')}"

        if not isinstance(value, torch.Tensor):
            value = torch.tensor(value)
        else:
            value = get_local_tensor(value.detach()).float()

        if self.global_step not in self._metrics:
            self._metrics[self.global_step] = OrderedDict()

        step_metrics = self._metrics[self.global_step]

        if name not in step_metrics or merge_strategy == MetricMergeStrategy.latest:
            step_metrics[name] = value
        elif merge_strategy == MetricMergeStrategy.sum:
            step_metrics[name] = step_metrics[name] + value
        elif merge_strategy == MetricMergeStrategy.mean:
            step_metrics[name] = (step_metrics[name] + value) / 2
        elif merge_strategy == MetricMergeStrategy.max:
            step_metrics[name] = torch.max(step_metrics[name], value.to(step_metrics[name].device))
        elif merge_strategy == MetricMergeStrategy.min:
            step_metrics[name] = torch.min(step_metrics[name], value.to(step_metrics[name].device))
        elif merge_strategy == MetricMergeStrategy.warn:
            log.warning(
                f"Attempting to log duplicate metric '{name}' for step {(self.global_step)}. "
                "The latest value will be ignored."
            )
        elif merge_strategy == MetricMergeStrategy.oldest:
            pass
        else:
            raise NotImplementedError(merge_strategy)

        # reduce type must be consistent to avoid issues
        if name in self._metrics_reduce_type and self._metrics_reduce_type[name] != reduce_type:
            raise RuntimeError(
                f"expected '{self._metrics_reduce_type[name]}' reduce type for metric '{name}' "
                f"based on last record, but got '{reduce_type}' this time"
            )
        self._metrics_reduce_type[name] = reduce_type

    def record_ce_loss(
        self, value: Union[float, torch.Tensor], reduce_type: Optional[ReduceType] = None
    ):
        """
        Record the cross-entropy loss metric specifically.
        """
        return self.record_metric(TRAIN_CE_LOSS_METRIC, value, reduce_type=reduce_type)

    def get_metric(self, name: str, namespace: Optional[str] = None) -> Optional[torch.Tensor]:
        """
        Get the value of a metric recorded during the current step.

        .. warning::
            Metrics will only be available from the time they're recorded until the end of the
            current step.

        .. warning::
            Accessing a metric can inadvertently trigger a host-device sync, which slows down
            training.

        :param name: The name of the metric.
        """
        if self.global_step not in self._metrics:
            return None
        if namespace is not None:
            name = f"{namespace.rstrip('/')}/{name.lstrip('/')}"
        return self._metrics[self.global_step].get(name)

    def write_file(
        self, name: str, contents: Union[str, bytes], dir: Optional[PathOrStr] = None
    ) -> PathOrStr:
        """
        Write a file to the :data:`save_folder` or ``dir``, if provided.

        :param fname: The name of the file to write, relative to the :data:`save_folder` or ``dir``.
        :param contents: The contents of the file to write.
        :param dir: The path/URL to a directory to write the file to. Defaults to :data:`save_folder`.

        :returns: The path/URL of the file.
        """
        return self.checkpointer.write_file(dir or self.save_folder, name, contents)

    def persist_working_file(self, name: PathOrStr) -> PathOrStr:
        """
        Persist a file in the :data:`work_dir` by saving/uploading it to the :data:`save_folder`.

        :param name: The name/path of the file *relative* to the :data:`work_dir`.

        :returns: The full path/URL to the saved file.

        :raises FileNotFoundError: If the file can't be found.
        :raises FileExistsError: If the file already exists in the save folder and :data:`save_overwrite`
            is ``False``.
        """
        if Path(name).is_relative_to(self.work_dir):
            name = Path(name).relative_to(self.work_dir)
        source = join_path(self.work_dir, name)
        target = join_path(self.save_folder, name)
        if source != target:
            copy_file(source, target, save_overwrite=self.save_overwrite)
        elif not file_exists(source):
            raise FileNotFoundError(source)
        return target

    def add_callback(self, name: str, callback: Callback):
        """
        Add a callback to the trainer.
        """
        if name in self.callbacks:
            raise OLMoConfigurationError(f"A callback with name '{name}' already exists!")
        callback.trainer = self
        self.callbacks[name] = callback
        self._sort_callbacks()
        callback.post_attach()

    def has_callback(self, cb_class: Type[Callback]) -> bool:
        """
        Check if the trainer already has a registered instance of the given callback class.
        """
        for cb in self.callbacks.values():
            if isinstance(cb, cb_class):
                return True
        return False

    def _sort_callbacks(self):
        self.callbacks = OrderedDict(
            (
                (k, cb)
                for _, (k, cb) in sorted(
                    enumerate(self.callbacks.items()),
                    key=lambda x: (x[1][1].priority, -1 * x[0]),
                    reverse=True,
                )
            )
        )

    def _iter_callbacks(self) -> Iterable[Callback]:
        callbacks: Iterable[Callback] = self.callbacks.values()
        if self.no_checkpoints:
            callbacks = filter(lambda cb: not isinstance(cb, CheckpointerCallback), callbacks)
        if self.no_evals:
            callbacks = filter(lambda cb: not isinstance(cb, EvaluatorCallback), callbacks)
        return callbacks

    def _duration_due(self, duration: Duration) -> bool:
        return duration.due(
            step=self.global_step, tokens=self.global_train_tokens_seen, epoch=self.epoch
        )

    def _handle_os_signal(self, signalnum, stack_frame):
        del stack_frame

        signame: Optional[str] = None
        if signalnum == signal.SIGTERM:
            signame = "SIGTERM"
        elif signalnum == signal.SIGINT:
            signame = "SIGINT"

        msg: str
        if signame is not None:
            msg = f"{signame} received"
        else:
            msg = f"Sig({signalnum}) received"

        log.warning(msg)
        self.cancel_run(msg)

    def run_bookkeeping_op(
        self,
        op: Callable[..., T],
        *args,
        cb: Optional[Callable[[T], None]] = None,
        op_name: Optional[str] = None,
        cancel_in_progress: Optional[bool] = None,  # deprecated
        allow_multiple: bool = True,
        soft_timeout: Optional[int] = None,
        distributed: bool = True,
        **kwargs,
    ):
        """
        Run a bookkeeping operation, potentially in a background thread.

        :param op: The operation to run.
        :param args: Positional arguments to pass to the operation.
        :param kwargs: Keyword arguments to pass to the operation.
        :param cb: A callback to call with the result of the operation when it finishes.
        :param op_name: A name for the operation, used for logging, debugging, and potentially canceling
            old invocations of the same operation when ``allow_multiple`` is ``False``.
        :param allow_multiple: If ``False``, only one bookkeeping operation with the given name is allowed
            to run, so if there are other ops with the same name that are queued, those will be canceled,
            and if there's another one that's already running, the current invocation will be ignored.
        :param soft_timeout: A soft timeout, in seconds, to wait for the operation to finish. If the op
            takes longer than this a warning will be issued.
        :param distributed: This should only be set to ``False`` if the op doesn't use distributed
            communication, in which case it will be allowed to run concurrently with other ops.
        """
        if cancel_in_progress is not None:
            warnings.warn(
                "'cancel_in_progress' argument to 'Trainer.run_bookkeeping_op' is deprecated, use 'allow_multiple' instead",
                DeprecationWarning,
            )
            allow_multiple = not cancel_in_progress

        if op_name is None:
            op_name = op.__qualname__

        if soft_timeout is None:
            soft_timeout = self.bookkeeping_soft_timeout

        def wrapped_op(*args, **kwargs):
            start_time = time.perf_counter()
            assert soft_timeout is not None  # for mypy
            try:
                return op(*args, **kwargs)
            finally:
                if (runtime := int(time.perf_counter() - start_time)) > soft_timeout:
                    log.warning(
                        f"Bookeeping op '{op_name}' took longer than {soft_timeout} "
                        f"seconds ({runtime:,d} seconds)!"
                    )

        if not distributed or (
            self.async_bookkeeping
            and self.bookkeeping_device.type == "cpu"
            and self.bookkeeping_pg is not None
        ):
            if not allow_multiple:
                for op_id in list(self._bookkeeping_queue[op_name].keys()):
                    future = self._bookkeeping_queue[op_name][op_id]
                    if future.cancel() or future.done():
                        self._bookkeeping_queue[op_name].pop(op_id)
                    else:
                        log.warning(
                            f"Attempted to submit bookkeeping op '{op_name}' while a previous invocation was already in progress. "
                            "Since 'allow_multiple' is set to 'False' for this op, the current invocation will be canceled.\n"
                            "If you see this message frequently, the op in question may be taking longer than expected or is "
                            "being submitted too often."
                        )
                        return

            if distributed:
                future = self.single_thread_pool.submit(wrapped_op, *args, **kwargs)
            else:
                future = self.multi_thread_pool.submit(wrapped_op, *args, **kwargs)

            op_id = uuid.uuid4().hex
            self._bookkeeping_queue[op_name][op_id] = future

            def callback(fut: Future[T]):
                try:
                    if cb is not None:
                        cb(fut.result())  # type: ignore[misc]
                except BaseException as e:
                    log.exception(e)
                    self._error = e
                finally:
                    # Remove the completed op from the queue.
                    assert op_name is not None  # for mypy
                    self._bookkeeping_queue[op_name].pop(op_id, None)

            future.add_done_callback(callback)
        else:
            result = wrapped_op(*args, **kwargs)
            if cb is not None:
                cb(result)

    def _check_if_canceled(self):
        if self._canceled:
            return

        canceling_rank = self._canceling_rank if self._canceling_rank is not None else -1
        # NOTE: this is a known host-device sync (potentially) so we don't need the warning
        with cuda_sync_debug_mode(0):
            canceling_rank = all_reduce_value(
                canceling_rank,
                self.bookkeeping_device,
                op=dist.ReduceOp.MAX,
                group=self.bookkeeping_pg,
            )
            if canceling_rank >= 0:
                cancel_reason = scatter_object(
                    self._cancel_reason,
                    src=get_global_rank(canceling_rank, group=self.bookkeeping_pg),
                    group=self.bookkeeping_pg,
                )
                assert cancel_reason is not None
                self._canceled = True
                self._canceling_rank = canceling_rank
                self._cancel_reason = cancel_reason
                log.warning(f"Run canceled from rank {canceling_rank}. Reason: {cancel_reason}")

    def _log_metrics(self):
        if not self._metrics:
            return

        # Prep metrics to reduce by moving to bookkeeping device all at once.
        # NOTE: if training on GPU and `bookkeeping_device` is CPU, this triggers
        # host-device sync. It's unavoidable to have a host-device at some point, but we
        # prefer to do that early and then finish processing the metrics in a separate thread
        # so CUDA training can continue.
        metrics_to_reduce = move_metrics(self._metrics, self.bookkeeping_device)
        self._metrics.clear()

        if self._metrics_consistent is None:
            self._metrics_consistent = check_metrics_consistent(
                self._metrics_reduce_type,
                process_group=self.bookkeeping_pg,
            )
            if not self._metrics_consistent:
                msg = (
                    "Detected inconsistent metrics between ranks. This is expected in some cases "
                    "(like with pipeline parallelism)."
                )
                if not self.async_bookkeeping:
                    msg += " This may result in slower training speeds since you don't have async bookkeeping enabled."
                log.warning(msg)

        self.run_bookkeeping_op(
            reduce_metrics,
            metrics_to_reduce,
            self._metrics_reduce_type,
            self.bookkeeping_device,
            process_group=self.bookkeeping_pg,
            metrics_consistent=self._metrics_consistent,
            cb=self._check_and_pass_on_metrics,
        )

    def _check_and_pass_on_metrics(self, metrics: Dict[int, Dict[str, float]]):
        for step in sorted(metrics.keys()):
            # Check for nan/inf loss and add perplexity.
            if (ce_loss := metrics[step].get(TRAIN_CE_LOSS_METRIC)) is not None:
                if not math.isfinite(ce_loss):
                    raise RuntimeError(f"{ce_loss} loss encountered at step {step}")
                if ce_loss < 10:
                    metrics[step][TRAIN_PPL_METRIC] = math.exp(ce_loss)
            for callback in self._iter_callbacks():
                callback.log_metrics(step, metrics[step])

    def _iter_batches(self) -> Generator[Dict[str, Any], None, None]:
        data_iterator = iter(self.data_loader)

        while True:
            for callback in self._iter_callbacks():
                callback.pre_load_batch()

            try:
                batch = next(data_iterator)
                yield batch
            except StopIteration:
                break

    def _dry_run_batch(self):
        try:
            batch = self.data_loader.get_mock_batch()
        except NotImplementedError:
            return  # for backwards compatibility

        log.info("Starting forward/backward dry-run batch...")
        self.train_module.train_batch(batch, dry_run=True)
        log.info("Dry-run complete")

    def _fit_epoch(self):
        self.data_loader.reshuffle(self.epoch)

        log.info(f"Starting epoch {self.epoch}...")

        for callback in self._iter_callbacks():
            callback.pre_epoch()

        self.train_module.zero_grads()

        first_batch = True
        for batch in self._iter_batches():
            # Bookkeeping.
            self.global_step += 1
            if (
                global_num_tokens := self.data_loader.global_num_tokens_in_batch(batch)
            ) is not None:
                self.global_train_tokens_seen += global_num_tokens

            should_skip = False
<<<<<<< HEAD
            # if self.steps_to_skip:
            #     for range_start, range_end in self.steps_to_skip:
            #         if range_start <= self.global_step <= range_end:
            #             should_skip = True
            #             break
=======
            if self.steps_to_skip:
                for step_range in self.steps_to_skip:
                    if step_range.start <= self.global_step < step_range.stop:
                        should_skip = True
                        break
>>>>>>> 98ba2e41

            for callback in self._iter_callbacks():
                callback.pre_step(batch)

            if should_skip:
                log.warning(f"Skipping training on step {self.global_step:,d} intentionally...")
            else:
                self.train_module.train_batch(batch)

                for callback in self._iter_callbacks():
                    callback.pre_optim_step()

                self.train_module.optim_step()
                self.train_module.zero_grads()

            for callback in self._iter_callbacks():
                callback.post_train_batch()

            for callback in self._iter_callbacks():
                callback.post_step()

            if first_batch or self.global_step % self.metrics_collect_interval == 0:
                self._log_metrics()
                if torch.cuda.is_available():
                    torch.cuda.set_sync_debug_mode("warn")

            first_batch = False

            if self.training_complete:
                # Finishing before the epoch is complete.
                # Log any remaining metrics.
                self._log_metrics()
                return

        # Log any remaining metrics.
        self._log_metrics()

        log.info("Epoch complete")

        for callback in self._iter_callbacks():
            callback.post_epoch()

        # Bookkeeping
        self.epoch += 1
        self.data_loader.reset()<|MERGE_RESOLUTION|>--- conflicted
+++ resolved
@@ -268,18 +268,10 @@
     This is useful for benchmarking.
     """
 
-<<<<<<< HEAD
-    # steps_to_skip: Optional[List[Tuple[int, int]]] = None
-    # """
-    # Ranges of steps to completely skip training on, in the form of ``[range_start, range_end]``,
-    # where both endpoints are inclusive.
-    # """
-=======
     steps_to_skip: Optional[List[StepSkipRange]] = None
     """
     Ranges of steps to completely skip training on.
     """
->>>>>>> 98ba2e41
 
     # Internal bookkeeping
 
@@ -1350,19 +1342,11 @@
                 self.global_train_tokens_seen += global_num_tokens
 
             should_skip = False
-<<<<<<< HEAD
-            # if self.steps_to_skip:
-            #     for range_start, range_end in self.steps_to_skip:
-            #         if range_start <= self.global_step <= range_end:
-            #             should_skip = True
-            #             break
-=======
             if self.steps_to_skip:
                 for step_range in self.steps_to_skip:
                     if step_range.start <= self.global_step < step_range.stop:
                         should_skip = True
                         break
->>>>>>> 98ba2e41
 
             for callback in self._iter_callbacks():
                 callback.pre_step(batch)
