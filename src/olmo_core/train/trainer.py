import logging
import math
import signal
from collections import OrderedDict
from concurrent.futures import Future, ThreadPoolExecutor
from dataclasses import dataclass, field
from pathlib import Path
from typing import (
    Any,
    Callable,
    Dict,
    Generator,
    Optional,
    Tuple,
    Type,
    TypedDict,
    TypeVar,
    Union,
    cast,
)

import torch
import torch.distributed as dist

from ..aliases import PathOrStr
from ..data import DataLoaderBase
from ..distributed.utils import (
    all_reduce_value,
    backend_supports_cpu,
    barrier,
    get_fs_local_rank,
    get_global_rank,
    get_local_tensor,
    get_rank,
    get_world_size,
    is_distributed,
    scatter_object,
)
from ..exceptions import OLMoConfigurationError
from ..io import copy_file, file_exists, is_url, join_path, normalize_path
from ..utils import cuda_sync_debug_mode
from .callbacks import (
    Callback,
    CheckpointerCallback,
    ConsoleLoggerCallback,
    GarbageCollectorCallback,
    SpeedMonitorCallback,
)
from .checkpoint import Checkpointer
from .common import Duration, DurationUnit, LoadStrategy, ReduceType
from .train_module import TrainModule
from .utils import EnvRngStates, move_metrics, reduce_metrics

log = logging.getLogger(__name__)

TRAIN_CE_LOSS_METRIC = "train/CE loss"
TRAIN_PPL_METRIC = "train/PPL"

T = TypeVar("T")


class TrainerStateDict(TypedDict):
    global_step: int
    global_train_tokens_seen: int
    data_loader: Dict[str, Any]
    epoch: int
    world_size: int
    rng: Dict[str, Any]
    callbacks: Dict[str, Dict[str, Any]]


@dataclass
class Trainer:
    """
    Language model trainer.

    .. tip::
        Use :class:`TrainerConfig` instead of constructing this class directly.
    """

    work_dir: Path
    """
    A local working directory to use for temporary files needed during training.
    Files added to this working directory can be persisted to the :data:`save_folder` via
    :meth:`persist_working_file()`.

    .. note::
        When constructing your trainer through a :class:`TrainerConfig` this will default to
        the :data:`save_folder` if it's a local directory.
    """

    train_module: TrainModule
    """
    The train module to fit.
    """

    data_loader: DataLoaderBase
    """
    The train data loader.
    """

    device: torch.device
    """
    The default device to use. Should match the device the model is on and be appropriate for the
    main distributed backend.
    """

    save_folder: str
    """
    The folder to save all checkpoints to. Could be a local directory (if using a shared filesytem)
    or a URL.

    .. warning::
        If you try to use a local directory without a globally shared filesystem across all ranks
        you will get an error.
    """

    checkpointer: Checkpointer
    """
    The checkpointer. This is a wrapper around the functionality in
    :mod:`olmo_core.distributed.checkpoint`, which means you can use
    :func:`~olmo_core.distributed.checkpoint.unshard_checkpoint` to unshard the model and optimizer
    state from a train checkpoint after the fact.
    """

    callbacks: Dict[str, Callback]
    """
    Trainer callbacks.
    """

    max_duration: Duration
    """
    The duration to train for.

    .. important::
        The total number of training steps must be known ahead of time for various reasons such
        as setting a learning rate schedule. Therefore if your data loader's number of batches
        (:data:`~olmo_core.data.data_loader.DataLoaderBase.total_batches`) is unknown ahead of time,
        you must set the ``max_duration`` in terms of :meth:`tokens <Duration.tokens>`
        or :meth:`steps <Duration.steps>`, but not epochs.
    """

    save_overwrite: bool = False
    """
    Whether to overwrite existing files/checkpoints in the :data:`save_folder`.
    """

    load_path: Optional[PathOrStr] = None
    """
    An alternative location to load a checkpoint from if no checkpoint is found in the current :data:`save_folder`.

    This can be set to a checkpoint path or the path to a folder of checkpoints such as the :data:`save_folder`
    from a different run.
    """

    load_strategy: LoadStrategy = LoadStrategy.if_available
    """
    The strategy for loading a checkpoint prior to training.
    """

    metrics_collect_interval: int = 5
    """
    How often (in steps) to collect, reduce, and pass on metrics to the
    :meth:`Callback.log_metrics <olmo_core.train.callbacks.Callback.log_metrics>` method on callbacks.

    .. note::
        Regardless of what this is set to, the
        :meth:`Callback.log_metrics <olmo_core.train.callbacks.Callback.log_metrics>` methods are still
        called with the metrics for every single step, but will be delayed according to this value.

        For example, if this is set to 5, then every 5 steps the metrics from the past 5 steps
        are collected and reduced together, then passed on to 
        :meth:`Callback.log_metrics <olmo_core.train.callbacks.Callback.log_metrics>` altogether.

    .. tip::
        Increasing this can improve throughput since logging metrics always requires a host-device
        sync.
    """

    dp_process_group: Optional[dist.ProcessGroup] = None
    """
    The distributed process group for all data parallel ranks.
    """

    # Bookkeeping

    global_step: int = 0
    """
    The current step/batch. 1-based, though it's initialized to 0 before the first step.
    This does *not* reset after an epoch.
    """

    global_train_tokens_seen: int = 0
    """
    The total number of training tokens seen.
    """

    epoch: int = 1
    """
    The current epoch (1-based).
    """

    cancel_check_interval: int = 25
    """
    The interval (in steps) to check if the run is canceled. Checking requires distributed comms,
    but if you've configured a separate CPU-only backend (like "gloo") then this shouldn't impact
    training throughput.
    """

    hard_stop: Optional[Duration] = None
    """
    Set a hard stopping point for the trainer. This is useful for ablations when you you don't
    want to do a complete training run, but you don't want to change :data:`max_duration` as to
    not affect the learning rate schedule.
    """

    async_bookkeeping: Optional[bool] = None
    """
    Do collective bookkeeping operations like reducing metrics asynchronously.
    This requires a separate CPU-only backend, and will default to ``True`` if one is available.
    """

    _metrics: Dict[int, Dict[str, torch.Tensor]] = field(default_factory=OrderedDict)
    _metrics_reduce_type: Dict[str, Optional[ReduceType]] = field(default_factory=dict)
    _canceled: bool = False
    _cancel_reason: Optional[str] = None
    _canceling_rank: Optional[int] = None
    _error: Optional[BaseException] = None
    _rank_batch_size: Optional[int] = None
    _thread_pool: Optional[ThreadPoolExecutor] = None
    _bookkeeping_pg: Optional[dist.ProcessGroup] = None
    _checkpoint_loaded: bool = False

    def __post_init__(self):
        self.save_folder = normalize_path(self.save_folder)
        if self.load_path is not None:
            self.load_path = normalize_path(self.load_path)

        # If save folder is a local directory, make sure we're using a shared filesystem.
        if not is_url(self.save_folder) and get_fs_local_rank() != get_rank():
            raise OLMoConfigurationError(
                "Checkpointing to a local directory requires a shared filesystem. "
                "If you do have a shared filesystem please set the env var 'OLMO_SHARED_FS=1' "
                "or set 'FS_LOCAL_RANK' to the global rank for each process."
            )

        # Configure working directory.
        self.work_dir = Path(self.work_dir)

        # Ensure save folder and working directory exist.
        if get_fs_local_rank() == 0:
            self.work_dir.mkdir(exist_ok=True, parents=True)
            if not is_url(self.save_folder):
                Path(self.save_folder).mkdir(exist_ok=True, parents=True)

        # Ensure we have necessary callbacks.
        if not self.has_callback(ConsoleLoggerCallback):
            self.callbacks.setdefault(
                "console_logger",
                ConsoleLoggerCallback(metrics_log_interval=self.metrics_collect_interval),
            )
        if not self.has_callback(CheckpointerCallback):
            self.callbacks.setdefault("checkpointer", CheckpointerCallback())
        if not self.has_callback(SpeedMonitorCallback):
            self.callbacks.setdefault("speed_monitor", SpeedMonitorCallback())
        if not self.has_callback(GarbageCollectorCallback):
            self.callbacks.setdefault("garbage_collector", GarbageCollectorCallback())

        # Set pointer to self in all callbacks.
        for callback in self.callbacks.values():
            callback.trainer = self

        # Sort callbacks by (priority, name).
        # We do this for 2 reasons: (1) to respect the priority, and (2) to ensure the callback
        # order is consistent across the process group since some callbacks make distributed
        # synchronization/communication calls.
        self._sort_callbacks()

        if self.dp_process_group is None:
            self.dp_process_group = self.train_module.dp_process_group

        # Maybe create separate process group for bookkeeping.
        if self._bookkeeping_pg is None and is_distributed():
            if self.async_bookkeeping is None:
                self.async_bookkeeping = backend_supports_cpu()
            if self.async_bookkeeping:
                if not backend_supports_cpu():
                    raise OLMoConfigurationError(
                        "A CPU-only backend is required for async bookkeeping"
                    )
                log.info("Creating new process group for async bookkeeping")
                self._bookkeeping_pg = dist.new_group()

        # Check data loader configuration.
        if self.data_loader.dp_world_size != get_world_size(self.dp_process_group):
            raise OLMoConfigurationError(
                "data loader's DP world size appears to be configured incorrectly, "
                f"got {self.data_loader.dp_world_size}, expected {get_world_size(self.dp_process_group)}."
            )
        if self.data_loader.dp_rank != get_rank(self.dp_process_group):
            raise OLMoConfigurationError(
                "data loader's DP rank appears to be configured incorrectly, "
                f"got {self.data_loader.dp_rank}, expected {get_rank(self.dp_process_group)}."
            )
        if self.data_loader.fs_local_rank != get_fs_local_rank():
            raise OLMoConfigurationError(
                "data loader's FS local rank appears to be configured incorrectly, "
                f"got {self.data_loader.fs_local_rank}, expected {get_fs_local_rank()}."
            )

        for callback in self.callbacks.values():
            callback.post_attach()

        self.train_module._attach_trainer(self)

    @property
    def global_batch_size(self) -> int:
        """
        Global training batch size *in tokens*.
        """
        return self.data_loader.global_batch_size

    @property
    def rank_batch_size(self) -> int:
        """
        The number of tokens in each training batch per rank.
        """
        if self._rank_batch_size is None:
            assert self.global_batch_size % get_world_size(self.dp_process_group) == 0
            self._rank_batch_size = self.global_batch_size // get_world_size(self.dp_process_group)
        return self._rank_batch_size

    @property
    def training_complete(self) -> bool:
        if self._error is not None:
            raise RuntimeError("An error occurred") from self._error

        if (
            not self._canceled
            and self.global_step > 0
            and self.global_step % self.cancel_check_interval == 0
        ):
            self.check_if_canceled()

        if self.is_canceled:
            return True
        elif self._duration_due(self.max_duration):
            return True
        elif self.hard_stop is not None and self._duration_due(self.hard_stop):
            return True
        else:
            return False

    @property
    def is_canceled(self) -> bool:
        if self._error is not None:
            raise RuntimeError("An error occurred") from self._error
        return self._canceled

    @property
    def tokens_per_batch(self) -> int:
        """
        The number of tokens in each training batch.
        """
        return self.global_batch_size

    @property
    def steps_per_epoch(self) -> Optional[int]:
        """
        The total number of training steps in an epoch, if known.
        """
        return self.data_loader.total_batches

    @property
    def tokens_per_epoch(self) -> Optional[int]:
        """
        The total number of tokens in the training dataset, minus left-overs.
        """
        if self.steps_per_epoch is not None:
            return self.steps_per_epoch * self.tokens_per_batch
        else:
            return None

    @property
    def max_steps(self) -> int:
        """
        The maximum number of steps to train for, as determined by :data:`max_duration`.
        """
        if self.max_duration.unit == DurationUnit.steps:
            return self.max_duration.value
        elif self.max_duration.unit == DurationUnit.epochs:
            if self.data_loader.total_batches is None:
                raise RuntimeError(
                    "the number of steps cannot be determined from an 'epochs' duration since "
                    "the data loader's number of batches is unknown"
                )
            max_epochs = self.max_duration.value
            complete_epochs_remaining = max(max_epochs - self.epoch, 0)
            steps_remaining_this_epoch = max(
                self.data_loader.total_batches - self.data_loader.batches_processed, 0
            )
            steps_remaining = (
                complete_epochs_remaining * self.data_loader.total_batches
                + steps_remaining_this_epoch
            )
            return self.global_step + steps_remaining
        elif self.max_duration.unit == DurationUnit.tokens:
            # Need to account for a change in batch size.
            max_tokens = self.max_duration.value
            tokens_remaining = max(max_tokens - self.global_train_tokens_seen, 0)
            steps_remaining = math.ceil(tokens_remaining / self.tokens_per_batch)
            return self.global_step + steps_remaining
        else:
            raise NotImplementedError

    @property
    def bookkeeping_device(self) -> torch.device:
        """
        The device used for collective bookkeeping (non-training) operations that can potentially.
        use a different backend.
        """
        if self.async_bookkeeping and backend_supports_cpu():
            return torch.device("cpu")
        else:
            return self.device

    @property
    def bookkeeping_pg(self) -> Optional[dist.ProcessGroup]:
        """
        The process group used for bookkeeping collectives.

        Since bookkeeping collectives might be done in a separate thread, we need a separate process
        group to avoid potential race conditions.
        """
        return self._bookkeeping_pg

    @property
    def thread_pool(self) -> ThreadPoolExecutor:
        """
        A thread that can be used by callbacks to run bookkeeping tasks without blocking training.
        """
        if self._thread_pool is None:
            self._thread_pool = ThreadPoolExecutor(max_workers=1, thread_name_prefix="trainer")
        return self._thread_pool

    @property
    def checkpoint_loaded(self) -> bool:
        """
        If a checkpoint has been loaded.
        """
        return self._checkpoint_loaded

    def cancel_run(self, reason: str):
        """
        Mark the run canceled.

        :param reason: The reason for canceling.
        """
        #  self._canceled = True  # NOTE: important not to set this!! Leads to distributed hang.
        self._canceling_rank = get_rank()
        self._cancel_reason = reason

    def check_if_canceled(self):
        """
        Asynchronously check if the run is canceled. Use :data:`is_canceled` to see the result.
        This needs to be called by all ranks at the same point in the training loop.
        """
        self._run_bookkeeping_op(self._check_if_canceled)

    def fit(self):
        """
        Fit the model, potentially loading a checkpoint first depending on the
        :data:`load_strategy`.
        """
        self._canceled = False
        self._cancel_reason = None
        self._canceling_rank = None

        # Maybe load a checkpoint.
        if not self.checkpoint_loaded and self.load_strategy != LoadStrategy.never:
            # Try loading from the save folder first.
            self.maybe_load_checkpoint(self.save_folder)

            # Then fallback to the load path, if provided.
            if self.load_path is not None:
                if not self.checkpoint_loaded:
                    self.maybe_load_checkpoint(self.load_path)
                else:
                    log.warning(
                        f"Ignoring load path ('{self.load_path}') since checkpoint was found in save folder"
                    )

            if not self.checkpoint_loaded:
                if self.load_strategy == LoadStrategy.always:
                    raise FileNotFoundError(
                        f"No checkpoint found in save folder ('{self.save_folder}') or "
                        f"load path ('{self.load_path}')"
                    )
                else:
                    log.warning(
                        f"No checkpoint found in save folder ('{self.save_folder}') or "
                        f"load path ('{self.load_path}'), will train from scratch..."
                    )

        barrier()

        log.info("Callback order:")
        for i, callback_name in enumerate(self.callbacks.keys()):
            log.info(f"  - Callback {i+1}: {callback_name}")

        log.info(f"Training for {self.max_steps:,d} steps")

        for callback in self.callbacks.values():
            callback.pre_train()

        barrier()

        # Install SIGTERM + SIGINT handlers.
        og_sigterm_handler = signal.signal(signal.SIGTERM, self._handle_os_signal)
        og_sigint_handler = signal.signal(signal.SIGINT, self._handle_os_signal)

        # Do a dry-run for compiling and catch OOMs.
        self._dry_run_batch()

        try:
            while not self.training_complete:
                self._fit_epoch()
        except BaseException as exc:
            log.error(f"Training failed due to:\n{exc}")
            for callback in self.callbacks.values():
                callback.on_error(exc)
            raise
        finally:
            # Restore original signal handlers.
            signal.signal(signal.SIGTERM, og_sigterm_handler)
            signal.signal(signal.SIGINT, og_sigint_handler)

        for callback in self.callbacks.values():
            callback.post_train()

        # Wait for any bookkeeping tasks to finish.
        self.thread_pool.shutdown(wait=True, cancel_futures=False)
        self._thread_pool = None
        barrier()

        log.info("Training complete")

    def state_dict(self) -> TrainerStateDict:
        """
        Get the trainer state to save.
        """
        return {
            "global_step": self.global_step,
            "global_train_tokens_seen": self.global_train_tokens_seen,
            "data_loader": self.data_loader.state_dict(),
            "epoch": self.epoch,
            "world_size": get_world_size(),  # global world size here on purpose
            "rng": EnvRngStates.current_state().as_dict(),
            "callbacks": {k: cb.state_dict() for k, cb in self.callbacks.items()},
        }

    def load_state_dict(self, state_dict: TrainerStateDict):
        """
        Load trainer state (not model or optimizer state).
        """
        # For backwards compatibility.
        if "data_loader" not in state_dict:
            if "dataset" in state_dict:
                state_dict["data_loader"] = state_dict.pop("dataset")
                state_dict["data_loader"]["epoch"] = state_dict["epoch"]
            else:
                state_dict["data_loader"] = {
                    "dataset_type": "fsl",
                    "dataset_fingerprint_version": state_dict.pop("dataset_fingerprint_version"),
                    "dataset_fingerprint": state_dict.pop("dataset_fingerprint"),
                    "tokens_processed": state_dict["global_train_tokens_seen_this_epoch"],
                    "batches_processed": state_dict["global_train_tokens_seen_this_epoch"]
                    // self.global_batch_size,
                    "sequence_length": state_dict.pop("train_sequence_length"),
                    "max_target_sequence_length": state_dict.pop("max_train_sequence_length"),
                    "seed": state_dict["data_seed"],
                    "epoch": state_dict["epoch"],
                }

        self.data_loader.load_state_dict(state_dict["data_loader"])
        self.global_step = state_dict["global_step"]
        self.global_train_tokens_seen = state_dict["global_train_tokens_seen"]
        self.epoch = state_dict["epoch"]

        for cb_name, cb_state in state_dict.get("callbacks", {}).items():
            if (cb := self.callbacks.get(cb_name)) is not None:
                cb.load_state_dict(cb_state)

        log.info(f"Will resume training from step {self.global_step}, epoch {self.epoch}")

        if state_dict["world_size"] == get_world_size():  # global world size here on purpose
            rng_state = EnvRngStates.from_dict(state_dict["rng"])
            if not rng_state.restore():
                log.warning(
                    "Some RNG states were not restored due to differences in library versions"
                )
        else:
            log.warning(
                "Trainer will not restore rank RNG states since the RNG states in the checkpoint "
                "were saved with a different world size."
            )

<<<<<<< HEAD
    def load_checkpoint(self, dir: PathOrStr, *, load_trainer_state: bool = True):
=======
    def load_checkpoint(
        self,
        dir: PathOrStr,
        *,
        load_optimizer_state: Optional[bool] = None,
        load_trainer_state: Optional[bool] = None,
    ):
>>>>>>> 48abe8c2
        """
        Load a checkpoint.

        .. note::
            :meth:`fit()` may call this method automatically depending on the :data:`load_strategy`.

        :param dir: The path/URL to a checkpoint or a folder of checkpoints.
        :param load_trainer_state: Load trainer state.
        """
        dir = normalize_path(dir)

        # NOTE: to avoid making a ton of client requests (S3 or otherwise) we only make those
        # requests from rank 0 then scatter the result to the other ranks.
        if get_rank() == 0 and not self.checkpointer.dir_is_checkpoint(dir):
            # Try to find the latest checkpoint in the directory.
            dir = self.checkpointer.latest_checkpoint(dir)
        dir = scatter_object(dir)

        log.info(f"Loading checkpoint from '{dir}'...")
        trainer_state = self.checkpointer.load(
            dir,
            self.train_module,
            load_trainer_state=load_trainer_state,
        )
        if trainer_state is not None:
            self.load_state_dict(cast(TrainerStateDict, trainer_state))

        for callback in self.callbacks.values():
            callback.post_checkpoint_loaded(dir)

        self._checkpoint_loaded = True
        log.info("Checkpoint successfully loaded")

<<<<<<< HEAD
    def maybe_load_checkpoint(self, dir: PathOrStr, *, load_trainer_state: bool = True) -> bool:
=======
    def maybe_load_checkpoint(
        self,
        dir: PathOrStr,
        *,
        load_optimizer_state: Optional[bool] = None,
        load_trainer_state: Optional[bool] = None,
    ) -> bool:
>>>>>>> 48abe8c2
        """
        Like :meth:`load_checkpoint()` but is a no-op if there is no checkpoint in the ``dir`` provided.

        .. note::
            :meth:`fit()` may call this method automatically depending on the :data:`load_strategy`.

        :returns: If a checkpoint was loaded.
        """
        should_load: bool = True
        if get_rank() == 0:
            should_load = self.checkpointer.contains_checkpoint(dir)
        should_load = scatter_object(should_load)
        if should_load:
            self.load_checkpoint(
                dir,
                load_trainer_state=load_trainer_state,
            )
            assert self.checkpoint_loaded
            return True
        else:
            return False

    def save_checkpoint(self) -> PathOrStr:
        """
        Save a checkpoint for the current step to the :data:`save_folder`.

        :returns: The path/URL to the checkpoint.
        """
        dirname = self.checkpointer.checkpoint_dirname(self.global_step)
        path = join_path(self.save_folder, dirname)
        log.info(f"Saving checkpoint for step {self.global_step} to '{path}'...")
        self.checkpointer.save(path, self.train_module, cast(Dict[str, Any], self.state_dict()))
        for callback in self.callbacks.values():
            callback.post_checkpoint_saved(path)
        log.info("Checkpoint saved")
        return path

    def save_checkpoint_async(self) -> Tuple[PathOrStr, Future]:
        """
        Save a checkpoint for the current step to the :data:`save_folder` asynchronously.

        :returns: The path/URL to the checkpoint and a future which will complete when the
            checkpoint is successfully saved.
        """
        step = self.global_step
        dirname = self.checkpointer.checkpoint_dirname(step)
        path = join_path(self.save_folder, dirname)

        log.info(f"Saving checkpoint for step {step} to '{path}' asynchronously...")
        fut = self.checkpointer.save_async(
            path, self.train_module, cast(Dict[str, Any], self.state_dict())
        )

        def callback(future: Future):
            future.result()  # ensure it finished successfully
            for callback in self.callbacks.values():
                callback.post_checkpoint_saved(path)
            log.info(f"Checkpoint for step {step} saved successfully")

        fut.add_done_callback(callback)

        return path, fut

    def record_metric(
        self,
        name: str,
        value: Union[float, torch.Tensor],
        reduce_type: Optional[ReduceType] = None,
        namespace: Optional[str] = None,
    ):
        """
        Record a new metric for the current step.

        .. seealso::
            Use :meth:`record_ce_loss()` to record the cross-entropy loss, specifically.

        :param name: The name of the metric.
        :param value: The value of the metric.
        :param reduce_type: Specifies how to reduce the metric across the distributed process group.
            ``None`` means no reduction.
        :param namespace: A namespace to record the metric under, i.g. "train" or "optim".
        """
        if namespace is not None:
            name = f"{namespace.rstrip('/')}/{name.lstrip('/')}"
        if not isinstance(value, torch.Tensor):
            value = torch.tensor(value)
        else:
            value = get_local_tensor(value).float()
        if self.global_step not in self._metrics:
            self._metrics[self.global_step] = OrderedDict()
        self._metrics[self.global_step][name] = value
        self._metrics_reduce_type[name] = reduce_type

    def record_ce_loss(
        self, value: Union[float, torch.Tensor], reduce_type: Optional[ReduceType] = None
    ):
        """
        Record the cross-entropy loss metric specifically.
        """
        return self.record_metric(TRAIN_CE_LOSS_METRIC, value, reduce_type=reduce_type)

    def get_metric(self, name: str, namespace: Optional[str] = None) -> Optional[torch.Tensor]:
        """
        Get the value of a metric recorded during the current step.

        .. warning::
            Metrics will only be available from the time they're recorded until the end of the
            current step.

        .. warning::
            Accessing a metric can inadvertently trigger a host-device sync, which slows down
            training.

        :param name: The name of the metric.
        """
        if self.global_step not in self._metrics:
            return None
        if namespace is not None:
            name = f"{namespace.rstrip('/')}/{name.lstrip('/')}"
        return self._metrics[self.global_step].get(name)

    def write_file(
        self, name: str, contents: Union[str, bytes], dir: Optional[PathOrStr] = None
    ) -> PathOrStr:
        """
        Write a file to the :data:`save_folder` or ``dir``, if provided.

        :param fname: The name of the file to write, relative to the :data:`save_folder` or ``dir``.
        :param contents: The contents of the file to write.
        :param dir: The path/URL to a directory to write the file to. Defaults to :data:`save_folder`.

        :returns: The path/URL of the file.
        """
        return self.checkpointer.write_file(dir or self.save_folder, name, contents)

    def persist_working_file(self, name: PathOrStr) -> PathOrStr:
        """
        Persist a file in the :data:`work_dir` by saving/uploading it to the :data:`save_folder`.

        :param name: The name/path of the file *relative* to the :data:`work_dir`.

        :returns: The full path/URL to the saved file.

        :raises FileNotFoundError: If the file can't be found.
        :raises FileExistsError: If the file already exists in the save folder and :data:`save_overwrite`
            is ``False``.
        """
        if Path(name).is_relative_to(self.work_dir):
            name = Path(name).relative_to(self.work_dir)
        source = join_path(self.work_dir, name)
        target = join_path(self.save_folder, name)
        if source != target:
            copy_file(source, target, save_overwrite=self.save_overwrite)
        elif not file_exists(source):
            raise FileNotFoundError(source)
        return target

    def add_callback(self, name: str, callback: Callback):
        if name in self.callbacks:
            raise OLMoConfigurationError(f"A callback with name '{name}' already exists!")
        callback.trainer = self
        self.callbacks[name] = callback
        self._sort_callbacks()
        callback.post_attach()

    def has_callback(self, cb_class: Type[Callback]) -> bool:
        """
        Check if the trainer already has a registered instance of the given callback class.
        """
        for cb in self.callbacks.values():
            if isinstance(cb, cb_class):
                return True
        return False

    def _sort_callbacks(self):
        self.callbacks = OrderedDict(
            (
                (k, cb)
                for _, (k, cb) in sorted(
                    enumerate(self.callbacks.items()),
                    key=lambda x: (x[1][1].priority, x[0]),
                    reverse=True,
                )
            )
        )

    def _duration_due(self, duration: Duration) -> bool:
        return duration.due(
            step=self.global_step, tokens=self.global_train_tokens_seen, epoch=self.epoch
        )

    def _handle_os_signal(self, signalnum, stack_frame):
        del stack_frame

        signame: Optional[str] = None
        if signalnum == signal.SIGTERM:
            signame = "SIGTERM"
        elif signalnum == signal.SIGINT:
            signame = "SIGINT"

        msg: str
        if signame is not None:
            msg = f"{signame} received"
        else:
            msg = f"Sig({signalnum}) received"

        log.warning(msg)
        self.cancel_run(msg)

    def _run_bookkeeping_op(
        self, op: Callable[..., T], *args, cb: Optional[Callable[[T], None]] = None, **kwargs
    ):
        if (
            self.async_bookkeeping
            and self.bookkeeping_device.type == "cpu"
            and self.bookkeeping_pg is not None
        ):
            # Can safely run in the thread pool.
            future = self.thread_pool.submit(op, *args, **kwargs)
            if cb is not None:

                def callback(fut: Future[T]):
                    try:
                        cb(fut.result())  # type: ignore[misc]
                    except BaseException as e:
                        log.exception(e)
                        self._error = e

                future.add_done_callback(callback)
        else:
            result = op(*args, **kwargs)
            if cb is not None:
                cb(result)

    def _check_if_canceled(self):
        if self._canceled:
            return

        canceling_rank = self._canceling_rank if self._canceling_rank is not None else -1
        # NOTE: this is a known host-device sync (potentially) so we don't need the warning
        with cuda_sync_debug_mode(0):
            canceling_rank = all_reduce_value(
                canceling_rank,
                self.bookkeeping_device,
                op=dist.ReduceOp.MAX,
                group=self.bookkeeping_pg,
            )
            if canceling_rank >= 0:
                cancel_reason = scatter_object(
                    self._cancel_reason,
                    src=get_global_rank(canceling_rank, group=self.bookkeeping_pg),
                    group=self.bookkeeping_pg,
                )
                assert cancel_reason is not None
                self._canceled = True
                self._canceling_rank = canceling_rank
                self._cancel_reason = cancel_reason
                log.warning(f"Run canceled from rank {canceling_rank}. Reason: {cancel_reason}")

    def _log_metrics(self):
        if not self._metrics:
            return

        # Prep metrics to reduce by moving to bookkeeping device all at once.
        # NOTE: if training on GPU and `bookkeeping_device` is CPU, this triggers
        # host-device sync. It's unavoidable to have a host-device at some point, but we
        # prefer to do that early and then finish processing the metrics in a separate thread
        # so CUDA training can continue.
        metrics_to_reduce = move_metrics(self._metrics, self.bookkeeping_device)
        self._metrics.clear()
        self._run_bookkeeping_op(
            reduce_metrics,
            metrics_to_reduce,
            self._metrics_reduce_type,
            self.bookkeeping_device,
            process_group=self.bookkeeping_pg,
            cb=self._check_and_pass_on_metrics,
        )

    def _check_and_pass_on_metrics(self, metrics: Dict[int, Dict[str, float]]):
        for step in sorted(metrics.keys()):
            # Check for nan/inf loss and add perplexity.
            if (ce_loss := metrics[step].get(TRAIN_CE_LOSS_METRIC)) is not None:
                if not math.isfinite(ce_loss):
                    raise RuntimeError(f"{ce_loss} loss encountered at step {step}")
                if ce_loss < 10:
                    metrics[step][TRAIN_PPL_METRIC] = math.exp(ce_loss)
            for callback in self.callbacks.values():
                callback.log_metrics(step, metrics[step])

    def _iter_batches(self) -> Generator[Dict[str, Any], None, None]:
        data_iterator = iter(self.data_loader)

        while True:
            for callback in self.callbacks.values():
                callback.pre_load_batch()

            try:
                batch = next(data_iterator)
                yield batch
            except StopIteration:
                break

    def _validate_batch(self, batch: Dict[str, Any]) -> int:
        """
        Validate the data in a batch and return the global total number of tokens in the batch.
        """
        # NOTE: To track the global number of tokens seen per batch we make the
        # assumption that all ranks see the same number batch size in tokens per step,
        # which should always be the case for training efficiency at least.
        # Alternatively we'd have to use a distributed collective which isn't worth it.
        if batch["input_ids"].numel() != self.rank_batch_size:
            raise RuntimeError(
                f"Expected batch size of {self.rank_batch_size:,d} tokens on rank {get_rank()}, "
                f"got input IDs with shape {tuple(batch['input_ids'].shape)} = {batch['input_ids'].numel():,d} tokens"
            )
        return self.global_batch_size

    def _dry_run_batch(self):
        try:
            batch = self.data_loader.get_mock_batch()
        except NotImplementedError:
            return  # for backwards compatibility

        log.info("Starting forward/backward dry-run batch...")
        self._validate_batch(batch)
        self.train_module.train_batch(batch, dry_run=True)
        log.info("Dry-run complete")

    def _fit_epoch(self):
        self.data_loader.reshuffle(self.epoch)

        log.info(f"Starting epoch {self.epoch}...")

        for callback in self.callbacks.values():
            callback.pre_epoch()

        self.train_module.zero_grads()

        first_batch = True
        for batch in self._iter_batches():
            # Bookkeeping.
            self.global_step += 1
            self.global_train_tokens_seen += self._validate_batch(batch)

            self.record_metric(
                "sequence length", float(batch["input_ids"].shape[1]), namespace="data"
            )

            for callback in self.callbacks.values():
                callback.pre_step(batch)

            self.train_module.train_batch(batch)

            for callback in self.callbacks.values():
                callback.pre_optim_step()

            self.train_module.optim_step()
            self.train_module.zero_grads()

            for callback in self.callbacks.values():
                callback.post_train_batch()

            for callback in self.callbacks.values():
                callback.post_step()

            if first_batch or self.global_step % self.metrics_collect_interval == 0:
                self._log_metrics()
                torch.cuda.set_sync_debug_mode("warn")

            first_batch = False

            if self.training_complete:
                # Finishing before the epoch is complete.
                # Log any remaining metrics.
                self._log_metrics()
                return

        # Log any remaining metrics.
        self._log_metrics()

        log.info("Epoch complete")

        for callback in self.callbacks.values():
            callback.post_epoch()

        # Bookkeeping
        self.epoch += 1
        self.data_loader.reset()<|MERGE_RESOLUTION|>--- conflicted
+++ resolved
@@ -605,17 +605,7 @@
                 "were saved with a different world size."
             )
 
-<<<<<<< HEAD
-    def load_checkpoint(self, dir: PathOrStr, *, load_trainer_state: bool = True):
-=======
-    def load_checkpoint(
-        self,
-        dir: PathOrStr,
-        *,
-        load_optimizer_state: Optional[bool] = None,
-        load_trainer_state: Optional[bool] = None,
-    ):
->>>>>>> 48abe8c2
+    def load_checkpoint(self, dir: PathOrStr, *, load_trainer_state: Optional[bool] = None):
         """
         Load a checkpoint.
 
@@ -649,17 +639,9 @@
         self._checkpoint_loaded = True
         log.info("Checkpoint successfully loaded")
 
-<<<<<<< HEAD
-    def maybe_load_checkpoint(self, dir: PathOrStr, *, load_trainer_state: bool = True) -> bool:
-=======
     def maybe_load_checkpoint(
-        self,
-        dir: PathOrStr,
-        *,
-        load_optimizer_state: Optional[bool] = None,
-        load_trainer_state: Optional[bool] = None,
+        self, dir: PathOrStr, *, load_trainer_state: Optional[bool] = None
     ) -> bool:
->>>>>>> 48abe8c2
         """
         Like :meth:`load_checkpoint()` but is a no-op if there is no checkpoint in the ``dir`` provided.
 
