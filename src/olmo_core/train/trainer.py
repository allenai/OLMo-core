--- conflicted
+++ resolved
@@ -844,22 +844,9 @@
         dir_to_scatter: Optional[PathOrStr] = dir
         error: Optional[Exception] = None
         if get_rank() == 0 and not self.checkpointer.dir_is_checkpoint(dir):
-<<<<<<< HEAD
-            try:
-                dir_to_scatter = self.checkpointer.latest_checkpoint(dir)
-            except FileNotFoundError as e:  # defer raising until after the scatter
-                dir_to_scatter, error = None, e
-        dir_to_scatter = scatter_object(dir_to_scatter)
-        if dir_to_scatter is None:
-            if error is None:
-                raise FileNotFoundError(f"No checkpoints found in '{dir}'")
-            raise error
-        dir = dir_to_scatter
-=======
             # Try to find the latest checkpoint in the directory.
             dir = self.checkpointer.latest_checkpoint(dir)
         dir = broadcast_object(dir)
->>>>>>> 89cef3df
 
         log.info(f"Loading checkpoint from '{dir}'...")
         trainer_state = self.checkpointer.load(
