import logging
import math
import signal
import time
import uuid
<<<<<<< HEAD
=======
import warnings
>>>>>>> 53dced5e
from collections import OrderedDict, defaultdict
from concurrent.futures import Future, ThreadPoolExecutor
from dataclasses import dataclass, field
from datetime import timedelta
from pathlib import Path
from typing import (
    Any,
    Callable,
    Dict,
    Generator,
    Iterable,
    List,
    Optional,
    Tuple,
    Type,
    TypedDict,
    TypeVar,
    Union,
    cast,
)

import torch
import torch.distributed as dist

from ..aliases import PathOrStr
from ..data import DataLoaderBase
from ..distributed.utils import (
    all_reduce_value,
    backend_supports_cpu,
    barrier,
    broadcast_object,
    get_fs_local_rank,
    get_global_rank,
    get_local_tensor,
    get_rank,
    get_world_size,
    is_distributed,
)
from ..exceptions import OLMoConfigurationError
from ..io import copy_file, file_exists, is_url, join_path, normalize_path
from ..utils import cuda_sync_debug_mode, gc_cuda, get_default_thread_count
from .callbacks import (
    Callback,
    CheckpointerCallback,
    ConsoleLoggerCallback,
    EvaluatorCallback,
    GarbageCollectorCallback,
    SpeedMonitorCallback,
)
from .checkpoint import Checkpointer
from .common import (
    TRAIN_CE_LOSS_METRIC,
    TRAIN_PPL_METRIC,
    Duration,
    DurationUnit,
    LoadStrategy,
    MetricMergeStrategy,
    ReduceType,
    StepSkipRange,
    TrainingProgress,
)
from .train_module import TrainModule
from .utils import EnvRngStates, check_metrics_consistent, move_metrics, reduce_metrics

log = logging.getLogger(__name__)


T = TypeVar("T")


class TrainerStateDict(TypedDict):
    global_step: int
    global_train_tokens_seen: int
    max_steps: int
    data_loader: Dict[str, Any]
    epoch: int
    world_size: int
    rng: Dict[str, Any]
    callbacks: Dict[str, Dict[str, Any]]


@dataclass
class Trainer:
    """
    Language model trainer.

    .. tip::
        Use :class:`TrainerConfig` instead of constructing this class directly.
    """

    work_dir: Path
    """
    A local working directory to use for temporary files needed during training.
    Files added to this working directory can be persisted to the :data:`save_folder` via
    :meth:`persist_working_file()`.

    .. note::
        When constructing your trainer through a :class:`TrainerConfig` this will default to
        the :data:`save_folder` if it's a local directory.
    """

    train_module: TrainModule
    """
    The train module to fit.
    """

    data_loader: DataLoaderBase
    """
    The train data loader.
    """

    device: torch.device
    """
    The default device to use. Should match the device the model is on and be appropriate for the
    main distributed backend.
    """

    save_folder: str
    """
    The folder to save all checkpoints to. Could be a local directory (if using a shared filesytem)
    or a URL.

    .. warning::
        If you try to use a local directory without a globally shared filesystem across all ranks
        you will get an error.
    """

    checkpointer: Checkpointer
    """
    The checkpointer. This is a wrapper around the functionality in
    :mod:`olmo_core.distributed.checkpoint`, which means you can use
    :func:`~olmo_core.distributed.checkpoint.unshard_checkpoint` to unshard the model and optimizer
    state from a train checkpoint after the fact.
    """

    callbacks: Dict[str, Callback]
    """
    Trainer callbacks.
    """

    max_duration: Duration
    """
    The duration to train for.

    .. important::
        The total number of training steps must be known ahead of time for various reasons such
        as setting a learning rate schedule. Therefore if your data loader's number of batches
        (:data:`~olmo_core.data.data_loader.DataLoaderBase.total_batches`) is unknown ahead of time,
        you must set the ``max_duration`` in terms of :meth:`tokens <Duration.tokens>`
        or :meth:`steps <Duration.steps>`, but not epochs.
    """

    save_overwrite: bool = False
    """
    Whether to overwrite existing files/checkpoints in the :data:`save_folder`.
    """

    load_path: Optional[PathOrStr] = None
    """
    An alternative location to load a checkpoint from if no checkpoint is found in the current :data:`save_folder`.

    This can be set to a checkpoint path or the path to a folder of checkpoints such as the :data:`save_folder`
    from a different run.
    """

    load_strategy: LoadStrategy = LoadStrategy.if_available
    """
    The strategy for loading a checkpoint prior to training.
    """

    load_trainer_state: Optional[bool] = None
    """
    Whether to load the trainer state (including dataloader state). If ``None``, this will attempt
    to load the trainer state if it exists in the checkpoint, but will will not error if it doesn't.
    """

    load_optim_state: Optional[bool] = None
    """
    Whether to load the optimizer state. If ``None``, this will attempt to load the optimizer state
    if it exists in the checkpoint, but will not error if it doesn't.
    """

    metrics_collect_interval: int = 5
    """
    How often (in steps) to collect, reduce, and pass on metrics to the
    :meth:`Callback.log_metrics <olmo_core.train.callbacks.Callback.log_metrics>` method on callbacks.

    .. note::
        Regardless of what this is set to, the
        :meth:`Callback.log_metrics <olmo_core.train.callbacks.Callback.log_metrics>` methods are still
        called with the metrics for every single step, but will be delayed according to this value.

        For example, if this is set to 5, then every 5 steps the metrics from the past 5 steps
        are collected and reduced together, then passed on to
        :meth:`Callback.log_metrics <olmo_core.train.callbacks.Callback.log_metrics>` altogether.

    .. tip::
        Increasing this can improve throughput since logging metrics always requires a host-device
        sync.
    """

    dp_process_group: Optional[dist.ProcessGroup] = None
    """
    The distributed process group for all data parallel ranks.
    """

    # Bookkeeping

    global_step: int = 0
    """
    The current step/batch. 1-based, though it's initialized to 0 before the first step.
    This does *not* reset after an epoch.
    """

    global_train_tokens_seen: int = 0
    """
    The total number of training tokens seen.
    """

    epoch: int = 1
    """
    The current epoch (1-based).
    """

    cancel_check_interval: int = 25
    """
    The interval (in steps) to check if the run is canceled. Checking requires distributed comms,
    but if you've configured a separate CPU-only backend (like "gloo") then this shouldn't impact
    training throughput.
    """

    hard_stop: Optional[Duration] = None
    """
    Set a hard stopping point for the trainer. This is useful for ablations when you you don't
    want to do a complete training run, but you don't want to change :data:`max_duration` as to
    not affect the learning rate schedule.
    """

    async_bookkeeping: Optional[bool] = None
    """
    Do collective bookkeeping operations like reducing metrics asynchronously.
    This requires a separate CPU-only backend, and will default to ``True`` if one is available.
    """

    bookkeeping_soft_timeout: int = 30
    """
    A soft timeout (in seconds) for bookkeeping operations. If a bookkeeping operation takes longer
    than this then a warning is emitted.
    """

    # Benchmarking

    no_checkpoints: bool = False
    """
    Set this to ``True`` to disable automatic saving/loading of checkpoints altogether.
    This is useful for benchmarking.
    """

    no_evals: bool = False
    """
    Set this to ``True`` to disable evaluator callbacks.
    This is useful for benchmarking.
    """

    steps_to_skip: Optional[List[StepSkipRange]] = None
    """
    Ranges of steps to completely skip training on.
    """

    # Internal bookkeeping

    _metrics: Dict[int, Dict[str, torch.Tensor]] = field(default_factory=OrderedDict)
    _metrics_reduce_type: Dict[str, Optional[ReduceType]] = field(default_factory=dict)
    _canceled: bool = False
    _cancel_reason: Optional[str] = None
    _canceling_rank: Optional[int] = None
    _error: Optional[BaseException] = None
    _rank_batch_size: Optional[int] = None
<<<<<<< HEAD
    _thread_pool: Optional[ThreadPoolExecutor] = None
=======
    _multi_thread_pool: Optional[ThreadPoolExecutor] = None
    _single_thread_pool: Optional[ThreadPoolExecutor] = None
>>>>>>> 53dced5e
    # maps bookkeeping operation name to an ordereddict of operation ID to operation Future
    _bookkeeping_queue: Dict[str, Dict[str, Future]] = field(
        default_factory=lambda: defaultdict(OrderedDict)
    )
    _bookkeeping_pg: Optional[dist.ProcessGroup] = None
    _checkpoint_loaded: bool = False
    _metrics_consistent: Optional[bool] = None

    def __post_init__(self):
        self.save_folder = normalize_path(self.save_folder)
        if self.load_path is not None:
            self.load_path = normalize_path(self.load_path)

        # If save folder is a local directory, make sure we're using a shared filesystem.
        if not is_url(self.save_folder) and get_fs_local_rank() != get_rank():
            raise OLMoConfigurationError(
                "Checkpointing to a local directory requires a shared filesystem. "
                "If you do have a shared filesystem please set the env var 'OLMO_SHARED_FS=1' "
                "or set 'FS_LOCAL_RANK' to the global rank for each process."
            )

        # Validate working directory.
        if is_url(self.work_dir):
            raise OLMoConfigurationError(
                f"Trainer working directory must be a local path, got a URL instead ('{self.work_dir}')."
            )
        self.work_dir = Path(normalize_path(self.work_dir))

        # Ensure save folder and working directory exist.
        if get_fs_local_rank() == 0:
            self.work_dir.mkdir(exist_ok=True, parents=True)
            if not is_url(self.save_folder):
                Path(self.save_folder).mkdir(exist_ok=True, parents=True)

        # Ensure we have necessary callbacks.
        if not self.has_callback(ConsoleLoggerCallback):
            self.callbacks.setdefault(
                "console_logger",
                ConsoleLoggerCallback(metrics_log_interval=self.metrics_collect_interval),
            )
        if not self.has_callback(CheckpointerCallback):
            self.callbacks.setdefault("checkpointer", CheckpointerCallback())
        if not self.has_callback(SpeedMonitorCallback):
            self.callbacks.setdefault("speed_monitor", SpeedMonitorCallback())
        if not self.has_callback(GarbageCollectorCallback):
            self.callbacks.setdefault("garbage_collector", GarbageCollectorCallback())

        # Set pointer to self in all callbacks.
        for callback in self.callbacks.values():
            callback.trainer = self

        # Sort callbacks by (priority, name).
        # We do this for 2 reasons: (1) to respect the priority, and (2) to ensure the callback
        # order is consistent across the process group since some callbacks make distributed
        # synchronization/communication calls.
        self._sort_callbacks()

        if self.dp_process_group is None:
            self.dp_process_group = self.train_module.dp_process_group

        # Maybe create separate process group for bookkeeping.
        if self._bookkeeping_pg is None and is_distributed():
            if self.async_bookkeeping is None:
                self.async_bookkeeping = backend_supports_cpu()
            if self.async_bookkeeping:
                if not backend_supports_cpu():
                    raise OLMoConfigurationError(
                        "A CPU-only backend is required for async bookkeeping"
                    )
                log.info("Creating new process group for async bookkeeping")
                self._bookkeeping_pg = dist.new_group()

        # Check data loader configuration.
        if self.data_loader.dp_world_size != get_world_size(self.dp_process_group):
            raise OLMoConfigurationError(
                "data loader's DP world size appears to be configured incorrectly, "
                f"got {self.data_loader.dp_world_size}, expected {get_world_size(self.dp_process_group)}."
            )
        if self.data_loader.dp_rank != get_rank(self.dp_process_group):
            raise OLMoConfigurationError(
                "data loader's DP rank appears to be configured incorrectly, "
                f"got {self.data_loader.dp_rank}, expected {get_rank(self.dp_process_group)}."
            )
        if self.data_loader.fs_local_rank != get_fs_local_rank():
            raise OLMoConfigurationError(
                "data loader's FS local rank appears to be configured incorrectly, "
                f"got {self.data_loader.fs_local_rank}, expected {get_fs_local_rank()}."
            )

        for callback in self.callbacks.values():
            callback.post_attach()

        self.train_module._attach_trainer(self)

    @property
    def global_batch_size(self) -> int:
        """
        Global training batch size *in tokens*.
        """
        return self.data_loader.global_batch_size

    @property
    def rank_batch_size(self) -> int:
        """
        The number of tokens in each training batch per rank.
        """
        if self._rank_batch_size is None:
            assert self.global_batch_size % get_world_size(self.dp_process_group) == 0
            self._rank_batch_size = self.global_batch_size // get_world_size(self.dp_process_group)
        return self._rank_batch_size

    @property
    def training_complete(self) -> bool:
        if self._error is not None:
            raise RuntimeError("An error occurred") from self._error

        if (
            not self._canceled
            and self.global_step > 0
            and self.global_step % self.cancel_check_interval == 0
        ):
            self.check_if_canceled()

        if self.is_canceled:
            return True
        elif self._duration_due(self.max_duration):
            return True
        elif self.hard_stop is not None and self._duration_due(self.hard_stop):
            return True
        else:
            return False

    @property
    def is_canceled(self) -> bool:
        if self._error is not None:
            raise RuntimeError("An error occurred") from self._error
        return self._canceled

    @property
    def tokens_per_batch(self) -> int:
        """
        The number of tokens in each training batch.
        """
        return self.global_batch_size

    @property
    def steps_per_epoch(self) -> Optional[int]:
        """
        The total number of training steps in an epoch, if known.
        """
        return self.data_loader.total_batches

    @property
    def tokens_per_epoch(self) -> Optional[int]:
        """
        The total number of tokens in the training dataset, minus left-overs.
        """
        if self.steps_per_epoch is not None:
            return self.steps_per_epoch * self.tokens_per_batch
        else:
            return None

    @property
    def max_steps(self) -> int:
        """
        The maximum number of steps to train for, as determined by :data:`max_duration`.
        """
        return self._get_max_steps(self.max_duration)

    @property
    def max_tokens(self) -> int:
        """
        The maximum number of tokens to train for, as determined by :data:`max_duration`.
        """
        return self._get_max_tokens(self.max_duration)

    def convert_duration_to_steps(self, duration: Duration) -> int:
        """Convert a duration to steps."""
        if duration.unit == DurationUnit.epochs:
            if self.steps_per_epoch is None:
                raise RuntimeError(
                    "the number of steps cannot be determined from an 'epochs' duration since "
                    "the data loader's number of batches is unknown"
                )
            return self.steps_per_epoch * duration.value
        elif duration.unit == DurationUnit.steps:
            return duration.value
        elif duration.unit == DurationUnit.tokens:
            raise RuntimeError("the number of steps cannot be determined from a 'tokens' duration")
        else:
            raise NotImplementedError(f"Unsupported duration unit: {duration.unit}")

    def _get_max_steps(self, duration: Duration) -> int:
        if duration.unit == DurationUnit.steps:
            return duration.value
        elif duration.unit == DurationUnit.epochs:
            if self.data_loader.total_batches is None:
                raise RuntimeError(
                    "the number of steps cannot be determined from an 'epochs' duration since "
                    "the data loader's number of batches is unknown"
                )
            max_epochs = duration.value
            complete_epochs_remaining = max(max_epochs - self.epoch, 0)
            # NOTE: need to cover the case where the last epoch has just ended and we've incremented
            # self.epoch.
            steps_remaining_this_epoch = (
                0
                if self.epoch > max_epochs
                else max(self.data_loader.total_batches - self.data_loader.batches_processed, 0)
            )
            steps_remaining = (
                complete_epochs_remaining * self.data_loader.total_batches
                + steps_remaining_this_epoch
            )
            return self.global_step + steps_remaining
        elif duration.unit == DurationUnit.tokens:
            # Need to account for a change in batch size.
            max_tokens = duration.value
            tokens_remaining = max(max_tokens - self.global_train_tokens_seen, 0)
            steps_remaining = math.ceil(tokens_remaining / self.tokens_per_batch)
            return self.global_step + steps_remaining
        else:
            raise NotImplementedError

    def _get_max_tokens(self, duration: Duration) -> int:
        if duration.unit == DurationUnit.tokens:
            return duration.value
        else:
            max_steps = self._get_max_steps(duration)
            steps_remaining = max(max_steps - self.global_step, 0)
            tokens_remaining = steps_remaining * self.tokens_per_batch
            return self.global_train_tokens_seen + tokens_remaining

    @property
    def bookkeeping_device(self) -> torch.device:
        """
        The device used for collective bookkeeping (non-training) operations that can potentially.
        use a different backend.
        """
        if self.async_bookkeeping and backend_supports_cpu():
            return torch.device("cpu")
        else:
            return self.device

    @property
    def bookkeeping_pg(self) -> Optional[dist.ProcessGroup]:
        """
        The process group used for bookkeeping collectives.

        Since bookkeeping collectives might be done in a separate thread, we need a separate process
        group to avoid potential race conditions.
        """
        return self._bookkeeping_pg

    @property
    def multi_thread_pool(self) -> ThreadPoolExecutor:
        """
        A multi-threaded executor for bookkeeping tasks that don't involve distributed communication.
        """
        if self._multi_thread_pool is None:
            self._multi_thread_pool = ThreadPoolExecutor(
                max_workers=get_default_thread_count(),
                thread_name_prefix="trainer-multi-thread-pool",
            )
        return self._multi_thread_pool

    @property
    def single_thread_pool(self) -> ThreadPoolExecutor:
        """
        A single-threaded executor for bookkeeping tasks that involve distributed communication.
        """
        if self._single_thread_pool is None:
            self._single_thread_pool = ThreadPoolExecutor(
                max_workers=1, thread_name_prefix="trainer-single-thread-pool"
            )
        return self._single_thread_pool

    @property
    def checkpoint_loaded(self) -> bool:
        """
        If a checkpoint has been loaded.
        """
        return self._checkpoint_loaded

    @property
    def training_progress(self) -> TrainingProgress:
        # Calculate total steps.
        total_steps = max(
            self._get_max_steps(self.hard_stop) if self.hard_stop is not None else self.max_steps,
            self.global_step,
        )

        # Get current speed in batches per second.
        bps: Optional[float] = None
        for callback in self._iter_callbacks():
            if isinstance(callback, SpeedMonitorCallback):
                bps = callback.bps_avg
                break

        # Estimate the remaining time.
        time_remaining: Optional[timedelta] = None
        if bps is not None and (steps_remaining := (total_steps - self.global_step)) > 0:
            seconds_remaining = steps_remaining / bps
            # Round to nearest minute.
            minutes_remaining = 1 + (seconds_remaining // 60)
            time_remaining = timedelta(minutes=minutes_remaining)

        return TrainingProgress(
            current_step=self.global_step,
            total_steps=total_steps,
            time_remaining=time_remaining,
        )

    def cancel_run(self, reason: str, no_sync: bool = False):
        """
        Mark the run canceled.

        :param reason: The reason for canceling.
        :param no_sync: Set this to ``True`` only if you're calling this from all ranks at the same
            time, otherwise you'll get a distributed deadlock.
        """
        if self.is_canceled:
            return

        self._canceling_rank = get_rank()
        self._cancel_reason = reason
        if no_sync:
            self._canceled = True
            log.warning(f"Run canceled from all ranks. Reason: {reason}")
            barrier()

    def check_if_canceled(self):
        """
        Asynchronously check if the run is canceled. Use :data:`is_canceled` to see the result.
        This needs to be called by all ranks at the same point in the training loop.
        """
<<<<<<< HEAD
        self.run_bookkeeping_op(self._check_if_canceled, cancel_in_progress=True)
=======
        # NOTE: Do not set `allow_multiple` to `False` here!
        # That could result in a situation where this op is canceled on one rank while it's running
        # on another rank, leading to a deadlock.
        self.run_bookkeeping_op(self._check_if_canceled)
>>>>>>> 53dced5e

    def fit(self):
        """
        Fit the model, potentially loading a checkpoint first depending on the
        :data:`load_strategy`.
        """
        self._canceled = False
        self._cancel_reason = None
        self._canceling_rank = None

        # Maybe load a checkpoint.
        if (
            not self.no_checkpoints
            and not self.checkpoint_loaded
            and self.load_strategy != LoadStrategy.never
        ):
            # Try loading from the save folder first. The save folder is used for continuing
            # existing runs that failed or were preempted, so we always load trainer state and
            # optimizer state.
            self.maybe_load_checkpoint(
                self.save_folder, load_trainer_state=True, load_optim_state=True
            )

            # Then fallback to the load path, if provided.
            if self.load_path is not None:
                if not self.checkpoint_loaded:
                    self.maybe_load_checkpoint(self.load_path)
                else:
                    log.warning(
                        f"Ignoring load path ('{self.load_path}') since checkpoint was found in save folder"
                    )

            if not self.checkpoint_loaded:
                if self.load_strategy == LoadStrategy.always:
                    raise FileNotFoundError(
                        f"No checkpoint found in save folder ('{self.save_folder}') or "
                        f"load path ('{self.load_path}')"
                    )
                else:
                    log.warning(
                        f"No checkpoint found in save folder ('{self.save_folder}') or "
                        f"load path ('{self.load_path}'), will train from scratch..."
                    )

        barrier()

        # It's possible that we tried restarting a run that had already finished.
        if self.training_complete:
            log.warning("Training already complete, ending run now")
            self._shutdown()
            return

        log.info("Callback order:")
        for i, callback_name in enumerate(self.callbacks.keys()):
            log.info(f"  - Callback {i + 1}: {callback_name}")

        log.info(f"Training for {self.max_steps:,d} steps")

        # Install SIGTERM + SIGINT handlers.
        og_sigterm_handler = signal.signal(signal.SIGTERM, self._handle_os_signal)
        og_sigint_handler = signal.signal(signal.SIGINT, self._handle_os_signal)

        try:
            for callback in self._iter_callbacks():
                callback.pre_train()
            self.train_module.pre_train()

            # Quick check if the run has already been canceled.
            if self.is_canceled:
                for callback in self._iter_callbacks():
                    callback.post_train()
                self._shutdown()
                return

            # Do a dry-run for compiling and catch OOMs.
            self._dry_run_batch()

            # Iterate over epochs until done.
            while not self.training_complete:
                self._fit_epoch()
        except BaseException as exc:
<<<<<<< HEAD
            log.error(f"Training failed due to:\n{exc}")
            orig = exc.__cause__
            log.error(f"Cause:\n{type(orig)} = {orig}")
=======
            self._error = exc
            log.error(f"Training failed due to:\n{type(exc).__name__}: {exc}")
>>>>>>> 53dced5e
            for callback in self._iter_callbacks():
                callback.on_error(exc)
            for callback in self._iter_callbacks():
                callback.close()
            raise
        finally:
            # Restore original signal handlers.
            signal.signal(signal.SIGTERM, og_sigterm_handler)
            signal.signal(signal.SIGINT, og_sigint_handler)

        for callback in self._iter_callbacks():
            callback.post_train()

        # Wait for any bookkeeping tasks to finish.
        self._shutdown()
        log.info("Training complete")

    def _shutdown(self):
        self._log_metrics()
        for callback in self._iter_callbacks():
            callback.close()
        if self._multi_thread_pool is not None:
            self._multi_thread_pool.shutdown(wait=True, cancel_futures=False)
            self._multi_thread_pool = None
        if self._single_thread_pool is not None:
            self._single_thread_pool.shutdown(wait=True, cancel_futures=False)
            self._single_thread_pool = None
        gc_cuda()
        barrier()

    def state_dict(self) -> TrainerStateDict:
        """
        Get the trainer state to save.
        """
        return {
            "global_step": self.global_step,
            "global_train_tokens_seen": self.global_train_tokens_seen,
            "max_steps": self.max_steps,
            "data_loader": self.data_loader.state_dict(),
            "epoch": self.epoch,
            "world_size": get_world_size(),  # global world size here on purpose
            "rng": EnvRngStates.current_state().as_dict(),
            "callbacks": {k: cb.state_dict() for k, cb in self.callbacks.items()},
        }

    def load_state_dict(self, state_dict: TrainerStateDict):
        """
        Load trainer state (not model or optimizer state).
        """
        # For backwards compatibility.
        if "data_loader" not in state_dict:
            if "dataset" in state_dict:
                state_dict["data_loader"] = state_dict.pop("dataset")
                state_dict["data_loader"]["epoch"] = state_dict["epoch"]
            else:
                state_dict["data_loader"] = {
                    "dataset_type": "fsl",
                    "dataset_fingerprint_version": state_dict.pop("dataset_fingerprint_version"),
                    "dataset_fingerprint": state_dict.pop("dataset_fingerprint"),
                    "tokens_processed": state_dict["global_train_tokens_seen_this_epoch"],
                    "batches_processed": state_dict["global_train_tokens_seen_this_epoch"]
                    // self.global_batch_size,
                    "sequence_length": state_dict.pop("train_sequence_length"),
                    "max_target_sequence_length": state_dict.pop("max_train_sequence_length"),
                    "seed": state_dict["data_seed"],
                    "epoch": state_dict["epoch"],
                }

        self.data_loader.load_state_dict(state_dict["data_loader"])
        self.global_step = state_dict["global_step"]
        self.global_train_tokens_seen = state_dict["global_train_tokens_seen"]
        self.epoch = state_dict["epoch"]

        for cb_name, cb_state in state_dict.get("callbacks", {}).items():
            if (cb := self.callbacks.get(cb_name)) is not None:
                cb.load_state_dict(cb_state)

        log.info(f"Will resume training from step {self.global_step}, epoch {self.epoch}")

        if state_dict["world_size"] == get_world_size():  # global world size here on purpose
            rng_state = EnvRngStates.from_dict(state_dict["rng"])
            if not rng_state.restore():
                log.warning(
                    "Some RNG states were not restored due to differences in library versions"
                )
        else:
            log.warning(
                "Trainer will not restore rank RNG states since the RNG states in the checkpoint "
                "were saved with a different world size."
            )

    def load_checkpoint(
        self,
        dir: PathOrStr,
        *,
        load_trainer_state: Optional[bool] = None,
        load_optim_state: Optional[bool] = None,
    ):
        """
        Load a checkpoint.

        .. note::
            :meth:`fit()` may call this method automatically depending on the :data:`load_strategy`.

        :param dir: The path/URL to a checkpoint or a folder of checkpoints.
        :param load_trainer_state: Load trainer state (data loader state, RNG states, and other bookkeeping).
        :param load_optim_state: Load optimizer state in the train module.
        """
        load_trainer_state = (
            self.load_trainer_state if load_trainer_state is None else load_trainer_state
        )
        load_optim_state = self.load_optim_state if load_optim_state is None else load_optim_state
        if dir == self.save_folder:
            if load_trainer_state is False:
                log.warning(
                    "Loading from save_folder with 'load_trainer_state=False' is not recommended, "
                    "since the save_folder is meant for continuing existing runs."
                )
            if load_optim_state is False:
                log.warning(
                    "Loading from save_folder with 'load_optim_state=False' is not recommended, "
                    "since the save_folder is meant for continuing existing runs."
                )

        dir = normalize_path(dir)

        # NOTE: to avoid making a ton of client requests (S3 or otherwise) we only make those
        # requests from rank 0 then scatter the result to the other ranks.
        if get_rank() == 0 and not self.checkpointer.dir_is_checkpoint(dir):
            # Try to find the latest checkpoint in the directory.
            dir = self.checkpointer.latest_checkpoint(dir)
        dir = broadcast_object(dir)

        log.info(f"Loading checkpoint from '{dir}'...")
        trainer_state = self.checkpointer.load(
            dir,
            self.train_module,
            load_trainer_state=load_trainer_state,
            load_optim_state=load_optim_state,
        )
        if trainer_state is not None:
            self.load_state_dict(cast(TrainerStateDict, trainer_state))

        for callback in self._iter_callbacks():
            callback.post_checkpoint_loaded(dir)

        self._checkpoint_loaded = True
        log.info("Checkpoint successfully loaded")

    def maybe_load_checkpoint(
        self,
        dir: Optional[PathOrStr] = None,
        *,
        load_trainer_state: Optional[bool] = None,
        load_optim_state: Optional[bool] = None,
    ) -> bool:
        """
        Like :meth:`load_checkpoint()` but is a no-op if there is no checkpoint in the ``dir`` provided.

        .. note::
            :meth:`fit()` may call this method automatically depending on the :data:`load_strategy`.

        :returns: If a checkpoint was loaded.
        """
        if dir is None:
            dir = self.save_folder
        should_load: bool = True
        if get_rank() == 0:
            should_load = self.checkpointer.contains_checkpoint(dir)
        should_load = broadcast_object(should_load)
        if should_load:
            self.load_checkpoint(
                dir,
                load_trainer_state=load_trainer_state,
                load_optim_state=load_optim_state,
            )
            assert self.checkpoint_loaded
            return True
        else:
            return False

    def save_checkpoint(self) -> PathOrStr:
        """
        Save a checkpoint for the current step to the :data:`save_folder`.


        :returns: The path/URL to the checkpoint.
        """
        dirname = self.checkpointer.checkpoint_dirname(self.global_step)
        path = join_path(self.save_folder, dirname)
        log.info(f"Saving checkpoint for step {self.global_step} to '{path}'...")
        self.checkpointer.save(path, self.train_module, cast(Dict[str, Any], self.state_dict()))
        for callback in self._iter_callbacks():
            callback.post_checkpoint_saved(path)
        log.info("Checkpoint saved")
        return path

    def save_checkpoint_async(self) -> Tuple[PathOrStr, Future]:
        """
        Save a checkpoint for the current step to the :data:`save_folder` asynchronously.

        :returns: The path/URL to the checkpoint and a future which will complete when the
            checkpoint is successfully saved.
        """
        step = self.global_step
        dirname = self.checkpointer.checkpoint_dirname(step)
        path = join_path(self.save_folder, dirname)

        log.info(f"Saving checkpoint for step {step} to '{path}' asynchronously...")
        fut = self.checkpointer.save_async(
            path, self.train_module, cast(Dict[str, Any], self.state_dict())
        )

        def callback(future: Future):
            future.result()  # ensure it finished successfully
            for callback in self._iter_callbacks():
                callback.post_checkpoint_saved(path)
            log.info(f"Checkpoint for step {step} saved successfully")

        fut.add_done_callback(callback)

        return path, fut

    def record_metric(
        self,
        name: str,
        value: Union[float, torch.Tensor],
        reduce_type: Optional[ReduceType] = None,
        namespace: Optional[str] = None,
        merge_strategy: MetricMergeStrategy = MetricMergeStrategy.warn,
    ):
        """
        Record a new metric for the current step.

        .. seealso::
            Use :meth:`record_ce_loss()` to record the cross-entropy loss, specifically.

        :param name: The name of the metric.
        :param value: The value of the metric.
        :param reduce_type: Specifies how to reduce the metric across the distributed process group.
            ``None`` means no reduction.
        :param namespace: A namespace to record the metric under, i.g. "train" or "optim".
        :param merge_strategy: How to merge metrics when duplicates are logged.
        """
        if namespace is not None:
            name = f"{namespace.rstrip('/')}/{name.lstrip('/')}"

        if not isinstance(value, torch.Tensor):
            value = torch.tensor(value)
        else:
            value = get_local_tensor(value.detach()).float()

        if self.global_step not in self._metrics:
            self._metrics[self.global_step] = OrderedDict()

        step_metrics = self._metrics[self.global_step]

        if name not in step_metrics or merge_strategy == MetricMergeStrategy.latest:
            step_metrics[name] = value
        elif merge_strategy == MetricMergeStrategy.sum:
            step_metrics[name] = step_metrics[name] + value
        elif merge_strategy == MetricMergeStrategy.mean:
            step_metrics[name] = (step_metrics[name] + value) / 2
        elif merge_strategy == MetricMergeStrategy.max:
            step_metrics[name] = torch.max(step_metrics[name], value.to(step_metrics[name].device))
        elif merge_strategy == MetricMergeStrategy.min:
            step_metrics[name] = torch.min(step_metrics[name], value.to(step_metrics[name].device))
        elif merge_strategy == MetricMergeStrategy.warn:
            log.warning(
                f"Attempting to log duplicate metric '{name}' for step {(self.global_step)}. "
                "The latest value will be ignored."
            )
        elif merge_strategy == MetricMergeStrategy.oldest:
            pass
        else:
            raise NotImplementedError(merge_strategy)

        # reduce type must be consistent to avoid issues
        if name in self._metrics_reduce_type and self._metrics_reduce_type[name] != reduce_type:
            raise RuntimeError(
                f"expected '{self._metrics_reduce_type[name]}' reduce type for metric '{name}' "
                f"based on last record, but got '{reduce_type}' this time"
            )
        self._metrics_reduce_type[name] = reduce_type

    def record_ce_loss(
        self, value: Union[float, torch.Tensor], reduce_type: Optional[ReduceType] = None
    ):
        """
        Record the cross-entropy loss metric specifically.
        """
        return self.record_metric(TRAIN_CE_LOSS_METRIC, value, reduce_type=reduce_type)

    def get_metric(self, name: str, namespace: Optional[str] = None) -> Optional[torch.Tensor]:
        """
        Get the value of a metric recorded during the current step.

        .. warning::
            Metrics will only be available from the time they're recorded until the end of the
            current step.

        .. warning::
            Accessing a metric can inadvertently trigger a host-device sync, which slows down
            training.

        :param name: The name of the metric.
        """
        if self.global_step not in self._metrics:
            return None
        if namespace is not None:
            name = f"{namespace.rstrip('/')}/{name.lstrip('/')}"
        return self._metrics[self.global_step].get(name)

    def write_file(
        self, name: str, contents: Union[str, bytes], dir: Optional[PathOrStr] = None
    ) -> PathOrStr:
        """
        Write a file to the :data:`save_folder` or ``dir``, if provided.

        :param fname: The name of the file to write, relative to the :data:`save_folder` or ``dir``.
        :param contents: The contents of the file to write.
        :param dir: The path/URL to a directory to write the file to. Defaults to :data:`save_folder`.

        :returns: The path/URL of the file.
        """
        return self.checkpointer.write_file(dir or self.save_folder, name, contents)

    def persist_working_file(self, name: PathOrStr) -> PathOrStr:
        """
        Persist a file in the :data:`work_dir` by saving/uploading it to the :data:`save_folder`.

        :param name: The name/path of the file *relative* to the :data:`work_dir`.

        :returns: The full path/URL to the saved file.

        :raises FileNotFoundError: If the file can't be found.
        :raises FileExistsError: If the file already exists in the save folder and :data:`save_overwrite`
            is ``False``.
        """
        if Path(name).is_relative_to(self.work_dir):
            name = Path(name).relative_to(self.work_dir)
        source = join_path(self.work_dir, name)
        target = join_path(self.save_folder, name)
        if source != target:
            copy_file(source, target, save_overwrite=self.save_overwrite)
        elif not file_exists(source):
            raise FileNotFoundError(source)
        return target

    def add_callback(self, name: str, callback: Callback):
        """
        Add a callback to the trainer.
        """
        if name in self.callbacks:
            raise OLMoConfigurationError(f"A callback with name '{name}' already exists!")
        callback.trainer = self
        self.callbacks[name] = callback
        self._sort_callbacks()
        callback.post_attach()

    def has_callback(self, cb_class: Type[Callback]) -> bool:
        """
        Check if the trainer already has a registered instance of the given callback class.
        """
        for cb in self.callbacks.values():
            if isinstance(cb, cb_class):
                return True
        return False

    def _sort_callbacks(self):
        self.callbacks = OrderedDict(
            (
                (k, cb)
                for _, (k, cb) in sorted(
                    enumerate(self.callbacks.items()),
                    key=lambda x: (x[1][1].priority, -1 * x[0]),
                    reverse=True,
                )
            )
        )

    def _iter_callbacks(self) -> Iterable[Callback]:
        callbacks: Iterable[Callback] = self.callbacks.values()
        if self.no_checkpoints:
            callbacks = filter(lambda cb: not isinstance(cb, CheckpointerCallback), callbacks)
        if self.no_evals:
            callbacks = filter(lambda cb: not isinstance(cb, EvaluatorCallback), callbacks)
        return callbacks

    def _duration_due(self, duration: Duration) -> bool:
        return duration.due(
            step=self.global_step, tokens=self.global_train_tokens_seen, epoch=self.epoch
        )

    def _handle_os_signal(self, signalnum, stack_frame):
        del stack_frame

        signame: Optional[str] = None
        if signalnum == signal.SIGTERM:
            signame = "SIGTERM"
        elif signalnum == signal.SIGINT:
            signame = "SIGINT"

        msg: str
        if signame is not None:
            msg = f"{signame} received"
        else:
            msg = f"Sig({signalnum}) received"

        log.warning(msg)
        self.cancel_run(msg)

    def run_bookkeeping_op(
        self,
        op: Callable[..., T],
        *args,
        cb: Optional[Callable[[T], None]] = None,
        op_name: Optional[str] = None,
<<<<<<< HEAD
        cancel_in_progress: bool = False,
        **kwargs,
    ):
        if op_name is None:
            op_name = op.__qualname__
        op_id = uuid.uuid4().hex

        def wrapped_op(*args, **kwargs):
            start_time = time.perf_counter()
            try:
                return op(*args, **kwargs)
            finally:
                if (
                    runtime := int(time.perf_counter() - start_time)
                ) > self.bookkeeping_soft_timeout:
                    log.warning(
                        f"Bookeeping op '{op_name}' took longer than {self.bookkeeping_soft_timeout} "
                        f"seconds ({runtime:,d} seconds)!"
                    )

        if (
=======
        cancel_in_progress: Optional[bool] = None,  # deprecated
        allow_multiple: bool = True,
        soft_timeout: Optional[int] = None,
        distributed: bool = True,
        **kwargs,
    ):
        """
        Run a bookkeeping operation, potentially in a background thread.

        :param op: The operation to run.
        :param args: Positional arguments to pass to the operation.
        :param kwargs: Keyword arguments to pass to the operation.
        :param cb: A callback to call with the result of the operation when it finishes.
        :param op_name: A name for the operation, used for logging, debugging, and potentially canceling
            old invocations of the same operation when ``allow_multiple`` is ``False``.
        :param allow_multiple: If ``False``, only one bookkeeping operation with the given name is allowed
            to run, so if there are other ops with the same name that are queued, those will be canceled,
            and if there's another one that's already running, the current invocation will be ignored.
        :param soft_timeout: A soft timeout, in seconds, to wait for the operation to finish. If the op
            takes longer than this a warning will be issued.
        :param distributed: This should only be set to ``False`` if the op doesn't use distributed
            communication, in which case it will be allowed to run concurrently with other ops.
        """
        if cancel_in_progress is not None:
            warnings.warn(
                "'cancel_in_progress' argument to 'Trainer.run_bookkeeping_op' is deprecated, use 'allow_multiple' instead",
                DeprecationWarning,
            )
            allow_multiple = not cancel_in_progress

        if op_name is None:
            op_name = op.__qualname__

        if soft_timeout is None:
            soft_timeout = self.bookkeeping_soft_timeout

        def wrapped_op(*args, **kwargs):
            start_time = time.perf_counter()
            assert soft_timeout is not None  # for mypy
            try:
                return op(*args, **kwargs)
            finally:
                if (runtime := int(time.perf_counter() - start_time)) > soft_timeout:
                    log.warning(
                        f"Bookeeping op '{op_name}' took longer than {soft_timeout} "
                        f"seconds ({runtime:,d} seconds)!"
                    )

        if not distributed or (
>>>>>>> 53dced5e
            self.async_bookkeeping
            and self.bookkeeping_device.type == "cpu"
            and self.bookkeeping_pg is not None
        ):
<<<<<<< HEAD
            if cancel_in_progress:
                for future in self._bookkeeping_queue[op_name].values():
                    if future.cancel():
                        self._bookkeeping_queue[op_name].clear()
                    elif not future.done():
                        log.warning(
                            f"Attempted to cancel bookkeeping op '{op_name}' which was already in progress. "
                            "If you see this message frequently, the op in question may be creating a backlog "
                            "in the bookkeeping queue."
                        )

            # Can safely run in the thread pool.
            future = self.thread_pool.submit(wrapped_op, *args, **kwargs)
            self._bookkeeping_queue[op_name][op_id] = future

=======
            if not allow_multiple:
                for op_id in list(self._bookkeeping_queue[op_name].keys()):
                    future = self._bookkeeping_queue[op_name][op_id]
                    if future.cancel() or future.done():
                        self._bookkeeping_queue[op_name].pop(op_id)
                    else:
                        log.warning(
                            f"Attempted to submit bookkeeping op '{op_name}' while a previous invocation was already in progress. "
                            "Since 'allow_multiple' is set to 'False' for this op, the current invocation will be canceled.\n"
                            "If you see this message frequently, the op in question may be taking longer than expected or is "
                            "being submitted too often."
                        )
                        return

            if distributed:
                future = self.single_thread_pool.submit(wrapped_op, *args, **kwargs)
            else:
                future = self.multi_thread_pool.submit(wrapped_op, *args, **kwargs)

            op_id = uuid.uuid4().hex
            self._bookkeeping_queue[op_name][op_id] = future

>>>>>>> 53dced5e
            def callback(fut: Future[T]):
                try:
                    if cb is not None:
                        cb(fut.result())  # type: ignore[misc]
                except BaseException as e:
                    log.exception(e)
                    self._error = e
                finally:
<<<<<<< HEAD
                    # Removed the completed op from the queue.
=======
                    # Remove the completed op from the queue.
>>>>>>> 53dced5e
                    assert op_name is not None  # for mypy
                    self._bookkeeping_queue[op_name].pop(op_id, None)

            future.add_done_callback(callback)
        else:
            result = wrapped_op(*args, **kwargs)
            if cb is not None:
                cb(result)

    def _check_if_canceled(self):
        if self._canceled:
            return

        canceling_rank = self._canceling_rank if self._canceling_rank is not None else -1
        # NOTE: this is a known host-device sync (potentially) so we don't need the warning
        with cuda_sync_debug_mode(0):
            canceling_rank = all_reduce_value(
                canceling_rank,
                self.bookkeeping_device,
                op=dist.ReduceOp.MAX,
                group=self.bookkeeping_pg,
            )
            if canceling_rank >= 0:
                cancel_reason = broadcast_object(
                    self._cancel_reason,
                    src=get_global_rank(canceling_rank, group=self.bookkeeping_pg),
                    group=self.bookkeeping_pg,
                )
                assert cancel_reason is not None
                self._canceled = True
                self._canceling_rank = canceling_rank
                self._cancel_reason = cancel_reason
                log.warning(f"Run canceled from rank {canceling_rank}. Reason: {cancel_reason}")

    def _log_metrics(self):
        if not self._metrics:
            return

        # Prep metrics to reduce by moving to bookkeeping device all at once.
        # NOTE: if training on GPU and `bookkeeping_device` is CPU, this triggers
        # host-device sync. It's unavoidable to have a host-device at some point, but we
        # prefer to do that early and then finish processing the metrics in a separate thread
        # so CUDA training can continue.
        metrics_to_reduce = move_metrics(self._metrics, self.bookkeeping_device)
        self._metrics.clear()

        if self._metrics_consistent is None:
            self._metrics_consistent = check_metrics_consistent(
                self._metrics_reduce_type,
                process_group=self.bookkeeping_pg,
            )
            if not self._metrics_consistent:
                msg = (
                    "Detected inconsistent metrics between ranks. This is expected in some cases "
                    "(like with pipeline parallelism)."
                )
                if not self.async_bookkeeping:
                    msg += " This may result in slower training speeds since you don't have async bookkeeping enabled."
                log.warning(msg)

        self.run_bookkeeping_op(
            reduce_metrics,
            metrics_to_reduce,
            self._metrics_reduce_type,
            self.bookkeeping_device,
            process_group=self.bookkeeping_pg,
            metrics_consistent=self._metrics_consistent,
            cb=self._check_and_pass_on_metrics,
        )

    def _check_and_pass_on_metrics(self, metrics: Dict[int, Dict[str, float]]):
        for step in sorted(metrics.keys()):
            # Check for nan/inf loss and add perplexity.
            if (ce_loss := metrics[step].get(TRAIN_CE_LOSS_METRIC)) is not None:
                if not math.isfinite(ce_loss):
                    raise RuntimeError(f"{ce_loss} loss encountered at step {step}")
                if ce_loss < 10:
                    metrics[step][TRAIN_PPL_METRIC] = math.exp(ce_loss)
            for callback in self._iter_callbacks():
                callback.log_metrics(step, metrics[step])

    def _iter_batches(self) -> Generator[Dict[str, Any], None, None]:
        data_iterator = iter(self.data_loader)

        while True:
            for callback in self._iter_callbacks():
                callback.pre_load_batch()

            try:
                batch = next(data_iterator)
                yield batch
            except StopIteration:
                break

    def _dry_run_batch(self):
        try:
            batch = self.data_loader.get_mock_batch()
        except NotImplementedError:
            return  # for backwards compatibility

        log.info("Starting forward/backward dry-run batch...")

        dbg_mem_before_dry_run = torch.cuda.memory_allocated()/1024**3 # model param + main param
        self.train_module.train_batch(batch, dry_run=True)
        dbg_mem_after_dry_run = torch.cuda.memory_allocated()/1024**3 # model param 2x + main param 4x + model grad 2x

        log.info("Dry-run complete")

    def _fit_epoch(self):
        self.data_loader.reshuffle(self.epoch)

        log.info(f"Starting epoch {self.epoch}...")

        for callback in self._iter_callbacks():
            callback.pre_epoch()

        self.train_module.zero_grads()

        first_batch = True
        for batch in self._iter_batches():
            if first_batch:
                log.info("First batch loaded")

            # Bookkeeping.
            self.global_step += 1
            if (
                global_num_tokens := self.data_loader.global_num_tokens_in_batch(batch)
            ) is not None:
                self.global_train_tokens_seen += global_num_tokens

            should_skip = False
            if self.steps_to_skip:
                for step_range in self.steps_to_skip:
                    if step_range.start <= self.global_step < step_range.stop:
                        should_skip = True
                        break

            for callback in self._iter_callbacks():
                callback.pre_step(batch)

<<<<<<< HEAD
            dbg_mem_before_train_batch = torch.cuda.memory_allocated()/1024**3

            self.train_module.train_batch(batch)
            dbg_mem_after_train_batch = torch.cuda.memory_allocated()/1024**3
=======
            if should_skip:
                log.warning(f"Skipping training on step {self.global_step:,d} intentionally...")
            else:
                self.train_module.train_batch(batch)
>>>>>>> 53dced5e

                for callback in self._iter_callbacks():
                    callback.pre_optim_step()

                self.train_module.optim_step()
                self.train_module.zero_grads()

            for callback in self._iter_callbacks():
                callback.post_train_batch()

            for callback in self._iter_callbacks():
                callback.post_step()

            if first_batch or self.global_step % self.metrics_collect_interval == 0:
                self._log_metrics()
                if torch.cuda.is_available():
                    torch.cuda.set_sync_debug_mode("warn")

            first_batch = False

            if self.training_complete:
                # Finishing before the epoch is complete.
                # Log any remaining metrics.
                self._log_metrics()
                return

        # Log any remaining metrics.
        self._log_metrics()

        log.info("Epoch complete")

        for callback in self._iter_callbacks():
            callback.post_epoch()

        # Bookkeeping
        self.epoch += 1
        self.data_loader.reset()<|MERGE_RESOLUTION|>--- conflicted
+++ resolved
@@ -3,10 +3,7 @@
 import signal
 import time
 import uuid
-<<<<<<< HEAD
-=======
 import warnings
->>>>>>> 53dced5e
 from collections import OrderedDict, defaultdict
 from concurrent.futures import Future, ThreadPoolExecutor
 from dataclasses import dataclass, field
@@ -285,16 +282,7 @@
     _canceling_rank: Optional[int] = None
     _error: Optional[BaseException] = None
     _rank_batch_size: Optional[int] = None
-<<<<<<< HEAD
     _thread_pool: Optional[ThreadPoolExecutor] = None
-=======
-    _multi_thread_pool: Optional[ThreadPoolExecutor] = None
-    _single_thread_pool: Optional[ThreadPoolExecutor] = None
->>>>>>> 53dced5e
-    # maps bookkeeping operation name to an ordereddict of operation ID to operation Future
-    _bookkeeping_queue: Dict[str, Dict[str, Future]] = field(
-        default_factory=lambda: defaultdict(OrderedDict)
-    )
     _bookkeeping_pg: Optional[dist.ProcessGroup] = None
     _checkpoint_loaded: bool = False
     _metrics_consistent: Optional[bool] = None
@@ -627,14 +615,10 @@
         Asynchronously check if the run is canceled. Use :data:`is_canceled` to see the result.
         This needs to be called by all ranks at the same point in the training loop.
         """
-<<<<<<< HEAD
-        self.run_bookkeeping_op(self._check_if_canceled, cancel_in_progress=True)
-=======
         # NOTE: Do not set `allow_multiple` to `False` here!
         # That could result in a situation where this op is canceled on one rank while it's running
         # on another rank, leading to a deadlock.
         self.run_bookkeeping_op(self._check_if_canceled)
->>>>>>> 53dced5e
 
     def fit(self):
         """
@@ -716,14 +700,7 @@
             while not self.training_complete:
                 self._fit_epoch()
         except BaseException as exc:
-<<<<<<< HEAD
             log.error(f"Training failed due to:\n{exc}")
-            orig = exc.__cause__
-            log.error(f"Cause:\n{type(orig)} = {orig}")
-=======
-            self._error = exc
-            log.error(f"Training failed due to:\n{type(exc).__name__}: {exc}")
->>>>>>> 53dced5e
             for callback in self._iter_callbacks():
                 callback.on_error(exc)
             for callback in self._iter_callbacks():
@@ -1142,29 +1119,6 @@
         *args,
         cb: Optional[Callable[[T], None]] = None,
         op_name: Optional[str] = None,
-<<<<<<< HEAD
-        cancel_in_progress: bool = False,
-        **kwargs,
-    ):
-        if op_name is None:
-            op_name = op.__qualname__
-        op_id = uuid.uuid4().hex
-
-        def wrapped_op(*args, **kwargs):
-            start_time = time.perf_counter()
-            try:
-                return op(*args, **kwargs)
-            finally:
-                if (
-                    runtime := int(time.perf_counter() - start_time)
-                ) > self.bookkeeping_soft_timeout:
-                    log.warning(
-                        f"Bookeeping op '{op_name}' took longer than {self.bookkeeping_soft_timeout} "
-                        f"seconds ({runtime:,d} seconds)!"
-                    )
-
-        if (
-=======
         cancel_in_progress: Optional[bool] = None,  # deprecated
         allow_multiple: bool = True,
         soft_timeout: Optional[int] = None,
@@ -1214,28 +1168,10 @@
                     )
 
         if not distributed or (
->>>>>>> 53dced5e
             self.async_bookkeeping
             and self.bookkeeping_device.type == "cpu"
             and self.bookkeeping_pg is not None
         ):
-<<<<<<< HEAD
-            if cancel_in_progress:
-                for future in self._bookkeeping_queue[op_name].values():
-                    if future.cancel():
-                        self._bookkeeping_queue[op_name].clear()
-                    elif not future.done():
-                        log.warning(
-                            f"Attempted to cancel bookkeeping op '{op_name}' which was already in progress. "
-                            "If you see this message frequently, the op in question may be creating a backlog "
-                            "in the bookkeeping queue."
-                        )
-
-            # Can safely run in the thread pool.
-            future = self.thread_pool.submit(wrapped_op, *args, **kwargs)
-            self._bookkeeping_queue[op_name][op_id] = future
-
-=======
             if not allow_multiple:
                 for op_id in list(self._bookkeeping_queue[op_name].keys()):
                     future = self._bookkeeping_queue[op_name][op_id]
@@ -1258,7 +1194,6 @@
             op_id = uuid.uuid4().hex
             self._bookkeeping_queue[op_name][op_id] = future
 
->>>>>>> 53dced5e
             def callback(fut: Future[T]):
                 try:
                     if cb is not None:
@@ -1267,11 +1202,7 @@
                     log.exception(e)
                     self._error = e
                 finally:
-<<<<<<< HEAD
-                    # Removed the completed op from the queue.
-=======
                     # Remove the completed op from the queue.
->>>>>>> 53dced5e
                     assert op_name is not None  # for mypy
                     self._bookkeeping_queue[op_name].pop(op_id, None)
 
@@ -1412,17 +1343,7 @@
             for callback in self._iter_callbacks():
                 callback.pre_step(batch)
 
-<<<<<<< HEAD
-            dbg_mem_before_train_batch = torch.cuda.memory_allocated()/1024**3
-
             self.train_module.train_batch(batch)
-            dbg_mem_after_train_batch = torch.cuda.memory_allocated()/1024**3
-=======
-            if should_skip:
-                log.warning(f"Skipping training on step {self.global_step:,d} intentionally...")
-            else:
-                self.train_module.train_batch(batch)
->>>>>>> 53dced5e
 
                 for callback in self._iter_callbacks():
                     callback.pre_optim_step()
