import logging
import math
import signal
import time
import uuid
import warnings
from collections import OrderedDict, defaultdict
from concurrent.futures import Future, ThreadPoolExecutor
from dataclasses import dataclass, field
from datetime import timedelta
from pathlib import Path
from typing import (
    Any,
    Callable,
    Dict,
    Generator,
    Iterable,
    Optional,
    Tuple,
    Type,
    TypedDict,
    TypeVar,
    Union,
    cast,
)

import torch
import torch.distributed as dist

from ..aliases import PathOrStr
from ..data import DataLoaderBase
from ..distributed.utils import (
    all_reduce_value,
    backend_supports_cpu,
    barrier,
    get_fs_local_rank,
    get_global_rank,
    get_local_tensor,
    get_rank,
    get_world_size,
    is_distributed,
    scatter_object,
)
from ..exceptions import OLMoConfigurationError
from ..io import copy_file, file_exists, is_url, join_path, normalize_path
from ..utils import cuda_sync_debug_mode, gc_cuda, get_default_thread_count
from .callbacks import (
    Callback,
    CheckpointerCallback,
    ConsoleLoggerCallback,
    EvaluatorCallback,
    GarbageCollectorCallback,
    SpeedMonitorCallback,
)
from .checkpoint import Checkpointer
from .common import (
    TRAIN_CE_LOSS_METRIC,
    TRAIN_PPL_METRIC,
    Duration,
    DurationUnit,
    LoadStrategy,
    MetricMergeStrategy,
    ReduceType,
    TrainingProgress,
)
from .train_module import TrainModule
from .utils import EnvRngStates, check_metrics_consistent, move_metrics, reduce_metrics

log = logging.getLogger(__name__)


T = TypeVar("T")


class TrainerStateDict(TypedDict):
    global_step: int
    global_train_tokens_seen: int
    max_steps: int
    data_loader: Dict[str, Any]
    epoch: int
    world_size: int
    rng: Dict[str, Any]
    callbacks: Dict[str, Dict[str, Any]]


@dataclass
class Trainer:
    """
    Language model trainer.

    .. tip::
        Use :class:`TrainerConfig` instead of constructing this class directly.
    """

    work_dir: Path
    """
    A local working directory to use for temporary files needed during training.
    Files added to this working directory can be persisted to the :data:`save_folder` via
    :meth:`persist_working_file()`.

    .. note::
        When constructing your trainer through a :class:`TrainerConfig` this will default to
        the :data:`save_folder` if it's a local directory.
    """

    train_module: TrainModule
    """
    The train module to fit.
    """

    data_loader: DataLoaderBase
    """
    The train data loader.
    """

    device: torch.device
    """
    The default device to use. Should match the device the model is on and be appropriate for the
    main distributed backend.
    """

    save_folder: str
    """
    The folder to save all checkpoints to. Could be a local directory (if using a shared filesytem)
    or a URL.

    .. warning::
        If you try to use a local directory without a globally shared filesystem across all ranks
        you will get an error.
    """

    checkpointer: Checkpointer
    """
    The checkpointer. This is a wrapper around the functionality in
    :mod:`olmo_core.distributed.checkpoint`, which means you can use
    :func:`~olmo_core.distributed.checkpoint.unshard_checkpoint` to unshard the model and optimizer
    state from a train checkpoint after the fact.
    """

    callbacks: Dict[str, Callback]
    """
    Trainer callbacks.
    """

    max_duration: Duration
    """
    The duration to train for.

    .. important::
        The total number of training steps must be known ahead of time for various reasons such
        as setting a learning rate schedule. Therefore if your data loader's number of batches
        (:data:`~olmo_core.data.data_loader.DataLoaderBase.total_batches`) is unknown ahead of time,
        you must set the ``max_duration`` in terms of :meth:`tokens <Duration.tokens>`
        or :meth:`steps <Duration.steps>`, but not epochs.
    """

    save_overwrite: bool = False
    """
    Whether to overwrite existing files/checkpoints in the :data:`save_folder`.
    """

    load_path: Optional[PathOrStr] = None
    """
    An alternative location to load a checkpoint from if no checkpoint is found in the current :data:`save_folder`.

    This can be set to a checkpoint path or the path to a folder of checkpoints such as the :data:`save_folder`
    from a different run.
    """

    load_strategy: LoadStrategy = LoadStrategy.if_available
    """
    The strategy for loading a checkpoint prior to training.
    """

<<<<<<< HEAD
    load_trainer_state: bool = False
    """
    Whether to load trainer state (step count, epoch, scheduler state, etc.) when loading checkpoints.
=======
    load_trainer_state: Optional[bool] = None
    """
    Whether to load the trainer state (including dataloader state). If ``None``, this will attempt
    to load the trainer state if it exists in the checkpoint, but will will not error if it doesn't.
    """

    load_optim_state: Optional[bool] = None
    """
    Whether to load the optimizer state. If ``None``, this will attempt to load the optimizer state
    if it exists in the checkpoint, but will not error if it doesn't.
>>>>>>> 464d01e7
    """

    metrics_collect_interval: int = 5
    """
    How often (in steps) to collect, reduce, and pass on metrics to the
    :meth:`Callback.log_metrics <olmo_core.train.callbacks.Callback.log_metrics>` method on callbacks.

    .. note::
        Regardless of what this is set to, the
        :meth:`Callback.log_metrics <olmo_core.train.callbacks.Callback.log_metrics>` methods are still
        called with the metrics for every single step, but will be delayed according to this value.

        For example, if this is set to 5, then every 5 steps the metrics from the past 5 steps
        are collected and reduced together, then passed on to
        :meth:`Callback.log_metrics <olmo_core.train.callbacks.Callback.log_metrics>` altogether.

    .. tip::
        Increasing this can improve throughput since logging metrics always requires a host-device
        sync.
    """

    dp_process_group: Optional[dist.ProcessGroup] = None
    """
    The distributed process group for all data parallel ranks.
    """

    # Bookkeeping

    global_step: int = 0
    """
    The current step/batch. 1-based, though it's initialized to 0 before the first step.
    This does *not* reset after an epoch.
    """

    global_train_tokens_seen: int = 0
    """
    The total number of training tokens seen.
    """

    epoch: int = 1
    """
    The current epoch (1-based).
    """

    cancel_check_interval: int = 25
    """
    The interval (in steps) to check if the run is canceled. Checking requires distributed comms,
    but if you've configured a separate CPU-only backend (like "gloo") then this shouldn't impact
    training throughput.
    """

    hard_stop: Optional[Duration] = None
    """
    Set a hard stopping point for the trainer. This is useful for ablations when you you don't
    want to do a complete training run, but you don't want to change :data:`max_duration` as to
    not affect the learning rate schedule.
    """

    async_bookkeeping: Optional[bool] = None
    """
    Do collective bookkeeping operations like reducing metrics asynchronously.
    This requires a separate CPU-only backend, and will default to ``True`` if one is available.
    """

    bookkeeping_soft_timeout: int = 30
    """
    A soft timeout (in seconds) for bookkeeping operations. If a bookkeeping operation takes longer
    than this then a warning is emitted.
    """

    # Benchmarking

    no_checkpoints: bool = False
    """
    Set this to ``True`` to disable automatic saving/loading of checkpoints altogether.
    This is useful for benchmarking.
    """

    no_evals: bool = False
    """
    Set this to ``True`` to disable evaluator callbacks.
    This is useful for benchmarking.
    """

    # Internal bookkeeping

    _metrics: Dict[int, Dict[str, torch.Tensor]] = field(default_factory=OrderedDict)
    _metrics_reduce_type: Dict[str, Optional[ReduceType]] = field(default_factory=dict)
    _canceled: bool = False
    _cancel_reason: Optional[str] = None
    _canceling_rank: Optional[int] = None
    _error: Optional[BaseException] = None
    _rank_batch_size: Optional[int] = None
    _multi_thread_pool: Optional[ThreadPoolExecutor] = None
    _single_thread_pool: Optional[ThreadPoolExecutor] = None
    # maps bookkeeping operation name to an ordereddict of operation ID to operation Future
    _bookkeeping_queue: Dict[str, Dict[str, Future]] = field(
        default_factory=lambda: defaultdict(OrderedDict)
    )
    _bookkeeping_pg: Optional[dist.ProcessGroup] = None
    _checkpoint_loaded: bool = False
    _metrics_consistent: Optional[bool] = None

    def __post_init__(self):
        self.save_folder = normalize_path(self.save_folder)
        if self.load_path is not None:
            self.load_path = normalize_path(self.load_path)

        # If save folder is a local directory, make sure we're using a shared filesystem.
        if not is_url(self.save_folder) and get_fs_local_rank() != get_rank():
            raise OLMoConfigurationError(
                "Checkpointing to a local directory requires a shared filesystem. "
                "If you do have a shared filesystem please set the env var 'OLMO_SHARED_FS=1' "
                "or set 'FS_LOCAL_RANK' to the global rank for each process."
            )

        # Validate working directory.
        if is_url(self.work_dir):
            raise OLMoConfigurationError(
                f"Trainer working directory must be a local path, got a URL instead ('{self.work_dir}')."
            )
        self.work_dir = Path(normalize_path(self.work_dir))

        # Ensure save folder and working directory exist.
        if get_fs_local_rank() == 0:
            self.work_dir.mkdir(exist_ok=True, parents=True)
            if not is_url(self.save_folder):
                Path(self.save_folder).mkdir(exist_ok=True, parents=True)

        # Ensure we have necessary callbacks.
        if not self.has_callback(ConsoleLoggerCallback):
            self.callbacks.setdefault(
                "console_logger",
                ConsoleLoggerCallback(metrics_log_interval=self.metrics_collect_interval),
            )
        if not self.has_callback(CheckpointerCallback):
            self.callbacks.setdefault("checkpointer", CheckpointerCallback())
        if not self.has_callback(SpeedMonitorCallback):
            self.callbacks.setdefault("speed_monitor", SpeedMonitorCallback())
        if not self.has_callback(GarbageCollectorCallback):
            self.callbacks.setdefault("garbage_collector", GarbageCollectorCallback())

        # Set pointer to self in all callbacks.
        for callback in self.callbacks.values():
            callback.trainer = self

        # Sort callbacks by (priority, name).
        # We do this for 2 reasons: (1) to respect the priority, and (2) to ensure the callback
        # order is consistent across the process group since some callbacks make distributed
        # synchronization/communication calls.
        self._sort_callbacks()

        if self.dp_process_group is None:
            self.dp_process_group = self.train_module.dp_process_group

        # Maybe create separate process group for bookkeeping.
        if self._bookkeeping_pg is None and is_distributed():
            if self.async_bookkeeping is None:
                self.async_bookkeeping = backend_supports_cpu()
            if self.async_bookkeeping:
                if not backend_supports_cpu():
                    raise OLMoConfigurationError(
                        "A CPU-only backend is required for async bookkeeping"
                    )
                log.info("Creating new process group for async bookkeeping")
                self._bookkeeping_pg = dist.new_group()

        # Check data loader configuration.
        if self.data_loader.dp_world_size != get_world_size(self.dp_process_group):
            raise OLMoConfigurationError(
                "data loader's DP world size appears to be configured incorrectly, "
                f"got {self.data_loader.dp_world_size}, expected {get_world_size(self.dp_process_group)}."
            )
        if self.data_loader.dp_rank != get_rank(self.dp_process_group):
            raise OLMoConfigurationError(
                "data loader's DP rank appears to be configured incorrectly, "
                f"got {self.data_loader.dp_rank}, expected {get_rank(self.dp_process_group)}."
            )
        if self.data_loader.fs_local_rank != get_fs_local_rank():
            raise OLMoConfigurationError(
                "data loader's FS local rank appears to be configured incorrectly, "
                f"got {self.data_loader.fs_local_rank}, expected {get_fs_local_rank()}."
            )

        for callback in self.callbacks.values():
            callback.post_attach()

        self.train_module._attach_trainer(self)

    @property
    def global_batch_size(self) -> int:
        """
        Global training batch size *in tokens*.
        """
        return self.data_loader.global_batch_size

    @property
    def rank_batch_size(self) -> int:
        """
        The number of tokens in each training batch per rank.
        """
        if self._rank_batch_size is None:
            assert self.global_batch_size % get_world_size(self.dp_process_group) == 0
            self._rank_batch_size = self.global_batch_size // get_world_size(self.dp_process_group)
        return self._rank_batch_size

    @property
    def training_complete(self) -> bool:
        if self._error is not None:
            raise RuntimeError("An error occurred") from self._error

        if (
            not self._canceled
            and self.global_step > 0
            and self.global_step % self.cancel_check_interval == 0
        ):
            self.check_if_canceled()

        if self.is_canceled:
            return True
        elif self._duration_due(self.max_duration):
            return True
        elif self.hard_stop is not None and self._duration_due(self.hard_stop):
            return True
        else:
            return False

    @property
    def is_canceled(self) -> bool:
        if self._error is not None:
            raise RuntimeError("An error occurred") from self._error
        return self._canceled

    @property
    def tokens_per_batch(self) -> int:
        """
        The number of tokens in each training batch.
        """
        return self.global_batch_size

    @property
    def steps_per_epoch(self) -> Optional[int]:
        """
        The total number of training steps in an epoch, if known.
        """
        return self.data_loader.total_batches

    @property
    def tokens_per_epoch(self) -> Optional[int]:
        """
        The total number of tokens in the training dataset, minus left-overs.
        """
        if self.steps_per_epoch is not None:
            return self.steps_per_epoch * self.tokens_per_batch
        else:
            return None

    @property
    def max_steps(self) -> int:
        """
        The maximum number of steps to train for, as determined by :data:`max_duration`.
        """
        return self._get_max_steps(self.max_duration)

    @property
    def max_tokens(self) -> int:
        """
        The maximum number of tokens to train for, as determined by :data:`max_duration`.
        """
        return self._get_max_tokens(self.max_duration)

    def convert_duration_to_steps(self, duration: Duration) -> int:
        """Convert a duration to steps."""
        if duration.unit == DurationUnit.epochs:
            if self.steps_per_epoch is None:
                raise RuntimeError(
                    "the number of steps cannot be determined from an 'epochs' duration since "
                    "the data loader's number of batches is unknown"
                )
            return self.steps_per_epoch * duration.value
        elif duration.unit == DurationUnit.steps:
            return duration.value
        elif duration.unit == DurationUnit.tokens:
            raise RuntimeError("the number of steps cannot be determined from a 'tokens' duration")
        else:
            raise NotImplementedError(f"Unsupported duration unit: {duration.unit}")

    def _get_max_steps(self, duration: Duration) -> int:
        if duration.unit == DurationUnit.steps:
            return duration.value
        elif duration.unit == DurationUnit.epochs:
            if self.data_loader.total_batches is None:
                raise RuntimeError(
                    "the number of steps cannot be determined from an 'epochs' duration since "
                    "the data loader's number of batches is unknown"
                )
            max_epochs = duration.value
            complete_epochs_remaining = max(max_epochs - self.epoch, 0)
            # NOTE: need to cover the case where the last epoch has just ended and we've incremented
            # self.epoch.
            steps_remaining_this_epoch = (
                0
                if self.epoch > max_epochs
                else max(self.data_loader.total_batches - self.data_loader.batches_processed, 0)
            )
            steps_remaining = (
                complete_epochs_remaining * self.data_loader.total_batches
                + steps_remaining_this_epoch
            )
            return self.global_step + steps_remaining
        elif duration.unit == DurationUnit.tokens:
            # Need to account for a change in batch size.
            max_tokens = duration.value
            tokens_remaining = max(max_tokens - self.global_train_tokens_seen, 0)
            steps_remaining = math.ceil(tokens_remaining / self.tokens_per_batch)
            return self.global_step + steps_remaining
        else:
            raise NotImplementedError

    def _get_max_tokens(self, duration: Duration) -> int:
        if duration.unit == DurationUnit.tokens:
            return duration.value
        else:
            max_steps = self._get_max_steps(duration)
            steps_remaining = max(max_steps - self.global_step, 0)
            tokens_remaining = steps_remaining * self.tokens_per_batch
            return self.global_train_tokens_seen + tokens_remaining

    @property
    def bookkeeping_device(self) -> torch.device:
        """
        The device used for collective bookkeeping (non-training) operations that can potentially.
        use a different backend.
        """
        if self.async_bookkeeping and backend_supports_cpu():
            return torch.device("cpu")
        else:
            return self.device

    @property
    def bookkeeping_pg(self) -> Optional[dist.ProcessGroup]:
        """
        The process group used for bookkeeping collectives.

        Since bookkeeping collectives might be done in a separate thread, we need a separate process
        group to avoid potential race conditions.
        """
        return self._bookkeeping_pg

    @property
    def multi_thread_pool(self) -> ThreadPoolExecutor:
        """
        A multi-threaded executor for bookkeeping tasks that don't involve distributed communication.
        """
        if self._multi_thread_pool is None:
            self._multi_thread_pool = ThreadPoolExecutor(
                max_workers=get_default_thread_count(),
                thread_name_prefix="trainer-multi-thread-pool",
            )
        return self._multi_thread_pool

    @property
    def single_thread_pool(self) -> ThreadPoolExecutor:
        """
        A single-threaded executor for bookkeeping tasks that involve distributed communication.
        """
        if self._single_thread_pool is None:
            self._single_thread_pool = ThreadPoolExecutor(
                max_workers=1, thread_name_prefix="trainer-single-thread-pool"
            )
        return self._single_thread_pool

    @property
    def checkpoint_loaded(self) -> bool:
        """
        If a checkpoint has been loaded.
        """
        return self._checkpoint_loaded

    @property
    def training_progress(self) -> TrainingProgress:
        # Calculate total steps.
        total_steps = max(
            self._get_max_steps(self.hard_stop) if self.hard_stop is not None else self.max_steps,
            self.global_step,
        )

        # Get current speed in batches per second.
        bps: Optional[float] = None
        for callback in self._iter_callbacks():
            if isinstance(callback, SpeedMonitorCallback):
                bps = callback.bps_avg
                break

        # Estimate the remaining time.
        time_remaining: Optional[timedelta] = None
        if bps is not None and (steps_remaining := (total_steps - self.global_step)) > 0:
            seconds_remaining = steps_remaining / bps
            # Round to nearest minute.
            minutes_remaining = 1 + (seconds_remaining // 60)
            time_remaining = timedelta(minutes=minutes_remaining)

        return TrainingProgress(
            current_step=self.global_step,
            total_steps=total_steps,
            time_remaining=time_remaining,
        )

    def cancel_run(self, reason: str, no_sync: bool = False):
        """
        Mark the run canceled.

        :param reason: The reason for canceling.
        :param no_sync: Set this to ``True`` only if you're calling this from all ranks at the same
            time, otherwise you'll get a distributed deadlock.
        """
        if self.is_canceled:
            return

        self._canceling_rank = get_rank()
        self._cancel_reason = reason
        if no_sync:
            self._canceled = True
            log.warning(f"Run canceled from all ranks. Reason: {reason}")
            barrier()

    def check_if_canceled(self):
        """
        Asynchronously check if the run is canceled. Use :data:`is_canceled` to see the result.
        This needs to be called by all ranks at the same point in the training loop.
        """
        # NOTE: Do not set `allow_multiple` to `False` here!
        # That could result in a situation where this op is canceled on one rank while it's running
        # on another rank, leading to a deadlock.
        self.run_bookkeeping_op(self._check_if_canceled)

    def fit(self):
        """
        Fit the model, potentially loading a checkpoint first depending on the
        :data:`load_strategy`.
        """
        self._canceled = False
        self._cancel_reason = None
        self._canceling_rank = None

        # Maybe load a checkpoint.
        if (
            not self.no_checkpoints
            and not self.checkpoint_loaded
            and self.load_strategy != LoadStrategy.never
        ):
<<<<<<< HEAD
            # Try loading from the save folder first.
            self.maybe_load_checkpoint(self.save_folder, load_trainer_state=self.load_trainer_state)
=======
            # Try loading from the save folder first. The save folder is used for continuing
            # existing runs that failed or were preempted, so we always load trainer state and
            # optimizer state.
            self.maybe_load_checkpoint(
                self.save_folder, load_trainer_state=True, load_optim_state=True
            )
>>>>>>> 464d01e7

            # Then fallback to the load path, if provided.
            if self.load_path is not None:
                if not self.checkpoint_loaded:
                    self.maybe_load_checkpoint(
                        self.load_path, load_trainer_state=self.load_trainer_state
                    )
                else:
                    log.warning(
                        f"Ignoring load path ('{self.load_path}') since checkpoint was found in save folder"
                    )

            if not self.checkpoint_loaded:
                if self.load_strategy == LoadStrategy.always:
                    raise FileNotFoundError(
                        f"No checkpoint found in save folder ('{self.save_folder}') or "
                        f"load path ('{self.load_path}')"
                    )
                else:
                    log.warning(
                        f"No checkpoint found in save folder ('{self.save_folder}') or "
                        f"load path ('{self.load_path}'), will train from scratch..."
                    )

        barrier()

        # It's possible that we tried restarting a run that had already finished.
        if self.training_complete:
            log.warning("Training already complete, ending run now")
            self._shutdown()
            return

        log.info("Callback order:")
        for i, callback_name in enumerate(self.callbacks.keys()):
            log.info(f"  - Callback {i + 1}: {callback_name}")

        log.info(f"Training for {self.max_steps:,d} steps")

        # Install SIGTERM + SIGINT handlers.
        og_sigterm_handler = signal.signal(signal.SIGTERM, self._handle_os_signal)
        og_sigint_handler = signal.signal(signal.SIGINT, self._handle_os_signal)

        try:
            for callback in self._iter_callbacks():
                callback.pre_train()
            self.train_module.pre_train()

            # Quick check if the run has already been canceled.
            if self.is_canceled:
                for callback in self._iter_callbacks():
                    callback.post_train()
                self._shutdown()
                return

            # Do a dry-run for compiling and catch OOMs.
            self._dry_run_batch()

            # Iterate over epochs until done.
            while not self.training_complete:
                self._fit_epoch()
        except BaseException as exc:
            self._error = exc
            log.error(f"Training failed due to:\n{type(exc).__name__}: {exc}")
            for callback in self._iter_callbacks():
                callback.on_error(exc)
            for callback in self._iter_callbacks():
                callback.close()
            raise
        finally:
            # Restore original signal handlers.
            signal.signal(signal.SIGTERM, og_sigterm_handler)
            signal.signal(signal.SIGINT, og_sigint_handler)

        for callback in self._iter_callbacks():
            callback.post_train()

        # Wait for any bookkeeping tasks to finish.
        self._shutdown()
        log.info("Training complete")

    def _shutdown(self):
        self._log_metrics()
        for callback in self._iter_callbacks():
            callback.close()
        if self._multi_thread_pool is not None:
            self._multi_thread_pool.shutdown(wait=True, cancel_futures=False)
            self._multi_thread_pool = None
        if self._single_thread_pool is not None:
            self._single_thread_pool.shutdown(wait=True, cancel_futures=False)
            self._single_thread_pool = None
        gc_cuda()
        barrier()

    def state_dict(self) -> TrainerStateDict:
        """
        Get the trainer state to save.
        """
        return {
            "global_step": self.global_step,
            "global_train_tokens_seen": self.global_train_tokens_seen,
            "max_steps": self.max_steps,
            "data_loader": self.data_loader.state_dict(),
            "epoch": self.epoch,
            "world_size": get_world_size(),  # global world size here on purpose
            "rng": EnvRngStates.current_state().as_dict(),
            "callbacks": {k: cb.state_dict() for k, cb in self.callbacks.items()},
        }

    def load_state_dict(self, state_dict: TrainerStateDict):
        """
        Load trainer state (not model or optimizer state).
        """
        # For backwards compatibility.
        if "data_loader" not in state_dict:
            if "dataset" in state_dict:
                state_dict["data_loader"] = state_dict.pop("dataset")
                state_dict["data_loader"]["epoch"] = state_dict["epoch"]
            else:
                state_dict["data_loader"] = {
                    "dataset_type": "fsl",
                    "dataset_fingerprint_version": state_dict.pop("dataset_fingerprint_version"),
                    "dataset_fingerprint": state_dict.pop("dataset_fingerprint"),
                    "tokens_processed": state_dict["global_train_tokens_seen_this_epoch"],
                    "batches_processed": state_dict["global_train_tokens_seen_this_epoch"]
                    // self.global_batch_size,
                    "sequence_length": state_dict.pop("train_sequence_length"),
                    "max_target_sequence_length": state_dict.pop("max_train_sequence_length"),
                    "seed": state_dict["data_seed"],
                    "epoch": state_dict["epoch"],
                }

        self.data_loader.load_state_dict(state_dict["data_loader"])
        self.global_step = state_dict["global_step"]
        self.global_train_tokens_seen = state_dict["global_train_tokens_seen"]
        self.epoch = state_dict["epoch"]

        for cb_name, cb_state in state_dict.get("callbacks", {}).items():
            if (cb := self.callbacks.get(cb_name)) is not None:
                cb.load_state_dict(cb_state)

        log.info(f"Will resume training from step {self.global_step}, epoch {self.epoch}")

        if state_dict["world_size"] == get_world_size():  # global world size here on purpose
            rng_state = EnvRngStates.from_dict(state_dict["rng"])
            if not rng_state.restore():
                log.warning(
                    "Some RNG states were not restored due to differences in library versions"
                )
        else:
            log.warning(
                "Trainer will not restore rank RNG states since the RNG states in the checkpoint "
                "were saved with a different world size."
            )

    def load_checkpoint(
        self,
        dir: PathOrStr,
        *,
        load_trainer_state: Optional[bool] = None,
        load_optim_state: Optional[bool] = None,
    ):
        """
        Load a checkpoint.

        .. note::
            :meth:`fit()` may call this method automatically depending on the :data:`load_strategy`.

        :param dir: The path/URL to a checkpoint or a folder of checkpoints.
        :param load_trainer_state: Load trainer state (data loader state, RNG states, and other bookkeeping).
        :param load_optim_state: Load optimizer state in the train module.
        """
        load_trainer_state = (
            self.load_trainer_state if load_trainer_state is None else load_trainer_state
        )
        load_optim_state = self.load_optim_state if load_optim_state is None else load_optim_state
        if dir == self.save_folder:
            if load_trainer_state is False:
                log.warning(
                    "Loading from save_folder with 'load_trainer_state=False' is not recommended, "
                    "since the save_folder is meant for continuing existing runs."
                )
            if load_optim_state is False:
                log.warning(
                    "Loading from save_folder with 'load_optim_state=False' is not recommended, "
                    "since the save_folder is meant for continuing existing runs."
                )

        dir = normalize_path(dir)

        # NOTE: to avoid making a ton of client requests (S3 or otherwise) we only make those
        # requests from rank 0 then scatter the result to the other ranks.
        if get_rank() == 0 and not self.checkpointer.dir_is_checkpoint(dir):
            # Try to find the latest checkpoint in the directory.
            dir = self.checkpointer.latest_checkpoint(dir)
        dir = scatter_object(dir)

        log.info(f"Loading checkpoint from '{dir}'...")
        trainer_state = self.checkpointer.load(
            dir,
            self.train_module,
            load_trainer_state=load_trainer_state,
            load_optim_state=load_optim_state,
        )
        if trainer_state is not None:
            self.load_state_dict(cast(TrainerStateDict, trainer_state))

        for callback in self._iter_callbacks():
            callback.post_checkpoint_loaded(dir)

        self._checkpoint_loaded = True
        log.info("Checkpoint successfully loaded")

    def maybe_load_checkpoint(
        self,
        dir: Optional[PathOrStr] = None,
        *,
        load_trainer_state: Optional[bool] = None,
        load_optim_state: Optional[bool] = None,
    ) -> bool:
        """
        Like :meth:`load_checkpoint()` but is a no-op if there is no checkpoint in the ``dir`` provided.

        .. note::
            :meth:`fit()` may call this method automatically depending on the :data:`load_strategy`.

        :returns: If a checkpoint was loaded.
        """
        if dir is None:
            dir = self.save_folder
        should_load: bool = True
        if get_rank() == 0:
            should_load = self.checkpointer.contains_checkpoint(dir)
        should_load = scatter_object(should_load)
        if should_load:
            self.load_checkpoint(
                dir,
                load_trainer_state=load_trainer_state,
                load_optim_state=load_optim_state,
            )
            assert self.checkpoint_loaded
            return True
        else:
            return False

    def save_checkpoint(self) -> PathOrStr:
        """
        Save a checkpoint for the current step to the :data:`save_folder`.


        :returns: The path/URL to the checkpoint.
        """
        dirname = self.checkpointer.checkpoint_dirname(self.global_step)
        path = join_path(self.save_folder, dirname)
        log.info(f"Saving checkpoint for step {self.global_step} to '{path}'...")
        self.checkpointer.save(path, self.train_module, cast(Dict[str, Any], self.state_dict()))
        for callback in self._iter_callbacks():
            callback.post_checkpoint_saved(path)
        log.info("Checkpoint saved")
        return path

    def save_checkpoint_async(self) -> Tuple[PathOrStr, Future]:
        """
        Save a checkpoint for the current step to the :data:`save_folder` asynchronously.

        :returns: The path/URL to the checkpoint and a future which will complete when the
            checkpoint is successfully saved.
        """
        step = self.global_step
        dirname = self.checkpointer.checkpoint_dirname(step)
        path = join_path(self.save_folder, dirname)

        log.info(f"Saving checkpoint for step {step} to '{path}' asynchronously...")
        fut = self.checkpointer.save_async(
            path, self.train_module, cast(Dict[str, Any], self.state_dict())
        )

        def callback(future: Future):
            future.result()  # ensure it finished successfully
            for callback in self._iter_callbacks():
                callback.post_checkpoint_saved(path)
            log.info(f"Checkpoint for step {step} saved successfully")

        fut.add_done_callback(callback)

        return path, fut

    def record_metric(
        self,
        name: str,
        value: Union[float, torch.Tensor],
        reduce_type: Optional[ReduceType] = None,
        namespace: Optional[str] = None,
        merge_strategy: MetricMergeStrategy = MetricMergeStrategy.warn,
    ):
        """
        Record a new metric for the current step.

        .. seealso::
            Use :meth:`record_ce_loss()` to record the cross-entropy loss, specifically.

        :param name: The name of the metric.
        :param value: The value of the metric.
        :param reduce_type: Specifies how to reduce the metric across the distributed process group.
            ``None`` means no reduction.
        :param namespace: A namespace to record the metric under, i.g. "train" or "optim".
        :param merge_strategy: How to merge metrics when duplicates are logged.
        """
        if namespace is not None:
            name = f"{namespace.rstrip('/')}/{name.lstrip('/')}"

        if not isinstance(value, torch.Tensor):
            value = torch.tensor(value)
        else:
            value = get_local_tensor(value.detach()).float()

        if self.global_step not in self._metrics:
            self._metrics[self.global_step] = OrderedDict()

        step_metrics = self._metrics[self.global_step]

        if name not in step_metrics or merge_strategy == MetricMergeStrategy.latest:
            step_metrics[name] = value
        elif merge_strategy == MetricMergeStrategy.sum:
            step_metrics[name] = step_metrics[name] + value
        elif merge_strategy == MetricMergeStrategy.mean:
            step_metrics[name] = (step_metrics[name] + value) / 2
        elif merge_strategy == MetricMergeStrategy.max:
            step_metrics[name] = torch.max(step_metrics[name], value.to(step_metrics[name].device))
        elif merge_strategy == MetricMergeStrategy.min:
            step_metrics[name] = torch.min(step_metrics[name], value.to(step_metrics[name].device))
        elif merge_strategy == MetricMergeStrategy.warn:
            log.warning(
                f"Attempting to log duplicate metric '{name}' for step {(self.global_step)}. "
                "The latest value will be ignored."
            )
        elif merge_strategy == MetricMergeStrategy.oldest:
            pass
        else:
            raise NotImplementedError(merge_strategy)

        # reduce type must be consistent to avoid issues
        if name in self._metrics_reduce_type and self._metrics_reduce_type[name] != reduce_type:
            raise RuntimeError(
                f"expected '{self._metrics_reduce_type[name]}' reduce type for metric '{name}' "
                f"based on last record, but got '{reduce_type}' this time"
            )
        self._metrics_reduce_type[name] = reduce_type

    def record_ce_loss(
        self, value: Union[float, torch.Tensor], reduce_type: Optional[ReduceType] = None
    ):
        """
        Record the cross-entropy loss metric specifically.
        """
        return self.record_metric(TRAIN_CE_LOSS_METRIC, value, reduce_type=reduce_type)

    def get_metric(self, name: str, namespace: Optional[str] = None) -> Optional[torch.Tensor]:
        """
        Get the value of a metric recorded during the current step.

        .. warning::
            Metrics will only be available from the time they're recorded until the end of the
            current step.

        .. warning::
            Accessing a metric can inadvertently trigger a host-device sync, which slows down
            training.

        :param name: The name of the metric.
        """
        if self.global_step not in self._metrics:
            return None
        if namespace is not None:
            name = f"{namespace.rstrip('/')}/{name.lstrip('/')}"
        return self._metrics[self.global_step].get(name)

    def write_file(
        self, name: str, contents: Union[str, bytes], dir: Optional[PathOrStr] = None
    ) -> PathOrStr:
        """
        Write a file to the :data:`save_folder` or ``dir``, if provided.

        :param fname: The name of the file to write, relative to the :data:`save_folder` or ``dir``.
        :param contents: The contents of the file to write.
        :param dir: The path/URL to a directory to write the file to. Defaults to :data:`save_folder`.

        :returns: The path/URL of the file.
        """
        return self.checkpointer.write_file(dir or self.save_folder, name, contents)

    def persist_working_file(self, name: PathOrStr) -> PathOrStr:
        """
        Persist a file in the :data:`work_dir` by saving/uploading it to the :data:`save_folder`.

        :param name: The name/path of the file *relative* to the :data:`work_dir`.

        :returns: The full path/URL to the saved file.

        :raises FileNotFoundError: If the file can't be found.
        :raises FileExistsError: If the file already exists in the save folder and :data:`save_overwrite`
            is ``False``.
        """
        if Path(name).is_relative_to(self.work_dir):
            name = Path(name).relative_to(self.work_dir)
        source = join_path(self.work_dir, name)
        target = join_path(self.save_folder, name)
        if source != target:
            copy_file(source, target, save_overwrite=self.save_overwrite)
        elif not file_exists(source):
            raise FileNotFoundError(source)
        return target

    def add_callback(self, name: str, callback: Callback):
        """
        Add a callback to the trainer.
        """
        if name in self.callbacks:
            raise OLMoConfigurationError(f"A callback with name '{name}' already exists!")
        callback.trainer = self
        self.callbacks[name] = callback
        self._sort_callbacks()
        callback.post_attach()

    def has_callback(self, cb_class: Type[Callback]) -> bool:
        """
        Check if the trainer already has a registered instance of the given callback class.
        """
        for cb in self.callbacks.values():
            if isinstance(cb, cb_class):
                return True
        return False

    def _sort_callbacks(self):
        self.callbacks = OrderedDict(
            (
                (k, cb)
                for _, (k, cb) in sorted(
                    enumerate(self.callbacks.items()),
                    key=lambda x: (x[1][1].priority, -1 * x[0]),
                    reverse=True,
                )
            )
        )

    def _iter_callbacks(self) -> Iterable[Callback]:
        callbacks: Iterable[Callback] = self.callbacks.values()
        if self.no_checkpoints:
            callbacks = filter(lambda cb: not isinstance(cb, CheckpointerCallback), callbacks)
        if self.no_evals:
            callbacks = filter(lambda cb: not isinstance(cb, EvaluatorCallback), callbacks)
        return callbacks

    def _duration_due(self, duration: Duration) -> bool:
        return duration.due(
            step=self.global_step, tokens=self.global_train_tokens_seen, epoch=self.epoch
        )

    def _handle_os_signal(self, signalnum, stack_frame):
        del stack_frame

        signame: Optional[str] = None
        if signalnum == signal.SIGTERM:
            signame = "SIGTERM"
        elif signalnum == signal.SIGINT:
            signame = "SIGINT"

        msg: str
        if signame is not None:
            msg = f"{signame} received"
        else:
            msg = f"Sig({signalnum}) received"

        log.warning(msg)
        self.cancel_run(msg)

    def run_bookkeeping_op(
        self,
        op: Callable[..., T],
        *args,
        cb: Optional[Callable[[T], None]] = None,
        op_name: Optional[str] = None,
        cancel_in_progress: Optional[bool] = None,  # deprecated
        allow_multiple: bool = True,
        soft_timeout: Optional[int] = None,
        distributed: bool = True,
        **kwargs,
    ):
        """
        Run a bookkeeping operation, potentially in a background thread.

        :param op: The operation to run.
        :param args: Positional arguments to pass to the operation.
        :param kwargs: Keyword arguments to pass to the operation.
        :param cb: A callback to call with the result of the operation when it finishes.
        :param op_name: A name for the operation, used for logging, debugging, and potentially canceling
            old invocations of the same operation when ``allow_multiple`` is ``False``.
        :param allow_multiple: If ``False``, only one bookkeeping operation with the given name is allowed
            to run, so if there are other ops with the same name that are queued, those will be canceled,
            and if there's another one that's already running, the current invocation will be ignored.
        :param soft_timeout: A soft timeout, in seconds, to wait for the operation to finish. If the op
            takes longer than this a warning will be issued.
        :param distributed: This should only be set to ``False`` if the op doesn't use distributed
            communication, in which case it will be allowed to run concurrently with other ops.
        """
        if cancel_in_progress is not None:
            warnings.warn(
                "'cancel_in_progress' argument to 'Trainer.run_bookkeeping_op' is deprecated, use 'allow_multiple' instead",
                DeprecationWarning,
            )
            allow_multiple = not cancel_in_progress

        if op_name is None:
            op_name = op.__qualname__

        if soft_timeout is None:
            soft_timeout = self.bookkeeping_soft_timeout

        def wrapped_op(*args, **kwargs):
            start_time = time.perf_counter()
            assert soft_timeout is not None  # for mypy
            try:
                return op(*args, **kwargs)
            finally:
                if (runtime := int(time.perf_counter() - start_time)) > soft_timeout:
                    log.warning(
                        f"Bookeeping op '{op_name}' took longer than {soft_timeout} "
                        f"seconds ({runtime:,d} seconds)!"
                    )

        if not distributed or (
            self.async_bookkeeping
            and self.bookkeeping_device.type == "cpu"
            and self.bookkeeping_pg is not None
        ):
            if not allow_multiple:
                for op_id in list(self._bookkeeping_queue[op_name].keys()):
                    future = self._bookkeeping_queue[op_name][op_id]
                    if future.cancel() or future.done():
                        self._bookkeeping_queue[op_name].pop(op_id)
                    else:
                        log.warning(
                            f"Attempted to submit bookkeeping op '{op_name}' while a previous invocation was already in progress. "
                            "Since 'allow_multiple' is set to 'False' for this op, the current invocation will be canceled.\n"
                            "If you see this message frequently, the op in question may be taking longer than expected or is "
                            "being submitted too often."
                        )
                        return

            if distributed:
                future = self.single_thread_pool.submit(wrapped_op, *args, **kwargs)
            else:
                future = self.multi_thread_pool.submit(wrapped_op, *args, **kwargs)

            op_id = uuid.uuid4().hex
            self._bookkeeping_queue[op_name][op_id] = future

            def callback(fut: Future[T]):
                try:
                    if cb is not None:
                        cb(fut.result())  # type: ignore[misc]
                except BaseException as e:
                    log.exception(e)
                    self._error = e
                finally:
                    # Remove the completed op from the queue.
                    assert op_name is not None  # for mypy
                    self._bookkeeping_queue[op_name].pop(op_id, None)

            future.add_done_callback(callback)
        else:
            result = wrapped_op(*args, **kwargs)
            if cb is not None:
                cb(result)

    def _check_if_canceled(self):
        if self._canceled:
            return

        canceling_rank = self._canceling_rank if self._canceling_rank is not None else -1
        # NOTE: this is a known host-device sync (potentially) so we don't need the warning
        with cuda_sync_debug_mode(0):
            canceling_rank = all_reduce_value(
                canceling_rank,
                self.bookkeeping_device,
                op=dist.ReduceOp.MAX,
                group=self.bookkeeping_pg,
            )
            if canceling_rank >= 0:
                cancel_reason = scatter_object(
                    self._cancel_reason,
                    src=get_global_rank(canceling_rank, group=self.bookkeeping_pg),
                    group=self.bookkeeping_pg,
                )
                assert cancel_reason is not None
                self._canceled = True
                self._canceling_rank = canceling_rank
                self._cancel_reason = cancel_reason
                log.warning(f"Run canceled from rank {canceling_rank}. Reason: {cancel_reason}")

    def _log_metrics(self):
        if not self._metrics:
            return

        # Prep metrics to reduce by moving to bookkeeping device all at once.
        # NOTE: if training on GPU and `bookkeeping_device` is CPU, this triggers
        # host-device sync. It's unavoidable to have a host-device at some point, but we
        # prefer to do that early and then finish processing the metrics in a separate thread
        # so CUDA training can continue.
        metrics_to_reduce = move_metrics(self._metrics, self.bookkeeping_device)
        self._metrics.clear()

        if self._metrics_consistent is None:
            self._metrics_consistent = check_metrics_consistent(
                self._metrics_reduce_type,
                process_group=self.bookkeeping_pg,
            )
            if not self._metrics_consistent:
                msg = (
                    "Detected inconsistent metrics between ranks. This is expected in some cases "
                    "(like with pipeline parallelism)."
                )
                if not self.async_bookkeeping:
                    msg += " This may result in slower training speeds since you don't have async bookkeeping enabled."
                log.warning(msg)

        self.run_bookkeeping_op(
            reduce_metrics,
            metrics_to_reduce,
            self._metrics_reduce_type,
            self.bookkeeping_device,
            process_group=self.bookkeeping_pg,
            metrics_consistent=self._metrics_consistent,
            cb=self._check_and_pass_on_metrics,
        )

    def _check_and_pass_on_metrics(self, metrics: Dict[int, Dict[str, float]]):
        for step in sorted(metrics.keys()):
            # Check for nan/inf loss and add perplexity.
            if (ce_loss := metrics[step].get(TRAIN_CE_LOSS_METRIC)) is not None:
                if not math.isfinite(ce_loss):
                    raise RuntimeError(f"{ce_loss} loss encountered at step {step}")
                if ce_loss < 10:
                    metrics[step][TRAIN_PPL_METRIC] = math.exp(ce_loss)
            for callback in self._iter_callbacks():
                callback.log_metrics(step, metrics[step])

    def _iter_batches(self) -> Generator[Dict[str, Any], None, None]:
        data_iterator = iter(self.data_loader)

        while True:
            for callback in self._iter_callbacks():
                callback.pre_load_batch()

            try:
                batch = next(data_iterator)
                yield batch
            except StopIteration:
                break

    def _dry_run_batch(self):
        try:
            batch = self.data_loader.get_mock_batch()
        except NotImplementedError:
            return  # for backwards compatibility

        log.info("Starting forward/backward dry-run batch...")
        self.train_module.train_batch(batch, dry_run=True)
        log.info("Dry-run complete")

    def _fit_epoch(self):
        self.data_loader.reshuffle(self.epoch)

        log.info(f"Starting epoch {self.epoch}...")

        for callback in self._iter_callbacks():
            callback.pre_epoch()

        self.train_module.zero_grads()

        first_batch = True
        for batch in self._iter_batches():
            # Bookkeeping.
            self.global_step += 1
            if (
                global_num_tokens := self.data_loader.global_num_tokens_in_batch(batch)
            ) is not None:
                self.global_train_tokens_seen += global_num_tokens

            for callback in self._iter_callbacks():
                callback.pre_step(batch)

            self.train_module.train_batch(batch)

            for callback in self._iter_callbacks():
                callback.pre_optim_step()

            self.train_module.optim_step()
            self.train_module.zero_grads()

            for callback in self._iter_callbacks():
                callback.post_train_batch()

            for callback in self._iter_callbacks():
                callback.post_step()

            if first_batch or self.global_step % self.metrics_collect_interval == 0:
                self._log_metrics()
                if torch.cuda.is_available():
                    torch.cuda.set_sync_debug_mode("warn")

            first_batch = False

            if self.training_complete:
                # Finishing before the epoch is complete.
                # Log any remaining metrics.
                self._log_metrics()
                return

        # Log any remaining metrics.
        self._log_metrics()

        log.info("Epoch complete")

        for callback in self._iter_callbacks():
            callback.post_epoch()

        # Bookkeeping
        self.epoch += 1
        self.data_loader.reset()<|MERGE_RESOLUTION|>--- conflicted
+++ resolved
@@ -172,11 +172,6 @@
     The strategy for loading a checkpoint prior to training.
     """
 
-<<<<<<< HEAD
-    load_trainer_state: bool = False
-    """
-    Whether to load trainer state (step count, epoch, scheduler state, etc.) when loading checkpoints.
-=======
     load_trainer_state: Optional[bool] = None
     """
     Whether to load the trainer state (including dataloader state). If ``None``, this will attempt
@@ -187,7 +182,6 @@
     """
     Whether to load the optimizer state. If ``None``, this will attempt to load the optimizer state
     if it exists in the checkpoint, but will not error if it doesn't.
->>>>>>> 464d01e7
     """
 
     metrics_collect_interval: int = 5
@@ -639,24 +633,17 @@
             and not self.checkpoint_loaded
             and self.load_strategy != LoadStrategy.never
         ):
-<<<<<<< HEAD
-            # Try loading from the save folder first.
-            self.maybe_load_checkpoint(self.save_folder, load_trainer_state=self.load_trainer_state)
-=======
             # Try loading from the save folder first. The save folder is used for continuing
             # existing runs that failed or were preempted, so we always load trainer state and
             # optimizer state.
             self.maybe_load_checkpoint(
                 self.save_folder, load_trainer_state=True, load_optim_state=True
             )
->>>>>>> 464d01e7
 
             # Then fallback to the load path, if provided.
             if self.load_path is not None:
                 if not self.checkpoint_loaded:
-                    self.maybe_load_checkpoint(
-                        self.load_path, load_trainer_state=self.load_trainer_state
-                    )
+                    self.maybe_load_checkpoint(self.load_path)
                 else:
                     log.warning(
                         f"Ignoring load path ('{self.load_path}') since checkpoint was found in save folder"
