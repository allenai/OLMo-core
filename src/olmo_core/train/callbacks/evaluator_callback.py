import logging
import time
from dataclasses import dataclass, field
from typing import TYPE_CHECKING, Any, Dict, List, Optional

import torch
import torch.distributed as dist
from torch.utils.data import DataLoader, DistributedSampler

from olmo_core.data import (
    NumpyDatasetConfig,
    NumpyPaddedFSLDataset,
    NumpyVSLDatasetConfig,
    TextDataLoaderBase,
    TokenizerConfig,
)
from olmo_core.data.utils import get_labels
from olmo_core.distributed.utils import get_rank, get_world_size, is_distributed
from olmo_core.eval import Evaluator
from olmo_core.eval.lm_evaluator import LMEvaluator
from olmo_core.exceptions import OLMoConfigurationError
from olmo_core.nn.lm_head import LMOutputWithLoss
from olmo_core.utils import (
    cuda_sync_debug_mode,
    format_float,
    get_default_device,
    move_to_device,
)

from ..common import Duration, MetricMergeStrategy
from ..train_module import EvalBatchSizeUnit, EvalBatchSpec, TransformerTrainModule, MoEV2TransformerTrainModule
from .callback import Callback, CallbackConfig

if TYPE_CHECKING:
    from olmo_eval import HFTokenizer

    from ..trainer import Trainer

log = logging.getLogger(__name__)


@dataclass
class EvaluatorCallback(Callback):
    """
    Runs in-loop evaluations for a :class:`~olmo_core.train.train_module.TransformerTrainModule`
    periodically during training.
    """

    evaluators: List[Evaluator] = field(default_factory=list)
    """
    The evaluators to run.
    """

    eval_interval: int = 1000
    """
    The interval (in steps) with which to run the evaluators.
    """

    eval_on_startup: bool = False
    """
    Whether to run an evaluation when the trainer starts up.
    """

    cancel_after_first_eval: bool = False
    """
    If ``True``, cancel the run after running evals for the first time.
    This combined with ``eval_on_startup=True`` is useful if you just want to run in-loop evals
    without training any longer.
    """

    eval_duration: Duration = field(default_factory=lambda: Duration.epochs(1))
    """
    The duration to run each evaluator for.
    """

    log_interval: int = 5
    """
    How often to log eval progress to the console during an eval loop.
    """

    def post_attach(self):
        if not (isinstance(self.trainer.train_module, TransformerTrainModule) or isinstance(self.trainer.train_module, MoEV2TransformerTrainModule)):
            raise OLMoConfigurationError(
<<<<<<< HEAD
                f"'{self.__class__.__name__}' only suports the '{TransformerTrainModule.__name__}' or '{MoEV2TransformerTrainModule.__name__}' train module"
=======
                f"'{self.__class__.__name__}' only supports the '{TransformerTrainModule.__name__}' train module"
>>>>>>> 53dced5e
            )

    def pre_train(self):
        if self.eval_on_startup:
            self._perform_eval()

    def post_step(self):
        if self.step <= 1 or self.step % self.eval_interval != 0:
            return

        self._perform_eval()


    def _perform_eval(self):
        # Put model in eval train mode.
        # TODO: make sure grads will be zeroed at this point
        #  self.trainer.optim.zero_grad(set_to_none=True)
        #  self.trainer.model.eval()
        dp_world_size = get_world_size(self.trainer.dp_process_group)

        evaluator_times = []
        evaluator_names = []
        evaluator_bs = []

        for evaluator in self.evaluators:
            log.info(f"Running {evaluator.name} evals...")
            start_time = time.monotonic()
            evaluator.reset_metrics()
            eval_step = 0
            eval_tokens = 0
            for batch in evaluator:
                eval_step += 1
                eval_tokens += batch["input_ids"].numel() * dp_world_size

                batch = move_to_device(batch, get_default_device())

                evaluator.maybe_add_debug_info(batch)

                with torch.no_grad():
                    # Run forward pass, get logits and un-reduced CE loss.
                    labels = get_labels(batch)

                    # output is None if using PP and does not have last stage on this rank
                    # TODO: sometimes we don't need the loss, optimize this later
                    output: Optional[LMOutputWithLoss] = self.trainer.train_module.eval_batch(batch, labels=labels)
                    if output is None:
                        logits = None 
                        ce_loss = None
                    else:
                        logits, _, ce_loss, _ = output

                    # NOTE: might have host-device syncs here but that's okay.
                    with cuda_sync_debug_mode(0):
                        evaluator.update_metrics(batch, ce_loss, logits)

                if self.eval_duration.due(step=eval_step, tokens=eval_tokens, epoch=1):
                    self._log_progress(evaluator, eval_step)
                    break

                if eval_step % self.log_interval == 0 or eval_step == evaluator.total_batches:
                    self._log_progress(evaluator, eval_step)

            # NOTE: going to have a host-device sync here but that's okay. It's only once
            # per evaluator.
            metrics_str = []
            evaluation_names = []
            with cuda_sync_debug_mode(0):
                metrics = evaluator.compute_metrics()
                for name, value in metrics.items():
                    evaluation_names.append(name)
                    metrics_str.append(f"    {name}={format_float(value.item())}")
                    self.trainer.record_metric(f"eval/{evaluator.name}/{name}", value)

            evaluator_times.append(time.monotonic() - start_time)
            evaluator_names.append(evaluation_names)
            evaluator_bs.append(eval_step)

            log.info(
                f"Finished {evaluator.name} evals in {time.monotonic() - start_time:.1f} seconds. Metrics:\n"
                + "\n".join(metrics_str)
            )

        # Sort by evaluator_times in ascending order
        sorted_evaluators = sorted(
            zip(evaluator_names, evaluator_bs, evaluator_times), key=lambda x: x[2]
        )

        # Record evaluation speed.
        eval_speeds = []
        for names, bs, t in sorted_evaluators:
            name = names[0]
            eval_speeds.append(f"    {name} (+variants): {t:.1f} sec ({bs} batches)")
        total_time = sum(evaluator_times)
        total_bs = sum(int(bs) if bs is not None else 0 for bs in evaluator_bs)
        eval_speeds.append(
            f"    Total evaluation time: {total_time:.1f} seconds ({total_bs} batches)"
        )
        log.info("Evaluation speed:\n" + "\n".join(eval_speeds))

        self.trainer.record_metric(
            "throughput/in-loop eval time (s)", total_time, merge_strategy=MetricMergeStrategy.sum
        )
        self.trainer.record_metric(
            "throughput/in-loop eval batches", total_bs, merge_strategy=MetricMergeStrategy.sum
        )

        if self.cancel_after_first_eval:
            self.trainer.cancel_run(
                "canceled from evaluator callback since 'cancel_after_first_eval' is set",
                no_sync=True,  # 'no_sync' because we're calling this from all ranks at the same time.
            )

    def _log_progress(self, evaluator: Evaluator, eval_step: int):
        if evaluator.total_batches is not None:
            log.info(f"[eval={evaluator.name},step={eval_step}/{evaluator.total_batches}]")
        else:
            log.info(f"[eval={evaluator.name},step={eval_step}]")


@dataclass
class LMEvaluatorCallbackConfig(CallbackConfig):
    eval_dataset: NumpyDatasetConfig
    eval_interval: int = 1000
    eval_on_startup: bool = False
    cancel_after_first_eval: bool = False
    eval_duration: Duration = field(default_factory=lambda: Duration.epochs(1))
    log_interval: int = 5
    enabled: bool = True

    def build(self, trainer: "Trainer") -> Optional[Callback]:
        if not self.enabled:
            return None

        if isinstance(self.eval_dataset, NumpyVSLDatasetConfig):
            dataset_max_sequence_length = self.eval_dataset.max_sequence_length
        else:
            assert hasattr(self.eval_dataset, "sequence_length")
            dataset_max_sequence_length = self.eval_dataset.sequence_length

        batch_spec = trainer.train_module.eval_batch_spec
        if (
            batch_spec.max_sequence_length is not None
            and dataset_max_sequence_length > batch_spec.max_sequence_length
        ):
            raise OLMoConfigurationError(
                f"The maximum sequence length for the LM eval dataset ({dataset_max_sequence_length:,d} tokens) "
                f"is too long for the train module's maximum eval sequence length ({batch_spec.max_sequence_length:,d} tokens)"
            )

        global_eval_batch_size: int
        if batch_spec.batch_size_unit == EvalBatchSizeUnit.tokens:
            global_eval_batch_size = batch_spec.rank_batch_size * get_world_size(
                trainer.dp_process_group
            )
        elif batch_spec.batch_size_unit == EvalBatchSizeUnit.instances:
            global_eval_batch_size = (
                batch_spec.rank_batch_size
                * dataset_max_sequence_length
                * get_world_size(trainer.dp_process_group)
            )
        else:
            raise NotImplementedError(batch_spec.batch_size_unit)

        dataset = self.eval_dataset.build()
        if not isinstance(dataset, NumpyPaddedFSLDataset):
            raise OLMoConfigurationError(
                f"Expected a padded FSL dataset, got '{dataset.__class__.__name__}' instead"
            )

        if not isinstance(trainer.data_loader, TextDataLoaderBase):
            raise OLMoConfigurationError(
                f"Expected a text-based data loader, got '{dataset.__class__.__name__}' instead"
            )

        evaluator = LMEvaluator.from_numpy_dataset(
            dataset,
            name="lm",
            global_batch_size=global_eval_batch_size,
            collator=trainer.data_loader.collator,
            device=trainer.device,
            dp_process_group=trainer.dp_process_group,
        )
        return EvaluatorCallback(
            evaluators=[evaluator],
            eval_interval=self.eval_interval,
            log_interval=self.log_interval,
            eval_on_startup=self.eval_on_startup,
            cancel_after_first_eval=self.cancel_after_first_eval,
            eval_duration=self.eval_duration,
        )


class DownstreamEvaluator(Evaluator):
    metric_type_to_label = {
        "f1_v1": "F1 score",
        "acc_v1": "accuracy",
        "len_norm_v1": "length-normalized accuracy",
        "pmi_dc_v1": "PMI-DC accuracy",
        "ce_loss_v1": "CE loss",
        "bpb_v1": "BPB",
        "soft_v1": "soft loss",
        "soft_log_v1": "log soft loss",
        "f1_v2": "F1 score v2",
        "acc_v2": "accuracy v2",
        "len_norm_v2": "length-normalized accuracy v2",
        "pmi_dc_v2": "PMI-DC accuracy v2",
        "ce_loss_v2": "CE loss v2",
        "bpb_v2": "BPB v2",
        "soft_v2": "soft loss v2",
        "soft_log_v2": "log soft loss v2",
    }

    def __init__(
        self,
        *,
        name: str,
        task: str,
        batch_spec: EvalBatchSpec,
        tokenizer: "HFTokenizer",
        device: Optional[torch.device] = None,
        dp_process_group: Optional[dist.ProcessGroup] = None,
    ):
        from olmo_eval import ICLMetric, ICLMultiChoiceTaskDataset, build_task

        task_dataset: ICLMultiChoiceTaskDataset
        if batch_spec.fixed_sequence_length:
            assert batch_spec.max_sequence_length is not None
            task_dataset = build_task(
                task, tokenizer, model_ctx_len=batch_spec.max_sequence_length, fixed_ctx_len=True
            )
        elif batch_spec.max_sequence_length is not None:
            task_dataset = build_task(task, tokenizer, model_ctx_len=batch_spec.max_sequence_length)
        else:
            task_dataset = build_task(task, tokenizer)

        self.label = task
        self.task = task_dataset
        self.tokenizer = tokenizer # for debug print
        self.metric = ICLMetric(metric_type=self.task.metric_type).to(
            device or get_default_device()
        )
        sampler: Optional[DistributedSampler] = None
        if is_distributed():
            sampler = DistributedSampler(
                self.task,  # type: ignore
                drop_last=False,
                shuffle=False,
                num_replicas=get_world_size(dp_process_group),
                rank=get_rank(dp_process_group),
            )

        if (
            batch_spec.max_sequence_length is not None
            and self.task.max_sequence_length > batch_spec.max_sequence_length
        ):
            raise OLMoConfigurationError(
                f"The maximum sequence length for downstream eval task '{task}' ({self.task.max_sequence_length:,d} tokens) "
                f"is too long for the train module's maximum eval sequence length ({batch_spec.max_sequence_length:,d} tokens)"
            )

        rank_batch_size_instances: int
        if batch_spec.batch_size_unit == EvalBatchSizeUnit.instances:
            rank_batch_size_instances = batch_spec.rank_batch_size
        elif batch_spec.batch_size_unit == EvalBatchSizeUnit.tokens:
            if batch_spec.fixed_sequence_length:
                assert batch_spec.max_sequence_length is not None
                if batch_spec.rank_batch_size % batch_spec.max_sequence_length != 0:
                    raise OLMoConfigurationError(
                        f"The eval batch size ({batch_spec.rank_batch_size} tokens) must be divisible "
                        f"by the maximum eval sequence length ({batch_spec.max_sequence_length:,d} tokens)"
                    )
                rank_batch_size_instances = (
                    batch_spec.rank_batch_size // batch_spec.max_sequence_length
                )
            else:
                rank_batch_size_instances = (
                    batch_spec.rank_batch_size // self.task.max_sequence_length
                )
        else:
            raise NotImplementedError(batch_spec.batch_size_unit)

        log.info(
            f"Using per-rank batch size of {rank_batch_size_instances} instances "
            f"for downstream eval task '{task}' with max sequence length {self.task.max_sequence_length:,d} tokens"
        )

        data_loader = DataLoader(
            self.task,  # type: ignore
            batch_size=rank_batch_size_instances,
            collate_fn=self.task.collate_fn,
            drop_last=False,
            shuffle=False,
            num_workers=0,
            sampler=sampler,
        )

        super().__init__(name=name, batches=data_loader, device=device)

    def __repr__(self) -> str:
        return f"DownstreamEvaluator({self.label})"

    def update_metrics(
        self, batch: Dict[str, Any], ce_loss: Optional[torch.Tensor], logits: Optional[torch.Tensor]
    ) -> None:
        del ce_loss
        self.metric.update(batch, logits)

    def compute_metrics(self) -> Dict[str, torch.Tensor]:
        metric_type_to_value = self.metric.compute()
        outputs = {}
        for metric_type, value in metric_type_to_value.items():
            key = f"{self.label} ({self.metric_type_to_label[metric_type]})"
            outputs[key] = value
        return outputs

    def reset_metrics(self) -> None:
        self.metric.reset()

    def maybe_add_debug_info(self, batch):
        for key in ['input_ids', 'continuation']:
            val = batch[key]
            batch[f'{key}_str'] = self.tokenizer.decode_batch(val.cpu().tolist())

@dataclass
class DownstreamEvaluatorCallbackConfig(CallbackConfig):
    tasks: List[str]
    tokenizer: TokenizerConfig
    eval_interval: int = 1000
    eval_duration: Duration = field(default_factory=lambda: Duration.epochs(1))
    eval_on_startup: bool = False
    cancel_after_first_eval: bool = False
    log_interval: int = 5
    enabled: bool = True

    def build(self, trainer: "Trainer") -> Optional[Callback]:
        if not self.enabled:
            return None

        from olmo_eval import HFTokenizer

        if self.tokenizer.identifier is None:
            raise OLMoConfigurationError(
                "Tokenizer 'identifier' required to build a concrete tokenizer"
            )

        tokenizer = HFTokenizer(
            self.tokenizer.identifier,
            pad_token_id=self.tokenizer.pad_token_id,
            eos_token_id=self.tokenizer.eos_token_id,
            bos_token_id=self.tokenizer.bos_token_id,
        )

        evaluators: List[Evaluator] = []
        for task in sorted(self.tasks):
            evaluators.append(
                DownstreamEvaluator(
                    name="downstream",
                    task=task,
                    batch_spec=trainer.train_module.eval_batch_spec,
                    tokenizer=tokenizer,
                    device=trainer.device,
                    dp_process_group=trainer.dp_process_group,
                )
            )

        return EvaluatorCallback(
            evaluators=evaluators,
            eval_interval=self.eval_interval,
            eval_on_startup=self.eval_on_startup,
            cancel_after_first_eval=self.cancel_after_first_eval,
            log_interval=self.log_interval,
            eval_duration=self.eval_duration,
        )<|MERGE_RESOLUTION|>--- conflicted
+++ resolved
@@ -81,11 +81,7 @@
     def post_attach(self):
         if not (isinstance(self.trainer.train_module, TransformerTrainModule) or isinstance(self.trainer.train_module, MoEV2TransformerTrainModule)):
             raise OLMoConfigurationError(
-<<<<<<< HEAD
                 f"'{self.__class__.__name__}' only suports the '{TransformerTrainModule.__name__}' or '{MoEV2TransformerTrainModule.__name__}' train module"
-=======
-                f"'{self.__class__.__name__}' only supports the '{TransformerTrainModule.__name__}' train module"
->>>>>>> 53dced5e
             )
 
     def pre_train(self):
