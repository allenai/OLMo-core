import logging
import time
from dataclasses import dataclass
from typing import Any, ClassVar, Dict, Optional

import torch

from olmo_core.config import DType
from olmo_core.distributed.utils import get_world_size

from ..common import ReduceType
from ..train_module import TransformerTrainModule
from ..train_module import TransformerPipelineTrainModule
from .callback import Callback

log = logging.getLogger(__name__)


@dataclass
class SpeedMonitorCallback(Callback):
    """
    Monitors throughput.

    .. important::
        This callback gets added automatically if you don't explicitly configure it.
        If you want to override this callback you should subclass it.
    """

    priority: ClassVar[int] = -2

    num_flops_per_token: Optional[int] = None
    device_peak_flops: Optional[int] = None

    _total_steps: int = 0
    _total_tokens: int = 0
    _start_time: float = 0.0
    _first_step: bool = True
    _step_last_logged: float = 0.0
    _batch_load_start: float = 0.0
    _batch_load_time: float = 0.0
    _step_tokens: int = 0
    _step_seq_len: int = 0
    _parallel_degree: int = 1
    _bps_avg: Optional[float] = None

    def reset(self):
        self._first_step = True
        self._bps_avg = None

    @property
    def bps_avg(self) -> Optional[float]:
        return self._bps_avg

    def _get_num_flops_per_token(self, seq_len: int) -> Optional[int]:
        if self.num_flops_per_token is not None:
            return self.num_flops_per_token
        elif isinstance(self.trainer.train_module, TransformerTrainModule):
            return self.trainer.train_module.num_flops_per_token(seq_len)
        else: # pipeline module
            return self.trainer.train_module.num_flops_per_token(seq_len)

    def pre_train(self):
        self._first_step = True

        if self.trainer.dp_process_group is not None:
            self._parallel_degree = get_world_size() // get_world_size(
                self.trainer.dp_process_group
            )
        from olmo_core.train.train_module.transformer.moe_train_module import MoEV2TransformerTrainModule
        if (
            self.device_peak_flops is None
            and self.trainer.device.type == "cuda"
            and (
                isinstance(self.trainer.train_module, TransformerTrainModule)
                or isinstance(self.trainer.train_module, TransformerPipelineTrainModule)
                or isinstance(self.trainer.train_module, MoEV2TransformerTrainModule)
            )
        ):
            device_name = torch.cuda.get_device_name(self.trainer.device)
<<<<<<< HEAD
            # if self.trainer.train_module.autocast_precision == torch.bfloat16:
            if "A100" in device_name:
                self.device_peak_flops = int(312e12)
            elif "H100" in device_name:
                # data from https://www.nvidia.com/en-us/data-center/h100/
                # NOTE: Specifications are one-half lower without sparsity.
                if "NVL" in device_name:
                    self.device_peak_flops = int(1979e12)
                elif "PCIe" in device_name:
                    self.device_peak_flops = int(756e12)
                else:  # for SXM and other variants
                    self.device_peak_flops = int(989e12)
            elif "B200" in device_name:
                self.device_peak_flops = int(2200e12)
            else:  # for other GPU types, assume A100
                self.device_peak_flops = int(312e12)
=======

            tm = self.trainer.train_module
            using_half_precision = tm.autocast_precision == torch.bfloat16 or (
                tm.dp_config is not None and tm.dp_config.param_dtype == DType.bfloat16
            )
            if using_half_precision:
                dense_correction = 0.5  # listed specs are one-half lower without sparsity
                if "H100" in device_name:
                    # data from https://www.nvidia.com/en-us/data-center/h100/
                    if "NVL" in device_name:
                        self.device_peak_flops = int(1671e12 * dense_correction)
                    elif "PCIe" in device_name:
                        self.device_peak_flops = int(1513e12 * dense_correction)
                    else:  # for SXM and other variants
                        self.device_peak_flops = int(1979e12 * dense_correction)
                elif "B200" in device_name:
                    # data from https://www.nvidia.com/en-us/data-center/hgx/
                    self.device_peak_flops = int(4.5e15 * dense_correction)
                else:  # for other GPU types, assume A100
                    # data from https://www.nvidia.com/en-us/data-center/a100/
                    self.device_peak_flops = int(312e12 * dense_correction)
            log.info(f"Device: {device_name}, Device peak FLOPS: {self.device_peak_flops}")
>>>>>>> 87d64b95

    def pre_load_batch(self):
        self._batch_load_start = time.perf_counter()

    def pre_step(self, batch: Dict[str, Any]):
        self._batch_load_time = time.perf_counter() - self._batch_load_start

        if self._first_step:
            # We don't record the first batch since the first one tends to take
            # unusually long.
            return

        self._total_steps += 1
        if "input_ids" in batch:
            self._step_tokens = batch["input_ids"].numel() // self._parallel_degree
            self._step_seq_len = batch["input_ids"].shape[1]
            self._total_tokens += self._step_tokens

    def post_step(self):
        counter = time.perf_counter()
        self.trainer.record_metric(
            "throughput/device/data loading (s)", self._batch_load_time, reduce_type=ReduceType.max
        )

        if self._first_step:
            # Now we can start recording.
            self._total_steps = 0
            self._total_tokens = 0
            self._start_time = counter
            self._first_step = False
            self._step_last_logged = counter
            return

        step_time = counter - self._step_last_logged
        total_time = counter - self._start_time
        self._step_last_logged = counter

        tps: Optional[float] = None
        tps_avg: Optional[float] = None
        if self._step_tokens and self._total_tokens:
            tps = self._step_tokens / step_time
            tps_avg = self._total_tokens / total_time
            self.trainer.record_metric("throughput/device/TPS", tps)
            self.trainer.record_metric("throughput/device/TPS (actual avg)", tps_avg)

        if self.trainer.global_train_tokens_seen is not None:
            self.trainer.record_metric(
                "throughput/total tokens", self.trainer.global_train_tokens_seen
            )

        bps = 1 / step_time
        bps_avg = self._total_steps / total_time
        self._bps_avg = bps_avg
        self.trainer.record_metric("throughput/device/BPS", bps)
        self.trainer.record_metric("throughput/device/BPS (actual avg)", bps_avg)

        data_pct = 100 * self._batch_load_time / step_time
        self.trainer.record_metric(
            "throughput/device/data loading (%)", data_pct, reduce_type=ReduceType.max
        )

        if (
            (num_flops_per_token := self._get_num_flops_per_token(self._step_seq_len)) is not None
            and self.device_peak_flops is not None
            and tps is not None
            and tps_avg is not None
        ):
            # model FLOPS utilization
            # For its definition and calculation, please refer to the PaLM paper:
            # https://arxiv.org/abs/2204.02311
            mfu = 100 * num_flops_per_token * tps / self.device_peak_flops
            mfu_avg = 100 * num_flops_per_token * tps_avg / self.device_peak_flops
            tflops_per_gpu = num_flops_per_token * tps / 1e12
            self.trainer.record_metric("throughput/device/MFU", mfu)
            self.trainer.record_metric("throughput/device/MFU (actual avg)", mfu_avg)
            self.trainer.record_metric("throughput/device/TFLOPs_per_GPU", tflops_per_gpu)
            self.trainer.record_metric(
                "throughput/total flops", self.trainer.global_train_tokens_seen * num_flops_per_token
            )<|MERGE_RESOLUTION|>--- conflicted
+++ resolved
@@ -9,8 +9,7 @@
 from olmo_core.distributed.utils import get_world_size
 
 from ..common import ReduceType
-from ..train_module import TransformerTrainModule
-from ..train_module import TransformerPipelineTrainModule
+from ..train_module import TransformerPipelineTrainModule, TransformerTrainModule
 from .callback import Callback
 
 log = logging.getLogger(__name__)
@@ -56,7 +55,7 @@
             return self.num_flops_per_token
         elif isinstance(self.trainer.train_module, TransformerTrainModule):
             return self.trainer.train_module.num_flops_per_token(seq_len)
-        else: # pipeline module
+        else:  # pipeline module
             return self.trainer.train_module.num_flops_per_token(seq_len)
 
     def pre_train(self):
@@ -66,7 +65,10 @@
             self._parallel_degree = get_world_size() // get_world_size(
                 self.trainer.dp_process_group
             )
-        from olmo_core.train.train_module.transformer.moe_train_module import MoEV2TransformerTrainModule
+        from olmo_core.train.train_module.transformer.moe_train_module import (
+            MoEV2TransformerTrainModule,
+        )
+
         if (
             self.device_peak_flops is None
             and self.trainer.device.type == "cuda"
@@ -77,24 +79,6 @@
             )
         ):
             device_name = torch.cuda.get_device_name(self.trainer.device)
-<<<<<<< HEAD
-            # if self.trainer.train_module.autocast_precision == torch.bfloat16:
-            if "A100" in device_name:
-                self.device_peak_flops = int(312e12)
-            elif "H100" in device_name:
-                # data from https://www.nvidia.com/en-us/data-center/h100/
-                # NOTE: Specifications are one-half lower without sparsity.
-                if "NVL" in device_name:
-                    self.device_peak_flops = int(1979e12)
-                elif "PCIe" in device_name:
-                    self.device_peak_flops = int(756e12)
-                else:  # for SXM and other variants
-                    self.device_peak_flops = int(989e12)
-            elif "B200" in device_name:
-                self.device_peak_flops = int(2200e12)
-            else:  # for other GPU types, assume A100
-                self.device_peak_flops = int(312e12)
-=======
 
             tm = self.trainer.train_module
             using_half_precision = tm.autocast_precision == torch.bfloat16 or (
@@ -117,7 +101,6 @@
                     # data from https://www.nvidia.com/en-us/data-center/a100/
                     self.device_peak_flops = int(312e12 * dense_correction)
             log.info(f"Device: {device_name}, Device peak FLOPS: {self.device_peak_flops}")
->>>>>>> 87d64b95
 
     def pre_load_batch(self):
         self._batch_load_start = time.perf_counter()
@@ -195,5 +178,6 @@
             self.trainer.record_metric("throughput/device/MFU (actual avg)", mfu_avg)
             self.trainer.record_metric("throughput/device/TFLOPs_per_GPU", tflops_per_gpu)
             self.trainer.record_metric(
-                "throughput/total flops", self.trainer.global_train_tokens_seen * num_flops_per_token
+                "throughput/total flops",
+                self.trainer.global_train_tokens_seen * num_flops_per_token,
             )