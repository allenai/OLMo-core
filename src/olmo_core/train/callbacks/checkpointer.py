import logging
from concurrent.futures import Future
from dataclasses import dataclass, field
from datetime import timedelta
from typing import ClassVar, List, Optional, Tuple

import torch.distributed as dist

from olmo_core.config import StrEnum
from olmo_core.distributed.utils import (
    backend_supports_cpu,
    broadcast_object,
    get_fs_local_rank,
    get_rank,
    is_distributed,
)
from olmo_core.exceptions import OLMoConfigurationError
from olmo_core.io import clear_directory, is_url, join_path, remove_file
from olmo_core.utils import wait_for

from ..checkpoint import Checkpointer, UpcycleCheckpointer
from .callback import Callback

log = logging.getLogger(__name__)


class CheckpointRemovalStrategy(StrEnum):
    """
    An enumeration of the different strategies for removing old checkpoints found in the save folder.
    """

    ephemeral_only = "ephemeral_only"
    """
    Only remove checkpoints that were saved at the :data:`CheckpointerCallback.ephemeral_save_interval`.
    """

    all_non_permanent = "all_non_permanent"
    """
    Remove all non-permanent checkpoints found, including ephemeral checkpoints and also
    any other checkpoints that were not saved at the :data:`CheckpointerCallback.save_interval`.
    """

    never = "never"
    """
    Never remove any old checkpoints found in the save folder.
    """


@dataclass
class CheckpointerCallback(Callback):
    """
    Manages checkpointing during training, including writing checkpoints at set intervals
    determined by :data:`save_interval` and :data:`ephemeral_save_interval`, as well as removing
    old checkpoints found in the save folder as determined by the :data:`remove` setting.

    .. important::
        This callback gets added automatically if you don't explicitly configure it.
        If you want to override this callback you should subclass it.
    """

    priority: ClassVar[int] = 1

    save_interval: int = 250
    """
    The interval, in steps, with which to save permanent checkoints.
    """

    ephemeral_save_interval: Optional[int] = None
    """
    The interval, in steps, with which to save temporary checkpoints. These checkpoints are removed
    each time a new checkpoint is saved.

    It can be useful to set this to a relatively frequent interval for preemptible jobs.
    """

    pre_train_checkpoint: Optional[bool] = None
    """
    Save a pretrain checkpoint. Defaults to ``True`` unless the trainer resumes from a checkpoint.
    """

    save_async: Optional[bool] = None
    """
    Save checkpoints asynchronously. Requires a separate CPU-only backend.
    Defaults to ``True`` if there is one.
    """

    remove: CheckpointRemovalStrategy = CheckpointRemovalStrategy.ephemeral_only
    """
    The strategy for removing old checkpoints found in the save folder.
    """

    enabled: bool = True

    # Bookkeeping

    # NOTE: can't use type annotation here, omegaconf doesn't like it
    #  _future: Optional[Future] = None
    _future = None
    _latest_checkpoint_step: int = -1
    _latest_checkpoint_path: str = ""
    _checkpoints: List[str] = field(default_factory=list)
    _ephemeral_checkpoints: List[str] = field(default_factory=list)
    _checkpoints_to_remove: List[str] = field(default_factory=list)

    def __post_init__(self):
        if self.save_interval < 1:
            raise OLMoConfigurationError("'save_interval' must be at least 1")
        if self.ephemeral_save_interval is not None:
            if self.ephemeral_save_interval < 1:
                raise OLMoConfigurationError("'ephemeral_save_interval' must be at least 1")
            if self.ephemeral_save_interval >= self.save_interval:
                raise OLMoConfigurationError(
                    "'ephemeral_save_interval' must be less than 'save_interval'"
                )

    @property
    def checkpointer(self) -> Checkpointer:
        return self.trainer.checkpointer

    @property
    def save_folder(self) -> str:
        return self.trainer.save_folder

    @property
    def checkpoint_pending(self) -> bool:
        return self._future is not None

    def _await_last_checkpoint(self, blocking: bool = True) -> Optional[Future]:
        if (fut := self._future) is not None:
            # Wait for last async checkpoint to finish.
            if blocking or fut.done():
                fut.result()
                if get_rank() == 0:
                    # Just to be safe, make sure the checkpointer has finalized the checkpoint.
                    wait_for(
                        lambda: self.checkpointer.dir_is_checkpoint(self._latest_checkpoint_path),
                        "waiting to finalize checkpoint",
                    )
                self._future = None
                return fut
        return None

    def _save_checkpoint(self, save_async: Optional[bool] = None) -> str:
        save_async = save_async if save_async is not None else self.save_async
        self._await_last_checkpoint()
        if save_async:
            path, self._future = self.trainer.save_checkpoint_async()
        else:
            path = self.trainer.save_checkpoint()
        self._latest_checkpoint_step = self.step
        self._latest_checkpoint_path = str(path)
        return str(path)

    def _remove_checkpoint(self, path: str):
        log.info(f"Removing old checkpoint at '{path}'...")

        # Remove metadata file first to invalidate the checkpoint.
        if get_rank() == 0:
            try:
                remove_file(join_path(path, self.trainer.checkpointer.METADATA_FNAME))
            except FileNotFoundError:
                pass

        if is_url(path):
            if get_rank() == 0:
<<<<<<< HEAD
                self.trainer.run_bookkeeping_op(clear_directory, path)
        elif get_fs_local_rank() == 0:
            self.trainer.run_bookkeeping_op(clear_directory, path)
=======
                self.trainer.run_bookkeeping_op(
                    clear_directory,
                    path,
                    op_name=f"clear_directory {path}",
                    distributed=False,
                    soft_timeout=180,  # this can take a while on GCS, for example
                )
        elif get_fs_local_rank() == 0:
            self.trainer.run_bookkeeping_op(
                clear_directory, path, op_name=f"clear_directory {path}", distributed=False
            )
>>>>>>> 53dced5e

    def _schedule_for_removal(self, path: str):
        self._checkpoints_to_remove.append(path)

    def _remove_old_checkpoints(self):
        for path in self._checkpoints_to_remove:
            self._remove_checkpoint(path)
        self._checkpoints_to_remove.clear()

    def pre_train(self):
        if not self.enabled:
            return

        if self.save_async is None:
            self.save_async = backend_supports_cpu()

        # Maybe create a new process group for async checkpointing.
        if is_distributed() and self.save_async and self.checkpointer.process_group is None:
            if not backend_supports_cpu():
                raise RuntimeError("a CPU-capable backend is required for async checkpointing")

            log.info(
                "Creating new process group for checkpointing (needed for async checkpointing)"
            )
            self.checkpointer.process_group = dist.new_group(timeout=timedelta(minutes=30))

        # Maybe save a pre-train checkpoint.
        if self.step == 0 and (
            self.pre_train_checkpoint
            or (self.pre_train_checkpoint is None and not self.trainer.checkpoint_loaded)
        ):
            self._checkpoints.append(self._save_checkpoint())

        # Collect existing ephemeral checkpoints from previous runs.
        if self.remove != CheckpointRemovalStrategy.never:
            ephemeral_checkpoints: List[Tuple[int, str]] = []

            # Only search from rank 0 to avoid hammering remote file stores with requests.
            if get_rank() == 0:
                try:
                    for step_num, path in self.checkpointer.find_checkpoints(self.save_folder):
                        if (
                            step_num == 0
                            or step_num > self.step
                            or step_num % self.save_interval == 0
                        ):
                            continue
                        elif (
                            self.remove == CheckpointRemovalStrategy.ephemeral_only
                            and self.ephemeral_save_interval is not None
                            and step_num % self.ephemeral_save_interval == 0
                        ) or (self.remove == CheckpointRemovalStrategy.all_non_permanent):
                            ephemeral_checkpoints.append((step_num, path))
                except FileNotFoundError:
                    pass

            ephemeral_checkpoints = broadcast_object(ephemeral_checkpoints)

            # TODO: handle this if we ever restore callback state.
            assert not self._ephemeral_checkpoints

            self._ephemeral_checkpoints = [
                path for _, path in sorted(ephemeral_checkpoints, key=lambda x: x[0])
            ]
            for path in self._ephemeral_checkpoints:
                log.info(
                    f"Found existing ephemeral checkpoint at '{path}' which will "
                    "be removed when the next checkpoint is saved"
                )

    def post_train_batch(self):
        if not self.enabled:
            return

        self._await_last_checkpoint(blocking=False)
        if not self.checkpoint_pending:
            self._remove_old_checkpoints()

        if self.step % self.save_interval == 0:
            self._checkpoints.append(self._save_checkpoint())
        elif (
            self.ephemeral_save_interval is not None
            and self.step % self.ephemeral_save_interval == 0
        ):
            self._ephemeral_checkpoints.append(self._save_checkpoint())
            while len(self._ephemeral_checkpoints) > 1:
                oldest_path = self._ephemeral_checkpoints.pop(0)
                self._schedule_for_removal(oldest_path)

    def post_train(self):
        if not self.enabled:
            return

        if self.step > self._latest_checkpoint_step:
            self._checkpoints.append(self._save_checkpoint(save_async=False))

        self._await_last_checkpoint()


from pathlib import Path

@dataclass
class UpcycleCheckpointerCallback(Callback):
    """
    A checkpointer callback loads the pre-saved upcycled MoE checkpoint.
    Make sure it's run before the main checkpointer callback because the main checkpointer
    will usally save the step 0 checkpoint.
    """
    priority: ClassVar[int] = 2

    enabled: bool = True
    
    upcycled_model_path: str = ""


    def pre_train(self):
        if not self.enabled:
            return

        # only load upcycled checkpoint if we are not resuming from a checkpoint
        # and we are not in the middle of training
        if self.step != 0 or self.trainer.checkpoint_loaded:
            return


        self.checkpointer = UpcycleCheckpointer(
            work_dir=Path('.')
        )
        
        log.info(f"UpcycleCheckpointerCallback: Loading Upcycled checkpoint from '{self.upcycled_model_path}'...")

        self.checkpointer.load_upcycled_model(
            dir=self.upcycled_model_path,\
            train_module=self.trainer.train_module, \
        )
        log.info(f"UpcycleCheckpointerCallback: Done")
        <|MERGE_RESOLUTION|>--- conflicted
+++ resolved
@@ -163,11 +163,6 @@
 
         if is_url(path):
             if get_rank() == 0:
-<<<<<<< HEAD
-                self.trainer.run_bookkeeping_op(clear_directory, path)
-        elif get_fs_local_rank() == 0:
-            self.trainer.run_bookkeeping_op(clear_directory, path)
-=======
                 self.trainer.run_bookkeeping_op(
                     clear_directory,
                     path,
@@ -179,7 +174,6 @@
             self.trainer.run_bookkeeping_op(
                 clear_directory, path, op_name=f"clear_directory {path}", distributed=False
             )
->>>>>>> 53dced5e
 
     def _schedule_for_removal(self, path: str):
         self._checkpoints_to_remove.append(path)
