import logging
from concurrent.futures import Future
from dataclasses import dataclass, field
from datetime import timedelta
from typing import ClassVar, List, Optional, Tuple

import torch.distributed as dist

from olmo_core.config import StrEnum
from olmo_core.distributed.utils import (
    backend_supports_cpu,
    get_fs_local_rank,
    get_rank,
    is_distributed,
    scatter_object,
)
from olmo_core.exceptions import OLMoConfigurationError
from olmo_core.io import clear_directory, is_url, join_path, remove_file
from olmo_core.utils import wait_for

from ..checkpoint import Checkpointer, UpcycleCheckpointer
from .callback import Callback

log = logging.getLogger(__name__)


class CheckpointRemovalStrategy(StrEnum):
    """
    An enumeration of the different strategies for removing old checkpoints found in the save folder.
    """

    ephemeral_only = "ephemeral_only"
    """
    Only remove checkpoints that were saved at the :data:`CheckpointerCallback.ephemeral_save_interval`.
    """

    all_non_permanent = "all_non_permanent"
    """
    Remove all non-permanent checkpoints found, including ephemeral checkpoints and also
    any other checkpoints that were not saved at the :data:`CheckpointerCallback.save_interval`.
    """

    never = "never"
    """
    Never remove any old checkpoints found in the save folder.
    """


@dataclass
class CheckpointerCallback(Callback):
    """
    Manages checkpointing during training, including writing checkpoints at set intervals
    determined by :data:`save_interval` and :data:`ephemeral_save_interval`, as well as removing
    old checkpoints found in the save folder as determined by the :data:`remove` setting.

    .. important::
        This callback gets added automatically if you don't explicitly configure it.
        If you want to override this callback you should subclass it.
    """

    priority: ClassVar[int] = 1

    save_interval: int = 250
    """
    The interval, in steps, with which to save permanent checkoints.
    """

    ephemeral_save_interval: Optional[int] = None
    """
    The interval, in steps, with which to save temporary checkpoints. These checkpoints are removed
    each time a new checkpoint is saved.

    It can be useful to set this to a relatively frequent interval for preemptible jobs.
    """

    pre_train_checkpoint: Optional[bool] = None
    """
    Save a pretrain checkpoint. Defaults to ``True`` unless the trainer resumes from a checkpoint.
    """

    save_async: Optional[bool] = None
    """
    Save checkpoints asynchronously. Requires a separate CPU-only backend.
    Defaults to ``True`` if there is one.
    """

    remove: CheckpointRemovalStrategy = CheckpointRemovalStrategy.ephemeral_only
    """
    The strategy for removing old checkpoints found in the save folder.
    """

    enabled: bool = True

    # Bookkeeping

    # NOTE: can't use type annotation here, omegaconf doesn't like it
    #  _future: Optional[Future] = None
    _future = None
    _latest_checkpoint_step: int = -1
    _latest_checkpoint_path: str = ""
    _checkpoints: List[str] = field(default_factory=list)
    _ephemeral_checkpoints: List[str] = field(default_factory=list)
    _checkpoints_to_remove: List[str] = field(default_factory=list)

    def __post_init__(self):
        if self.save_interval < 1:
            raise OLMoConfigurationError("'save_interval' must be at least 1")
        if self.ephemeral_save_interval is not None:
            if self.ephemeral_save_interval < 1:
                raise OLMoConfigurationError("'ephemeral_save_interval' must be at least 1")
            if self.ephemeral_save_interval >= self.save_interval:
                raise OLMoConfigurationError(
                    "'ephemeral_save_interval' must be less than 'save_interval'"
                )

    @property
    def checkpointer(self) -> Checkpointer:
        return self.trainer.checkpointer

    @property
    def save_folder(self) -> str:
        return self.trainer.save_folder

    @property
    def checkpoint_pending(self) -> bool:
        return self._future is not None

    def _await_last_checkpoint(self, blocking: bool = True) -> Optional[Future]:
        if (fut := self._future) is not None:
            # Wait for last async checkpoint to finish.
            if blocking or fut.done():
                fut.result()
                if get_rank() == 0:
                    # Just to be safe, make sure the checkpointer has finalized the checkpoint.
                    wait_for(
                        lambda: self.checkpointer.dir_is_checkpoint(self._latest_checkpoint_path),
                        "waiting to finalize checkpoint",
                    )
                self._future = None
                return fut
        return None

    def _save_checkpoint(self, save_async: Optional[bool] = None) -> str:
        save_async = save_async if save_async is not None else self.save_async
        self._await_last_checkpoint()
        if save_async:
            path, self._future = self.trainer.save_checkpoint_async()
        else:
            path = self.trainer.save_checkpoint()
        self._latest_checkpoint_step = self.step
        self._latest_checkpoint_path = str(path)
        return str(path)

    def _remove_checkpoint(self, path: str):
        log.info(f"Removing old checkpoint at '{path}'...")

        # Remove metadata file first to invalidate the checkpoint.
        if get_rank() == 0:
            try:
                remove_file(join_path(path, self.trainer.checkpointer.METADATA_FNAME))
            except FileNotFoundError:
                pass

        if is_url(path):
            if get_rank() == 0:
<<<<<<< HEAD
                self.trainer.run_bookkeeping_op(clear_directory, path)
        elif get_fs_local_rank() == 0:
            self.trainer.run_bookkeeping_op(clear_directory, path)
=======
                self.trainer.run_bookkeeping_op(
                    clear_directory,
                    path,
                    op_name=f"clear_directory {path}",
                    distributed=False,
                    soft_timeout=180,  # this can take a while on GCS, for example
                )
        elif get_fs_local_rank() == 0:
            self.trainer.run_bookkeeping_op(
                clear_directory, path, op_name=f"clear_directory {path}", distributed=False
            )
>>>>>>> 87d64b95

    def _schedule_for_removal(self, path: str):
        self._checkpoints_to_remove.append(path)

    def _remove_old_checkpoints(self):
        for path in self._checkpoints_to_remove:
            self._remove_checkpoint(path)
        self._checkpoints_to_remove.clear()

    def pre_train(self):
        if not self.enabled:
            return

        if self.save_async is None:
            self.save_async = backend_supports_cpu()

        # Maybe create a new process group for async checkpointing.
        if is_distributed() and self.save_async and self.checkpointer.process_group is None:
            if not backend_supports_cpu():
                raise RuntimeError("a CPU-capable backend is required for async checkpointing")

            log.info(
                "Creating new process group for checkpointing (needed for async checkpointing)"
            )
            self.checkpointer.process_group = dist.new_group(timeout=timedelta(minutes=30))

        # Maybe save a pre-train checkpoint.
        if self.step == 0 and (
            self.pre_train_checkpoint
            or (self.pre_train_checkpoint is None and not self.trainer.checkpoint_loaded)
        ):
            self._checkpoints.append(self._save_checkpoint())

        # Collect existing ephemeral checkpoints from previous runs.
        if self.remove != CheckpointRemovalStrategy.never:
            ephemeral_checkpoints: List[Tuple[int, str]] = []

            # Only search from rank 0 to avoid hammering remote file stores with requests.
            if get_rank() == 0:
                try:
                    for step_num, path in self.checkpointer.find_checkpoints(self.save_folder):
                        if (
                            step_num == 0
                            or step_num > self.step
                            or step_num % self.save_interval == 0
                        ):
                            continue
                        elif (
                            self.remove == CheckpointRemovalStrategy.ephemeral_only
                            and self.ephemeral_save_interval is not None
                            and step_num % self.ephemeral_save_interval == 0
                        ) or (self.remove == CheckpointRemovalStrategy.all_non_permanent):
                            ephemeral_checkpoints.append((step_num, path))
                except FileNotFoundError:
                    pass

            ephemeral_checkpoints = scatter_object(ephemeral_checkpoints)

            # TODO: handle this if we ever restore callback state.
            assert not self._ephemeral_checkpoints

            self._ephemeral_checkpoints = [
                path for _, path in sorted(ephemeral_checkpoints, key=lambda x: x[0])
            ]
            for path in self._ephemeral_checkpoints:
                log.info(
                    f"Found existing ephemeral checkpoint at '{path}' which will "
                    "be removed when the next checkpoint is saved"
                )

    def post_train_batch(self):
        if not self.enabled:
            return

        self._await_last_checkpoint(blocking=False)
        if not self.checkpoint_pending:
            self._remove_old_checkpoints()

        if self.step % self.save_interval == 0:
            self._checkpoints.append(self._save_checkpoint())
        elif (
            self.ephemeral_save_interval is not None
            and self.step % self.ephemeral_save_interval == 0
        ):
            self._ephemeral_checkpoints.append(self._save_checkpoint())
            while len(self._ephemeral_checkpoints) > 1:
                oldest_path = self._ephemeral_checkpoints.pop(0)
                self._schedule_for_removal(oldest_path)

    def post_train(self):
        if not self.enabled:
            return

        if self.step > self._latest_checkpoint_step:
            self._checkpoints.append(self._save_checkpoint(save_async=False))

        self._await_last_checkpoint()


from pathlib import Path

@dataclass
class UpcycleCheckpointerCallback(Callback):
    """
    A checkpointer callback loads the pre-saved upcycled MoE checkpoint.
    Make sure it's run before the main checkpointer callback because the main checkpointer
    will usally save the step 0 checkpoint.
    """
    priority: ClassVar[int] = 2

    enabled: bool = True
    
    upcycled_model_path: str = ""


    def pre_train(self):
        if not self.enabled:
            return

        # only load upcycled checkpoint if we are not resuming from a checkpoint
        # and we are not in the middle of training
        if self.step != 0 or self.trainer.checkpoint_loaded:
            return


        self.checkpointer = UpcycleCheckpointer(
            work_dir=Path('.')
        )
        
        log.info(f"UpcycleCheckpointerCallback: Loading Upcycled checkpoint from '{self.upcycled_model_path}'...")

        self.checkpointer.load_upcycled_model(
            dir=self.upcycled_model_path,\
            train_module=self.trainer.train_module, \
        )
        log.info(f"UpcycleCheckpointerCallback: Done")
        <|MERGE_RESOLUTION|>--- conflicted
+++ resolved
@@ -163,11 +163,6 @@
 
         if is_url(path):
             if get_rank() == 0:
-<<<<<<< HEAD
-                self.trainer.run_bookkeeping_op(clear_directory, path)
-        elif get_fs_local_rank() == 0:
-            self.trainer.run_bookkeeping_op(clear_directory, path)
-=======
                 self.trainer.run_bookkeeping_op(
                     clear_directory,
                     path,
@@ -179,7 +174,6 @@
             self.trainer.run_bookkeeping_op(
                 clear_directory, path, op_name=f"clear_directory {path}", distributed=False
             )
->>>>>>> 87d64b95
 
     def _schedule_for_removal(self, path: str):
         self._checkpoints_to_remove.append(path)
@@ -281,6 +275,7 @@
 
 from pathlib import Path
 
+
 @dataclass
 class UpcycleCheckpointerCallback(Callback):
     """
@@ -288,12 +283,12 @@
     Make sure it's run before the main checkpointer callback because the main checkpointer
     will usally save the step 0 checkpoint.
     """
+
     priority: ClassVar[int] = 2
 
     enabled: bool = True
-    
+
     upcycled_model_path: str = ""
-
 
     def pre_train(self):
         if not self.enabled:
@@ -304,16 +299,14 @@
         if self.step != 0 or self.trainer.checkpoint_loaded:
             return
 
-
-        self.checkpointer = UpcycleCheckpointer(
-            work_dir=Path('.')
+        self.checkpointer = UpcycleCheckpointer(work_dir=Path("."))
+
+        log.info(
+            f"UpcycleCheckpointerCallback: Loading Upcycled checkpoint from '{self.upcycled_model_path}'..."
         )
-        
-        log.info(f"UpcycleCheckpointerCallback: Loading Upcycled checkpoint from '{self.upcycled_model_path}'...")
 
         self.checkpointer.load_upcycled_model(
-            dir=self.upcycled_model_path,\
-            train_module=self.trainer.train_module, \
+            dir=self.upcycled_model_path,
+            train_module=self.trainer.train_module,
         )
-        log.info(f"UpcycleCheckpointerCallback: Done")
-        +        log.info(f"UpcycleCheckpointerCallback: Done")