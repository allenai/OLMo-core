--- conflicted
+++ resolved
@@ -5,7 +5,11 @@
 from .batch_size_scheduler import BatchSizeSchedulerCallback
 from .beaker import BeakerCallback
 from .callback import Callback, CallbackConfig
-from .checkpointer import CheckpointerCallback, CheckpointRemovalStrategy, UpcycleCheckpointerCallback
+from .checkpointer import (
+    CheckpointerCallback,
+    CheckpointRemovalStrategy,
+    UpcycleCheckpointerCallback,
+)
 from .comet import CometCallback, CometNotificationSetting
 from .config_saver import ConfigSaverCallback
 from .console_logger import ConsoleLoggerCallback
@@ -16,12 +20,8 @@
 )
 from .garbage_collector import GarbageCollectorCallback
 from .gpu_memory_monitor import GPUMemoryMonitorCallback
-<<<<<<< HEAD
-from .profiler import ProfilerCallback, NvidiaProfilerCallback
-=======
 from .monkey_patcher import MonkeyPatcherCallback
-from .profiler import ProfilerCallback
->>>>>>> 87d64b95
+from .profiler import NvidiaProfilerCallback, ProfilerCallback
 from .sequence_length_scheduler import SequenceLengthSchedulerCallback
 from .slack_notifier import SlackNotificationSetting, SlackNotifierCallback
 from .speed_monitor import SpeedMonitorCallback
@@ -31,8 +31,7 @@
     "Callback",
     "CallbackConfig",
     "CheckpointerCallback",
-    "UpcycleCheckpointerCallback"
-    "CheckpointRemovalStrategy",
+    "UpcycleCheckpointerCallbackCheckpointRemovalStrategy",
     "CometCallback",
     "CometNotificationSetting",
     "ConfigSaverCallback",
@@ -43,8 +42,7 @@
     "GarbageCollectorCallback",
     "GPUMemoryMonitorCallback",
     "ProfilerCallback",
-    "NvidiaProfilerCallback"
-    "SlackNotifierCallback",
+    "NvidiaProfilerCallbackSlackNotifierCallback",
     "SlackNotificationSetting",
     "SequenceLengthSchedulerCallback",
     "SpeedMonitorCallback",
