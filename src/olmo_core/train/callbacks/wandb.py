import logging
import os
from dataclasses import dataclass, field
from typing import TYPE_CHECKING, Any, Dict, List, Optional

from olmo_core.distributed.utils import get_rank
from olmo_core.exceptions import OLMoEnvironmentError

from .callback import Callback

if TYPE_CHECKING:
    from wandb.sdk.wandb_run import Run

log = logging.getLogger(__name__)


WANDB_API_KEY_ENV_VAR = "WANDB_API_KEY"


@dataclass
class WandBCallback(Callback):
    """
    Logs metrics to Weights & Biases from rank 0.

    .. important::
        Requires the ``wandb`` package and the environment variable ``WANDB_API_KEY``.

    .. note::
        This callback logs metrics from every single step to W&B, regardless of the value
        of :data:`Trainer.metrics_collect_interval <olmo_core.train.Trainer.metrics_collect_interval>`.
    """

    enabled: bool = True
    """
    Set to false to disable this callback.
    """

    name: Optional[str] = None
    """
    The name to give the W&B run.
    """

    project: Optional[str] = None
    """
    The W&B project to use.
    """

    entity: Optional[str] = None
    """
    The W&B entity to use.
    """

    group: Optional[str] = None
    """
    The W&B group to use.
    """

    tags: Optional[List[str]] = None
    """
    Tags to assign the run.
    """

    notes: Optional[str] = None
    """
    A note/description of the run.
    """

    config: Optional[Dict[str, Any]] = None
    """
    The config to load to W&B.
    """

    cancel_tags: Optional[List[str]] = field(
        default_factory=lambda: ["cancel", "canceled", "cancelled"]
    )
    """
    If you add any of these tags to a run on W&B, the run will cancel itself.
    Defaults to ``["cancel", "canceled", "cancelled"]``.
    """

    cancel_check_interval: Optional[int] = None
    """
    Check for cancel tags every this many steps. Defaults to
    :data:`olmo_core.train.Trainer.cancel_check_interval`.
    """

    _wandb = None
    _run_path = None

    @property
    def wandb(self):
        if self._wandb is None:
            import wandb  # type: ignore

            self._wandb = wandb
        return self._wandb

    @property
    def run(self) -> "Run":
        return self.wandb.run

    @property
    def run_path(self):
        return self._run_path

    def pre_train(self):
        if self.enabled and get_rank() == 0:
            if WANDB_API_KEY_ENV_VAR not in os.environ:
                raise OLMoEnvironmentError(f"missing env var '{WANDB_API_KEY_ENV_VAR}'")

<<<<<<< HEAD
=======
            self.wandb
>>>>>>> 87d64b95
            wandb_dir = self.trainer.work_dir / "wandb"
            wandb_dir.mkdir(parents=True, exist_ok=True)
            self.wandb.init(
                dir=wandb_dir,
                project=self.project,
                entity=self.entity,
                group=self.group,
                name=self.name,
                tags=self.tags,
                notes=self.notes,
                config=self.config,
            )
            self._run_path = self.run.path  # type: ignore

    def log_metrics(self, step: int, metrics: Dict[str, float]):
        if self.enabled and get_rank() == 0:
            self.wandb.log(metrics, step=step)

    def post_step(self):
        cancel_check_interval = self.cancel_check_interval or self.trainer.cancel_check_interval
        if self.enabled and get_rank() == 0 and self.step % cancel_check_interval == 0:
<<<<<<< HEAD
            self.trainer.run_bookkeeping_op(self.check_if_canceled, cancel_in_progress=True)
=======
            self.trainer.run_bookkeeping_op(
                self.check_if_canceled,
                allow_multiple=False,
                distributed=False,
            )
>>>>>>> 87d64b95

    def post_train(self):
        if self.enabled and get_rank() == 0 and self.run is not None:
            log.info("Finalizing successful W&B run...")
            self.wandb.finish(exit_code=0, quiet=True)

    def on_error(self, exc: BaseException):
        del exc
        if self.enabled and get_rank() == 0 and self.run is not None:
            log.warning("Finalizing failed W&B run...")
            self.wandb.finish(exit_code=1, quiet=True)

    def check_if_canceled(self):
        if self.enabled and self.cancel_tags:
            from requests.exceptions import RequestException
            from wandb.errors import CommError  # type: ignore

            try:
                # NOTE: need to re-initialize the API client every time, otherwise
                # I guess it return cached run data.
                api = self.wandb.Api(api_key=os.environ[WANDB_API_KEY_ENV_VAR], timeout=5)
                run = api.run(self.run_path)  # type: ignore
                for tag in run.tags or []:
                    if tag.lower() in self.cancel_tags:
                        self.trainer.cancel_run("canceled from W&B tag")
                        return
            except (RequestException, CommError, TimeoutError):
                log.warning("Failed to communicate with W&B API")<|MERGE_RESOLUTION|>--- conflicted
+++ resolved
@@ -108,10 +108,7 @@
             if WANDB_API_KEY_ENV_VAR not in os.environ:
                 raise OLMoEnvironmentError(f"missing env var '{WANDB_API_KEY_ENV_VAR}'")
 
-<<<<<<< HEAD
-=======
             self.wandb
->>>>>>> 87d64b95
             wandb_dir = self.trainer.work_dir / "wandb"
             wandb_dir.mkdir(parents=True, exist_ok=True)
             self.wandb.init(
@@ -133,15 +130,11 @@
     def post_step(self):
         cancel_check_interval = self.cancel_check_interval or self.trainer.cancel_check_interval
         if self.enabled and get_rank() == 0 and self.step % cancel_check_interval == 0:
-<<<<<<< HEAD
-            self.trainer.run_bookkeeping_op(self.check_if_canceled, cancel_in_progress=True)
-=======
             self.trainer.run_bookkeeping_op(
                 self.check_if_canceled,
                 allow_multiple=False,
                 distributed=False,
             )
->>>>>>> 87d64b95
 
     def post_train(self):
         if self.enabled and get_rank() == 0 and self.run is not None:
