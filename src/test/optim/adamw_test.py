import copy
from itertools import product
from typing import Optional

import pytest
import torch
import torch.nn as nn

from olmo_core.config import DType
from olmo_core.distributed.checkpoint import (
    load_model_and_optim_state,
    save_model_and_optim_state,
)
from olmo_core.optim import AdamWConfig, OptimGroupOverride, SkipStepAdamWConfig
from olmo_core.testing import DEVICES
from olmo_core.utils import cuda_sync_debug_mode


class MyModel(nn.Module):
    def __init__(self):
        super().__init__()
        self.wte = nn.Embedding(1024, 16)
        self.fc1 = nn.Linear(16, 32)
        self.fc2 = nn.Linear(32, 16)

    def forward(self, x: torch.Tensor) -> torch.Tensor:
        x = self.wte(x)
        x = self.fc1(x)
        x = torch.relu(x)
        return self.fc2(x)


def test_adamw_config_to_optim():
    config = AdamWConfig()

    model = MyModel()
    optim = config.build(model)

    assert isinstance(optim, torch.optim.AdamW)
    assert len(optim.param_groups) == 1

    assert config.merge(["lr=1e-1"]).lr == 0.1


def test_adamw_config_to_optim_with_group_overrides():
    config = AdamWConfig(
        group_overrides=[OptimGroupOverride(params=["wte.*"], opts=dict(weight_decay=0.0))]
    )

    model = MyModel()
    optim = config.build(model)
    assert isinstance(optim, torch.optim.AdamW)
    assert len(optim.param_groups) == 2
    assert optim.param_groups[0]["weight_decay"] == 0.0
    assert len(optim.param_groups[0]["params"]) == 1
    assert len(optim.param_groups[1]["params"]) == len(list(model.parameters())) - 1

    assert config.merge(["lr=1e-1"]).lr == 0.1

    for group in optim.param_groups:
        assert "initial_lr" in group


@pytest.mark.parametrize("device", DEVICES)
def test_adamw(device: torch.device, tmp_path):
    config = AdamWConfig()
    model = MyModel().train().to(device)
    optim = config.build(model)

    for group in optim.param_groups:
        assert "initial_lr" in group

    # Take a step.
    optim.zero_grad(set_to_none=True)
    model(torch.randint(0, 1024, (2, 8), device=device).int()).sum().backward()
    optim.step()

    # Save and then restore a checkpoint, and make sure fixed fields reset.
    for group in optim.param_groups:
        group["initial_lr"] = 1e-8
    save_model_and_optim_state(tmp_path, model, optim)
    load_model_and_optim_state(tmp_path, model, optim)
    for group in optim.param_groups:
        assert group["initial_lr"] == config.lr


@pytest.mark.parametrize("device", DEVICES)
@pytest.mark.parametrize("dtype", [None, DType.bfloat16])
def test_skip_step_adamw(device: torch.device, dtype: Optional[DType]):
    if dtype == DType.bfloat16 and device.type == "cpu":
        pytest.skip("bfloat16 dtype requires cuda")

    config = SkipStepAdamWConfig(dtype=dtype)
    model = MyModel().train().to(device)
    optim = config.build(model)

    for group in optim.param_groups:
        assert "initial_lr" in group

    # Take a step.
    optim.zero_grad(set_to_none=True)
    model(torch.randint(0, 1024, (2, 8), device=device).int()).sum().backward()
    optim.step()


@pytest.mark.parametrize("device", DEVICES)
@pytest.mark.parametrize("dtype", [None, DType.bfloat16])
def test_skip_step_adamw_foreach(device: torch.device, dtype: Optional[DType]):
    if dtype == DType.bfloat16 and device.type == "cpu":
        pytest.skip("bfloat16 dtype requires cuda")

    config = SkipStepAdamWConfig(dtype=dtype, foreach=True)
    model = MyModel().train().to(device)
    optim = config.build(model)

    for group in optim.param_groups:
        assert "initial_lr" in group

    # Take a step.
    optim.zero_grad(set_to_none=True)
    model(torch.randint(0, 1024, (2, 8), device=device).int()).sum().backward()
    optim.step()


_LRS = [1e-3, 5e-4]
_WDS = [0.0, 1e-2]
_BETAS = [(0.9, 0.999), (0.7, 0.95)]


@pytest.mark.parametrize("device", DEVICES)
@pytest.mark.parametrize("lr, wd, betas", list(product(_LRS, _WDS, _BETAS)))
def test_adamw_equivalence(
    device: torch.device,
    lr: float,
    wd: float,
    betas: tuple[float, float],
):
    """Ensure standard SkipStepAdamW matches torch's AdamW."""

    torch.manual_seed(123)

    model1 = MyModel().to(device)
    model2 = copy.deepcopy(model1).to(device)
    model3 = copy.deepcopy(model1).to(device)

    group_overrides = [OptimGroupOverride(params=["wte.*"], opts={"weight_decay": 0.0})]

    cfg_common = dict(
        lr=lr,
        betas=betas,
        weight_decay=wd,
        group_overrides=group_overrides,
    )

    optim1 = AdamWConfig(foreach=False, **cfg_common).build(model1)  # type: ignore[arg-type]
    optim2 = SkipStepAdamWConfig(foreach=True, **cfg_common).build(model2)  # type: ignore[arg-type]
    optim3 = SkipStepAdamWConfig(foreach=False, **cfg_common).build(model3)  # type: ignore[arg-type]

    # Training loop
    for step_idx in range(5):
        inp = torch.randint(0, 128, (4, 8), device=device)
<<<<<<< HEAD

        with cuda_sync_debug_mode(debug_mode="error"):
            for optim, model in [(optim1, model1), (optim2, model2), (optim3, model3)]:
                optim.zero_grad(set_to_none=True)
                loss = model(inp).sum()
                loss.backward()
                optim.step()
=======
        for optim, model in [(optim1, model1), (optim2, model2), (optim3, model3)]:
            optim.zero_grad(set_to_none=True)
            loss = model(inp).sum()
            loss.backward()
            optim.step()
>>>>>>> 0348ee34

        # Compare parameters
        atol = 1e-5
        rtol = 1e-7
        for p1, p2 in zip(model1.parameters(), model2.parameters()):
            assert torch.allclose(p1, p2, atol=atol, rtol=rtol)
        for p1, p3 in zip(model1.parameters(), model3.parameters()):
            assert torch.allclose(p1, p3, atol=atol, rtol=rtol)
        # Compare optimizer state
        for t1, t2 in zip(model1.parameters(), model2.parameters()):
            st1, st2 = optim1.state[t1], optim2.state[t2]
            for key in ("exp_avg", "exp_avg_sq", "step"):
                v1, v2 = st1[key], st2[key]
                assert torch.allclose(v1, v2, atol=atol, rtol=rtol)
                if key == "step":
                    assert v1 == step_idx + 1  # step should equal current iteration + 1
        for t1, t3 in zip(model1.parameters(), model3.parameters()):
            st1, st3 = optim1.state[t1], optim3.state[t3]
            for key in ("exp_avg", "exp_avg_sq", "step"):
                v1, v3 = st1[key], st3[key]
                assert torch.allclose(v1, v3, atol=atol, rtol=rtol)
                if key == "step":
                    assert v1 == step_idx + 1  # step should equal current iteration + 1<|MERGE_RESOLUTION|>--- conflicted
+++ resolved
@@ -13,7 +13,6 @@
 )
 from olmo_core.optim import AdamWConfig, OptimGroupOverride, SkipStepAdamWConfig
 from olmo_core.testing import DEVICES
-from olmo_core.utils import cuda_sync_debug_mode
 
 
 class MyModel(nn.Module):
@@ -159,21 +158,11 @@
     # Training loop
     for step_idx in range(5):
         inp = torch.randint(0, 128, (4, 8), device=device)
-<<<<<<< HEAD
-
-        with cuda_sync_debug_mode(debug_mode="error"):
-            for optim, model in [(optim1, model1), (optim2, model2), (optim3, model3)]:
-                optim.zero_grad(set_to_none=True)
-                loss = model(inp).sum()
-                loss.backward()
-                optim.step()
-=======
         for optim, model in [(optim1, model1), (optim2, model2), (optim3, model3)]:
             optim.zero_grad(set_to_none=True)
             loss = model(inp).sum()
             loss.backward()
             optim.step()
->>>>>>> 0348ee34
 
         # Compare parameters
         atol = 1e-5
