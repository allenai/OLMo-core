--- conflicted
+++ resolved
@@ -4,11 +4,7 @@
 import torch
 import torch.nn as nn
 
-<<<<<<< HEAD
-from olmo_core.optim import AdamW, AdamWConfig, OptimGroupOverride, SkipStepAdamWConfig
-=======
 from olmo_core.optim import AdamWConfig, OptimGroupOverride, SkipStepAdamWConfig
->>>>>>> 7633461e
 
 
 class MyModel(nn.Module):
@@ -27,7 +23,7 @@
     model = MyModel()
     optim = config.build(model)
 
-    assert isinstance(optim, AdamW)
+    assert isinstance(optim, torch.optim.AdamW)
     assert len(optim.param_groups) == 1
 
     assert config.merge(["lr=1e-1"]).lr == 0.1
@@ -40,7 +36,7 @@
 
     model = MyModel()
     optim = config.build(model)
-    assert isinstance(optim, AdamW)
+    assert isinstance(optim, torch.optim.AdamW)
     assert len(optim.param_groups) == 2
     assert optim.param_groups[0]["weight_decay"] == 0.0
     assert len(optim.param_groups[0]["params"]) == 1
