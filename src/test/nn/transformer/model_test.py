--- conflicted
+++ resolved
@@ -245,8 +245,6 @@
     )
 
 
-<<<<<<< HEAD
-=======
 def run_context_parallel_transformer(checkpoint_dir, outputs_path, architecture: str):
     device = get_default_device()
     config = get_transformer_config(architecture, dtype=torch.bfloat16)
@@ -303,7 +301,6 @@
     )
 
 
->>>>>>> 53dced5e
 def run_init_with_hsdp():
     assert dist.get_world_size() == 4
     mesh = build_world_mesh(
