--- conflicted
+++ resolved
@@ -4,7 +4,6 @@
 
 import pytest
 import torch
-import torch.distributed as dist
 import torch.nn as nn
 from torch.distributed.tensor import DTensor, Shard, init_device_mesh
 
@@ -13,16 +12,8 @@
     load_model_and_optim_state,
     save_model_and_optim_state,
 )
-<<<<<<< HEAD
-from olmo_core.distributed.parallel import (
-    DataParallelConfig,
-    DataParallelType,
-    build_world_mesh,
-)
-=======
 from olmo_core.distributed.parallel import build_world_mesh
 from olmo_core.distributed.parallel.data_parallel import DataParallelConfig, DataParallelType
->>>>>>> 0348ee34
 from olmo_core.distributed.utils import get_full_tensor, get_world_size
 from olmo_core.nn.attention import (
     AttentionConfig,
@@ -307,11 +298,7 @@
 
 
 def run_init_with_hsdp():
-<<<<<<< HEAD
-    assert dist.get_world_size() == 4
-=======
     assert torch.dist.get_world_size() == 4
->>>>>>> 0348ee34
     mesh = build_world_mesh(
         dp=DataParallelConfig(name=DataParallelType.hsdp, shard_degree=2, num_replicas=2)
     )
@@ -324,11 +311,7 @@
     for name, param in model.named_parameters():
         full_param = get_full_tensor(param).detach()
         full_param_avg = full_param / 4
-<<<<<<< HEAD
-        dist.all_reduce(full_param_avg)
-=======
         torch.dist.all_reduce(full_param_avg)
->>>>>>> 0348ee34
         torch.testing.assert_close(
             full_param_avg,
             full_param,
