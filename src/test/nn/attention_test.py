import contextlib
from typing import Any, Dict, Optional

import pytest
import torch
<<<<<<< HEAD
import torch.nn.functional as F
=======
from torch.distributed.tensor import Shard, init_device_mesh
>>>>>>> b550f9bf

from olmo_core.data.utils import attention_mask_to_cache_leftpad
from olmo_core.distributed.checkpoint import (
    load_model_and_optim_state,
    save_model_and_optim_state,
)
from olmo_core.distributed.utils import get_rank, get_world_size
from olmo_core.exceptions import OLMoConfigurationError
from olmo_core.nn.attention import (
    Attention,
    AttentionConfig,
    AttentionType,
    FusedAttention,
    NormalizedAttention,
    RingAttentionLoadBalancerType,
    RingAttentionZigZagLoadBalancer,
    SlidingWindowAttentionConfig,
    get_flex_attn_causal_block_mask,
)
from olmo_core.nn.layer_norm import LayerNormConfig
from olmo_core.nn.rope import RoPEConfig, RoPEType
from olmo_core.testing import (
    BACKENDS,
    DEVICES,
    FLASH_MARKS,
    GPU_MARKS,
    requires_flash_attn,
    requires_gpu,
    requires_multi_gpu,
    run_distributed_test,
)
from olmo_core.testing.utils import requires_compute_capability
from olmo_core.utils import get_default_device, seed_all

BF16_RTOL = 1e-5
BF16_ATOL = 5e-3


<<<<<<< HEAD
# Implementation adapted from https://docs.pytorch.org/docs/stable/generated/torch.nn.functional.scaled_dot_product_attention.html
def scaled_dot_product_attention(
    q: torch.Tensor,
    k: torch.Tensor,
    v: torch.Tensor,
    attn_mask: Optional[torch.Tensor] = None,
    is_causal: bool = False,
    use_math_backend: bool = False,
    use_flash_backend: bool = False,
    use_efficient_backend: bool = False,
    use_any_backend: bool = False,
) -> torch.Tensor:
    # PyTorch's SDPA expects the head dimension to come before the sequence dimension.
    # shape: (batch_size, n_heads, seq_len, head_dim),
    #        (batch_size, n_kv_heads, seq_len, head_dim),
    #        (batch_size, n_kv_heads, seq_len, head_dim)
    q, k, v = q.transpose(1, 2), k.transpose(1, 2), v.transpose(1, 2)

    with contextlib.ExitStack() as stack:
        if use_math_backend:
            stack.enter_context(torch.nn.attention.sdpa_kernel(torch.nn.attention.SDPBackend.MATH))
        elif use_flash_backend:
            stack.enter_context(
                torch.nn.attention.sdpa_kernel(torch.nn.attention.SDPBackend.FLASH_ATTENTION)
            )
        elif use_efficient_backend:
            stack.enter_context(
                torch.nn.attention.sdpa_kernel(torch.nn.attention.SDPBackend.EFFICIENT_ATTENTION)
            )
        elif use_any_backend:
            pass
        else:
            raise ValueError("Either math or flash backend is expected (to make testing clearer).")

        att = (
            F.scaled_dot_product_attention(q, k, v, attn_mask=attn_mask, is_causal=is_causal)
            .transpose(1, 2)
            .contiguous()
        )

    return att


=======
@pytest.mark.parametrize("attention_cls", [Attention, NormalizedAttention])
>>>>>>> b550f9bf
@pytest.mark.parametrize("device", DEVICES)
@pytest.mark.parametrize(
    "dtype",
    [
        pytest.param(torch.bfloat16, id="bf16", marks=GPU_MARKS),
        pytest.param(torch.float32, id="fp32"),
    ],
)
@pytest.mark.parametrize(
    "n_kv_heads",
    [pytest.param(None, id="MHA"), pytest.param(1, id="MQA"), pytest.param(2, id="GQA")],
)
@pytest.mark.parametrize(
    "use_flash, use_flex_attn",
    [
        pytest.param(True, False, id="flash", marks=FLASH_MARKS),
        pytest.param(False, True, id="torch-flex-attn"),
        pytest.param(False, False, id="torch-SDPA"),
    ],
)
@pytest.mark.parametrize(
    "window_size",
    [pytest.param(None, id="full"), pytest.param(16, id="sliding")],
)
@pytest.mark.parametrize(
    "kwargs",
    [
        pytest.param({"clip_qkv": 8.0}, id="QKV-clip"),
        pytest.param({"rope": RoPEConfig()}, id="rope"),
        pytest.param({"rope": RoPEConfig(name=RoPEType.complex)}, id="complex-rope"),
        pytest.param({"qk_norm": LayerNormConfig()}, id="qk-norm"),
        pytest.param({"qk_norm": LayerNormConfig(), "use_head_qk_norm": True}, id="head-qk-norm"),
    ],
)
def test_attention(
    attention_cls,
    dtype: torch.dtype,
    device: torch.device,
    n_kv_heads: Optional[int],
    use_flash: bool,
    use_flex_attn: bool,
    window_size: Optional[int],
    kwargs: Dict[str, Any],
):
    if use_flash and dtype == torch.float32:
        pytest.skip("flash requires a low precision dtype")
<<<<<<< HEAD

    if window_size is not None and not use_flash and not use_flex_attn:
        pytest.skip("sliding window attention requires flash or flex attention")

=======
>>>>>>> b550f9bf
    if dtype == torch.bfloat16 and device.type == "cpu":
        pytest.skip("bf16 requires GPU")
    if attention_cls is NormalizedAttention:
        if "clip_qkv" in kwargs:
            pytest.skip("clip_qkv is not supported for NormalizedAttention")
        if "use_head_qk_norm" in kwargs:
            pytest.skip("use_head_qk_norm is not supported for NormalizedAttention")
        if use_flash:
            pytest.xfail(
                "NormalizedAttention is broken with flash because it creates activation tensors in fp32"
            )

    seed_all(0)

    d_model = 128
    seq_len = 32

    attention = attention_cls(
        d_model=d_model,
        n_heads=4,
        n_kv_heads=n_kv_heads,
        use_flash=use_flash,
        use_flex_attn=use_flex_attn,
        init_device=device.type,
        window_size=window_size,
        layer_idx=0,
        **kwargs,
    )

    block_masks = None
    if use_flex_attn:
        block_masks = [get_flex_attn_causal_block_mask(seq_len, device, attention.window_size)]

    x1 = torch.randn(1, seq_len, d_model, dtype=dtype, device=device)
    x2 = torch.randn(1, seq_len, d_model, dtype=dtype, device=device)
    x = torch.cat([x1, x2])

    # Make sure batch outputs match individual outputs.
    with torch.no_grad(), torch.autocast(device.type, dtype=dtype, enabled=dtype != torch.float32):
        y1 = attention(x1, block_masks=block_masks)
        y2 = attention(x2, block_masks=block_masks)
        y = attention(x, block_masks=block_masks)

    torch.testing.assert_close(y[0:1, :, :], y1)
    torch.testing.assert_close(y[1:, :, :], y2)


@pytest.mark.parametrize("device", DEVICES)
@pytest.mark.parametrize(
    "dtype",
    [
        # pytest.param(torch.bfloat16, id="bf16"),  No bf16 because of numerical instability
        pytest.param(torch.float32, id="fp32"),
    ],
)
def test_flex_attention_against_sdpa(device: torch.device, dtype: torch.dtype):
    torch.random.manual_seed(0)

    d_model = 128
    seq_len = 32
    batch_size = 2
    kwargs: Dict[str, Any] = dict(
        d_model=d_model,
        n_heads=8,
        init_device=device.type,
        layer_idx=0,
    )

    attention = Attention(**kwargs)
    flex_att = Attention(use_flex_attn=True, **kwargs)

    block_mask = get_flex_attn_causal_block_mask(
        seq_len,
        device,
        flex_att.window_size,
        block_size=8,
    )

    # Make sure weights match.
    with torch.no_grad():
        flex_att.w_out.load_state_dict(attention.w_out.state_dict())
        flex_att.w_q.load_state_dict(attention.w_q.state_dict())
        flex_att.w_k.load_state_dict(attention.w_k.state_dict())
        flex_att.w_v.load_state_dict(attention.w_v.state_dict())

    x1 = torch.randn(batch_size, seq_len, d_model, dtype=dtype, device=device)
    x2 = x1.clone()

    with torch.no_grad(), torch.autocast(device.type, dtype=dtype, enabled=dtype != torch.float32):
        y1 = attention(x1)
        y2 = flex_att(x2, block_masks=[block_mask])

    torch.testing.assert_close(y1, y2)


@pytest.mark.parametrize("device", DEVICES)
@pytest.mark.parametrize(
    "dtype",
    [
        pytest.param(torch.bfloat16, id="bf16"),
        pytest.param(torch.float32, id="fp32"),
    ],
)
@pytest.mark.parametrize(
    "use_flash, use_flex_attn",
    [
        pytest.param(True, False, id="flash", marks=FLASH_MARKS),
        pytest.param(False, True, id="torch-flex-attn"),
        pytest.param(False, False, id="torch-SDPA"),
    ],
)
@pytest.mark.parametrize(
    "window_size",
    [pytest.param(None, id="full"), pytest.param(16, id="sliding")],
)
@pytest.mark.parametrize(
    "intra_doc_masking",
    [pytest.param(False, id="no-doc-masking"), pytest.param(True, id="doc-masking")],
)
def test_sdpa(
    device: torch.device,
    dtype: torch.dtype,
    use_flash: bool,
    use_flex_attn: bool,
    window_size: Optional[int],
    intra_doc_masking: bool,
):
    if use_flash and dtype == torch.float32:
        pytest.skip("low precision dtype is required when flash attention is used")

    if use_flash and device.type == "cpu":
        pytest.skip("flash requires gpu")

    if not use_flash and not use_flex_attn and intra_doc_masking:
        pytest.skip("intra-document masking is not supported by torch SDPA")

    torch.random.manual_seed(0)

    d_model = 128
    seq_len = 32
    batch_size = 2
    n_heads = 8
    if intra_doc_masking:
        doc_lens = torch.tensor([[0, 4, 16, 12], [8, 8, 8, 8]], dtype=torch.int32, device=device)
        max_doc_len = int(torch.max(doc_lens))
        cu_doc_lens = torch.cumsum(doc_lens.flatten(), dim=0, dtype=torch.int32)
        assert int(cu_doc_lens[-1]) == batch_size * seq_len
        # cu_doc_lens = torch.arange(0, batch_size * seq_len, max_doc_len, dtype=torch.int32, device="cuda")
    else:
        doc_lens = None
        max_doc_len = None
        cu_doc_lens = None

    kwargs: Dict[str, Any] = dict(
        d_model=d_model,
        n_heads=8,
        init_device=device.type,
        window_size=window_size,
    )

    attention = Attention(use_flash=use_flash, use_flex_attn=use_flex_attn, **kwargs)
    block_mask = None
    if use_flex_attn:
        block_mask = get_flex_attn_causal_block_mask(
            seq_len,
            device,
            attention.window_size,
            doc_lens=doc_lens,
            block_size=8,
        )

    q = torch.randn(batch_size, seq_len, n_heads, d_model // n_heads, dtype=dtype, device=device)
    k = torch.randn(batch_size, seq_len, n_heads, d_model // n_heads, dtype=dtype, device=device)
    v = torch.randn(batch_size, seq_len, n_heads, d_model // n_heads, dtype=dtype, device=device)

    # SDPA backends yield slightly different results in lower precisions. Documentation says the Math
    # backend perform operations in full precision, so we use that backend and make our eager baseline
    # use full precision.
    with torch.no_grad():
        mask_len = batch_size * seq_len if intra_doc_masking else seq_len
        attn_mask = torch.ones(mask_len, mask_len, dtype=torch.bool, device=device).tril(diagonal=0)
        is_causal = False

        if window_size is not None:
            attn_mask = torch.logical_and(
                attn_mask,
                torch.ones(mask_len, mask_len, dtype=torch.bool, device=device).triu(
                    diagonal=-window_size
                ),
            )
        if intra_doc_masking:
            assert doc_lens is not None
            attn_mask = torch.logical_and(
                attn_mask,
                torch.block_diag(
                    *[
                        torch.ones(int(doc_len), int(doc_len), dtype=torch.bool, device=device)
                        for doc_len in doc_lens.flatten()
                    ]
                ),
            )

        # Flex attention matches torch SDPA with the math backend
        use_math_backend = use_flex_attn
        # Flash attention matches torch SDPA with non-math backends, but flash backend cannot be used
        # with attention masks
        use_flash_backend = not use_math_backend and attn_mask is None and dtype != torch.float32
        use_efficient_backend = (
            not use_math_backend
            and not use_flash_backend
            and device.type == "cuda"
            and dtype != torch.float32
        )
        use_any_backend = (
            not use_math_backend and not use_flash_backend and not use_efficient_backend
        )
        y1 = scaled_dot_product_attention(
            q.view(q.shape[0] * q.shape[1] // mask_len, mask_len, *q.shape[2:]),
            k.view(k.shape[0] * k.shape[1] // mask_len, mask_len, *k.shape[2:]),
            v.view(v.shape[0] * v.shape[1] // mask_len, mask_len, *v.shape[2:]),
            is_causal=is_causal,
            attn_mask=attn_mask,
            use_math_backend=use_math_backend,
            use_flash_backend=use_flash_backend,
            use_efficient_backend=use_efficient_backend,
            use_any_backend=use_any_backend,
        )
        y2 = attention.sdpa(
            q,
            k,
            v,
            max_doc_len=max_doc_len,
            cu_doc_lens=cu_doc_lens,
            block_mask=block_mask,
            attn_mask=attn_mask,
        ).view_as(y1)

    torch.testing.assert_close(y1, y2)


@requires_gpu
@requires_flash_attn
def test_flash_sdpa():
    torch.random.manual_seed(0)

    dtype = torch.bfloat16
    device = torch.device("cuda")

    d_model = 128
    seq_len = 32
    batch_size = 2
    n_heads = 8
    kwargs: Dict[str, Any] = dict(
        d_model=d_model,
        n_heads=8,
        init_device=device.type,
    )

    attention = Attention(**kwargs)
    flash_att = Attention(use_flash=True, **kwargs)

    q = torch.randn(batch_size, seq_len, n_heads, d_model // n_heads, dtype=dtype, device=device)
    k = torch.randn(batch_size, seq_len, n_heads, d_model // n_heads, dtype=dtype, device=device)
    v = torch.randn(batch_size, seq_len, n_heads, d_model // n_heads, dtype=dtype, device=device)

    with torch.no_grad(), torch.nn.attention.sdpa_kernel(
        torch.nn.attention.SDPBackend.FLASH_ATTENTION
    ):
        y1 = attention.sdpa(q, k, v)
        y2 = flash_att.sdpa(q, k, v)

    torch.testing.assert_close(y1, y2)


@requires_gpu
@requires_flash_attn
@pytest.mark.parametrize("dtype", [pytest.param(torch.bfloat16, id="bf16")])
@pytest.mark.parametrize(
    "use_flash", [pytest.param(True, id="flash"), pytest.param(False, id="torch-SDPA")]
)
def test_fused_attention_against_non_fused(dtype: torch.dtype, use_flash: bool):
    seed_all(0)

    d_model = 128
    seq_len = 32
    batch_size = 2
    kwargs: Dict[str, Any] = dict(
        d_model=d_model,
        n_heads=8,
        init_device="cuda",
    )

    attention = Attention(use_flash=use_flash, **kwargs)
    fused_att = FusedAttention(**kwargs)

    # Make sure weights match.
    with torch.no_grad():
        fused_att.w_out.load_state_dict(attention.w_out.state_dict())
        fused_att.w_qkv.weight.copy_(
            torch.cat([attention.w_q.weight, attention.w_k.weight, attention.w_v.weight])
        )
        fused_att.w_qkv.bias.copy_(
            torch.cat([attention.w_q.bias, attention.w_k.bias, attention.w_v.bias])
        )

    x1 = torch.randn(batch_size, seq_len, d_model, dtype=dtype, device="cuda")
    x2 = x1.clone()

    with torch.autocast("cuda", dtype=dtype, enabled=True):
        y1 = attention(x1)
        y2 = fused_att(x2)

    torch.testing.assert_close(y1, y2)


@requires_gpu
@requires_flash_attn
def test_fused_attention_with_rope():
    seed_all(0)

    d_model = 128
    seq_len = 32

    fused_att = FusedAttention(
        d_model=d_model, n_heads=8, rope=RoPEConfig(name=RoPEType.fused), init_device="cuda"
    )

    x1 = torch.randn(1, seq_len, d_model, dtype=torch.bfloat16, device="cuda")
    x2 = torch.randn(1, seq_len, d_model, dtype=torch.bfloat16, device="cuda")
    x = torch.cat([x1, x2])

    # Make sure batch outputs match individual outputs.
    with torch.no_grad(), torch.autocast("cuda", dtype=torch.bfloat16):
        y1 = fused_att(x1)
        y2 = fused_att(x2)
        y = fused_att(x)

    torch.testing.assert_close(y[0:1, :, :], y1)
    torch.testing.assert_close(y[1:, :, :], y2)


@requires_gpu
@requires_flash_attn
<<<<<<< HEAD
def test_fused_attention_with_intra_document_masking():
    torch.random.manual_seed(0)
=======
def test_attention_with_intra_document_masking():
    seed_all(0)
>>>>>>> b550f9bf

    d_model = 128
    seq_len = 32

    attention = Attention(d_model=d_model, n_heads=8, init_device="cuda", use_flash=True)
    fused_att = FusedAttention(d_model=d_model, n_heads=8, init_device="cuda")

    # Make sure weights match.
    with torch.no_grad():
        fused_att.w_out.load_state_dict(attention.w_out.state_dict())
        fused_att.w_qkv.weight.copy_(
            torch.cat([attention.w_q.weight, attention.w_k.weight, attention.w_v.weight])
        )
        fused_att.w_qkv.bias.copy_(
            torch.cat([attention.w_q.bias, attention.w_k.bias, attention.w_v.bias])
        )

    x = torch.randn(2, seq_len, d_model, dtype=torch.bfloat16, device="cuda")

    with torch.no_grad(), torch.autocast("cuda", dtype=torch.bfloat16):
        max_doc_len = seq_len
        cu_doc_lens = torch.tensor([0, seq_len, 2 * seq_len], dtype=torch.int32, device="cuda")

        y1 = attention(x.clone())
        y2 = attention(x.clone(), max_doc_len=max_doc_len, cu_doc_lens=cu_doc_lens)

        y1_fused = fused_att(x.clone())
        y2_fused = fused_att(x.clone(), max_doc_len=max_doc_len, cu_doc_lens=cu_doc_lens)

    torch.testing.assert_close(y1, y2)
    torch.testing.assert_close(y1_fused, y2_fused)
    torch.testing.assert_close(y1, y1_fused)
    torch.testing.assert_close(y2, y2_fused)


@requires_gpu
@requires_flash_attn
<<<<<<< HEAD
def test_fused_attention_with_intra_document_masking_small_docs():
    torch.random.manual_seed(0)

    d_model = 128
    seq_len = 32

    attention = Attention(d_model=d_model, n_heads=8, init_device="cuda", use_flash=True)
    fused_att = FusedAttention(d_model=d_model, n_heads=8, init_device="cuda")

    # Make sure weights match.
    with torch.no_grad():
        fused_att.w_out.load_state_dict(attention.w_out.state_dict())
        fused_att.w_qkv.weight.copy_(
            torch.cat([attention.w_q.weight, attention.w_k.weight, attention.w_v.weight])
        )
        fused_att.w_qkv.bias.copy_(
            torch.cat([attention.w_q.bias, attention.w_k.bias, attention.w_v.bias])
        )

    x = torch.randn(2, seq_len, d_model, dtype=torch.bfloat16, device="cuda")

    with torch.no_grad(), torch.autocast("cuda", dtype=torch.bfloat16):
        max_doc_len = 16
        cu_doc_lens = torch.tensor([0, 4, 20, 32, 40, 48, 56, 64], dtype=torch.int32, device="cuda")

        y1 = attention(x.clone())
        y2 = attention(x.clone(), max_doc_len=max_doc_len, cu_doc_lens=cu_doc_lens)

        y1_fused = fused_att(x.clone())
        y2_fused = fused_att(x.clone(), max_doc_len=max_doc_len, cu_doc_lens=cu_doc_lens)

    torch.testing.assert_close(y1, y1_fused)
    torch.testing.assert_close(y2, y2_fused)
    assert not torch.allclose(y1, y2), "Intra document masking should yield different results"
    assert not torch.allclose(
        y1_fused, y2_fused
    ), "Intra document masking should yield different results"
=======
@requires_compute_capability(min_cc=9)  # flash-attn bf16 precision is worse on A100s (cc=8)
@pytest.mark.parametrize("batch_size", [1, 2])
@pytest.mark.parametrize(
    "n_kv_heads",
    [pytest.param(None, id="MHA"), pytest.param(2, id="GQA")],
)
@pytest.mark.parametrize(
    "use_rope",
    [pytest.param(True, id="rope"), pytest.param(False, id="no-rope")],
)
def test_attention_kv_caching(batch_size: int, n_kv_heads: Optional[int], use_rope: bool):
    seed_all(0)

    d_model = 512
    n_heads = 8
    max_seq_len = 512
    prefill_len = 508
    decode_steps = 1
    total_len = prefill_len + decode_steps
    assert total_len <= max_seq_len

    # Initialize attention module
    attention = Attention(
        d_model=d_model,
        n_heads=n_heads,
        n_kv_heads=n_kv_heads,
        rope=RoPEConfig() if use_rope else None,
        use_flash=True,
        init_device="cuda",
        dtype=torch.float32,
    )

    # Input tensor
    x = torch.randn(batch_size, total_len, d_model, dtype=torch.bfloat16, device="cuda")

    # 1. Combined forward pass (for comparison)
    with torch.no_grad(), torch.autocast("cuda", dtype=torch.bfloat16):
        y_combined = attention(x)

    # 2. Prefill + multiple decode steps with KV cache
    attention.init_kv_cache_manager(batch_size, max_seq_len)
    x_prefill = x[:, :prefill_len, :]
    attention_mask = torch.ones(batch_size, prefill_len, dtype=torch.bool, device="cuda")
    cache_leftpad = attention_mask_to_cache_leftpad(attention_mask)

    # First pass with allocated KV cache - this will populate the cache
    with torch.no_grad(), torch.autocast("cuda", dtype=torch.bfloat16):
        y_prefill = attention(x_prefill, cache_leftpad=cache_leftpad)

    # Multiple decode steps
    y_decode_steps = []
    for step in range(decode_steps):
        x_decode = x[:, prefill_len + step : prefill_len + step + 1, :]
        with torch.no_grad(), torch.autocast("cuda", dtype=torch.bfloat16):
            y_decode = attention(x_decode, cache_leftpad=None)
        y_decode_steps.append(y_decode)
    y_decode_combined = torch.cat(y_decode_steps, dim=1)

    # 3. Compare results
    # Check that prefill output matches the corresponding part of the combined output
    torch.testing.assert_close(
        y_combined[:, :prefill_len, :],
        y_prefill,
        rtol=BF16_RTOL,
        atol=BF16_ATOL,
        msg="Prefill outputs don't match",
    )

    # Check that decode outputs match the corresponding part of the combined output
    torch.testing.assert_close(
        y_combined[:, prefill_len:, :],
        y_decode_combined,
        rtol=BF16_RTOL,
        atol=BF16_ATOL,
        msg="Decode outputs with KV-cache don't match",
    )


@requires_gpu
@requires_flash_attn
def test_attention_kv_cache_update():
    seed_all(0)

    d_model = 64
    n_heads = 8
    n_kv_heads = 2
    batch_size = 2
    max_seq_len = 64
    prefill_len = 30
    decode_steps = 5
    dtype = torch.bfloat16

    # Initialize attention module
    attention = Attention(
        d_model=d_model,
        n_heads=n_heads,
        n_kv_heads=n_kv_heads,
        use_flash=True,
        init_device="cuda",
        dtype=torch.float32,
    )

    # Initialize cache
    attention.init_kv_cache_manager(batch_size, max_seq_len)
    assert attention.kv_cache_manager is not None

    # Manually set cache contents as if we just did a prefill.
    prefill_input = torch.randn(batch_size, prefill_len, d_model, dtype=dtype, device="cuda")
    attention_mask = torch.ones(batch_size, prefill_len, dtype=torch.bool, device="cuda")
    cache_leftpad = attention_mask_to_cache_leftpad(attention_mask)

    with torch.no_grad(), torch.autocast("cuda", dtype=dtype):
        attention(prefill_input, cache_leftpad=cache_leftpad)

    k_at_prev_write_pos: Optional[torch.Tensor] = None
    v_at_prev_write_pos: Optional[torch.Tensor] = None

    for step in range(decode_steps):
        # Store cache state before the decode step.
        k_cache_before = attention.kv_cache_manager.k_cache.clone()
        v_cache_before = attention.kv_cache_manager.v_cache.clone()
        cache_seqlens_before = attention.kv_cache_manager.cache_seqlens.clone()

        decode_input = torch.randn(batch_size, 1, d_model, dtype=dtype, device="cuda")
        with torch.no_grad(), torch.autocast("cuda", dtype=dtype):
            attention(decode_input, cache_leftpad=None)

        # Check that cache has been updated.
        assert not torch.equal(k_cache_before, attention.kv_cache_manager.k_cache)
        assert not torch.equal(v_cache_before, attention.kv_cache_manager.v_cache)
        assert attention.kv_cache_manager.cache_seqlens == cache_seqlens_before + 1

        # Check that the update happened at the right position.
        current_write_pos = cache_seqlens_before.item()
        k_cache_after = attention.kv_cache_manager.k_cache
        v_cache_after = attention.kv_cache_manager.v_cache

        # Check that the cache *before* the new token is unchanged.
        torch.testing.assert_close(
            k_cache_before[:, :current_write_pos, :, :],
            k_cache_after[:, :current_write_pos, :, :],
        )
        torch.testing.assert_close(
            v_cache_before[:, :current_write_pos, :, :],
            v_cache_after[:, :current_write_pos, :, :],
        )

        # Check that the cache *after* the new token is unchanged.
        torch.testing.assert_close(
            k_cache_before[:, current_write_pos + 1 :, :, :],
            k_cache_after[:, current_write_pos + 1 :, :, :],
        )
        torch.testing.assert_close(
            v_cache_before[:, current_write_pos + 1 :, :, :],
            v_cache_after[:, current_write_pos + 1 :, :, :],
        )

        # Check that the cache at the new token position is not all zeros.
        assert not torch.all(k_cache_after[:, current_write_pos, :, :] == 0)
        assert not torch.all(v_cache_after[:, current_write_pos, :, :] == 0)

        # New check: ensure previous write is untouched.
        if step > 0:
            assert k_at_prev_write_pos is not None and v_at_prev_write_pos is not None
            prev_write_pos = current_write_pos - 1
            torch.testing.assert_close(
                k_at_prev_write_pos,
                k_cache_after[:, prev_write_pos, :, :],
                msg=f"step {step}",
            )
            torch.testing.assert_close(
                v_at_prev_write_pos,
                v_cache_after[:, prev_write_pos, :, :],
                msg=f"step {step}",
            )

        # Store the written slice for the next iteration's check.
        k_at_prev_write_pos = k_cache_after[:, current_write_pos, :, :].clone()
        v_at_prev_write_pos = v_cache_after[:, current_write_pos, :, :].clone()


@requires_gpu
@requires_flash_attn
@pytest.mark.parametrize("batch_size", [1, 8])
def test_attention_prefill_forward_pass(batch_size: int):
    seed_all(0)

    d_model = 64
    n_heads = 4
    max_seq_len = 128
    seq_len = 124
    dtype = torch.bfloat16
    attention = Attention(d_model=d_model, n_heads=n_heads, use_flash=True, init_device="cuda")

    x = torch.randn(batch_size, seq_len, d_model, dtype=dtype, device="cuda")

    # Standard forward pass without KV cache
    with torch.no_grad(), torch.autocast("cuda", dtype=dtype):
        y_standard = attention(x)

    # Forward pass with KV cache allocated
    attention.init_kv_cache_manager(batch_size, max_seq_len)
    attention_mask = torch.ones(batch_size, seq_len, dtype=torch.bool, device="cuda")
    cache_leftpad = attention_mask_to_cache_leftpad(attention_mask)
    with torch.no_grad(), torch.autocast("cuda", dtype=dtype):
        y_with_cache = attention(x, cache_leftpad=cache_leftpad)

    torch.testing.assert_close(y_standard, y_with_cache)


@requires_gpu
@requires_flash_attn
def test_attention_kv_cache_write_position():
    """Test KV caching with left-padded attention masks."""
    seed_all(0)

    batch_size = 2
    d_model = 128
    n_heads = 8
    max_seq_len = 100
    dtype = torch.bfloat16

    attention = Attention(
        d_model=d_model, n_heads=n_heads, use_flash=True, init_device="cuda", dtype=torch.float32
    )

    # Create inputs with different sequence lengths (simulated with left padding)
    # Sequence 1: 3 padding tokens + 7 real tokens
    # Sequence 2: 5 padding tokens + 5 real tokens
    seq_len = 10
    x = torch.randn(batch_size, seq_len, d_model, dtype=dtype, device="cuda")

    # Create attention mask with left padding
    attention_mask = torch.tensor(
        [
            [0, 0, 0, 1, 1, 1, 1, 1, 1, 1],  # 3 padding tokens
            [0, 0, 0, 0, 0, 1, 1, 1, 1, 1],  # 5 padding tokens
        ],
        dtype=torch.bool,
        device="cuda",
    )

    # Convert to cache_leftpad
    cache_leftpad = attention_mask_to_cache_leftpad(attention_mask)
    assert cache_leftpad.tolist() == [3, 5]

    # 1. Test prefill with KV cache
    attention.init_kv_cache_manager(batch_size, max_seq_len)
    assert attention.kv_cache_manager is not None

    with torch.no_grad(), torch.autocast("cuda", dtype=dtype):
        y_prefill = attention(x, cache_leftpad=cache_leftpad)

    assert y_prefill.shape == (batch_size, seq_len, d_model)
    torch.testing.assert_close(attention.kv_cache_manager.cache_leftpad, cache_leftpad)

    # Check zero/non-zero structure in the cache after prefill
    k_cache = attention.kv_cache_manager.k_cache
    v_cache = attention.kv_cache_manager.v_cache
    for i in range(batch_size):
        lp = int(cache_leftpad[i].item())
        content_len = seq_len - lp
        # Padded region should be zero
        if lp > 0:
            assert torch.all(k_cache[i, :lp] == 0)
            assert torch.all(v_cache[i, :lp] == 0)
        # Content region should be non-zero
        assert not torch.all(k_cache[i, lp : lp + content_len] == 0)
        assert not torch.all(v_cache[i, lp : lp + content_len] == 0)
        # Region after content should be zero
        assert torch.all(k_cache[i, lp + content_len :] == 0)
        assert torch.all(v_cache[i, lp + content_len :] == 0)

    # 2. Test incremental decoding
    new_token = torch.randn(batch_size, 1, d_model, dtype=dtype, device="cuda")
    k_cache_before = k_cache.clone()
    v_cache_before = v_cache.clone()
    seqlens_before = attention.kv_cache_manager.cache_seqlens.clone()

    with torch.no_grad(), torch.autocast("cuda", dtype=dtype):
        y_decode = attention(new_token, cache_leftpad=None)

    assert y_decode.shape == (batch_size, 1, d_model)
    assert torch.all(attention.kv_cache_manager.cache_seqlens == (seqlens_before + 1))

    # Verify that only the new write position per batch changed
    for i in range(batch_size):
        write_pos = int(seqlens_before)
        k_cache_new = attention.kv_cache_manager.k_cache[i]
        v_cache_new = attention.kv_cache_manager.v_cache[i]

        # Regions before the write position should be unchanged
        if write_pos > 0:
            torch.testing.assert_close(k_cache_before[i, :write_pos], k_cache_new[:write_pos])
            torch.testing.assert_close(v_cache_before[i, :write_pos], v_cache_new[:write_pos])

        # The write position must now be non-zero
        assert not torch.all(k_cache_new[write_pos] == 0)
        assert not torch.all(v_cache_new[write_pos] == 0)

        # Region after the write position should remain zeros (unchanged)
        torch.testing.assert_close(k_cache_before[i, write_pos + 1 :], k_cache_new[write_pos + 1 :])
        torch.testing.assert_close(v_cache_before[i, write_pos + 1 :], v_cache_new[write_pos + 1 :])


@requires_gpu
@requires_flash_attn
@pytest.mark.parametrize("use_rope", [True, False], ids=["rope", "no-rope"])
def test_attention_leftpad_shift_equivalence(use_rope):
    """The same content, presented with different left-padding, should produce identical outputs on the valid region."""
    seed_all(0)

    d_model = 128
    n_heads = 8
    dtype = torch.bfloat16
    kv_cache_max_len = 100

    # Shared content of length L
    len_content = 7
    x_shared = torch.randn(1, len_content, d_model, dtype=dtype, device="cuda")
    x_next_shared = torch.randn(1, 1, d_model, dtype=dtype, device="cuda")

    # Two different left-padding amounts for the same content
    pad_a = 3
    pad_b = 8

    # Build masks to derive correct cache_leftpad and seq_lens
    max_len_a = pad_a + len_content
    mask_a = torch.tensor([[0] * pad_a + [1] * len_content], dtype=torch.bool, device="cuda")
    cache_leftpad_a = attention_mask_to_cache_leftpad(mask_a)

    max_len_b = pad_b + len_content
    mask_b = torch.tensor([[0] * pad_b + [1] * len_content], dtype=torch.bool, device="cuda")
    cache_leftpad_b = attention_mask_to_cache_leftpad(mask_b)

    # Build left-padded inputs so padding tokens are present and must be ignored by the kernel
    x_a = torch.zeros(1, max_len_a, d_model, dtype=dtype, device="cuda")
    x_b = torch.zeros(1, max_len_b, d_model, dtype=dtype, device="cuda")
    x_a[:, -len_content:, :] = x_shared
    x_b[:, -len_content:, :] = x_shared

    attention = Attention(
        d_model=d_model,
        n_heads=n_heads,
        rope=RoPEConfig() if use_rope else None,
        use_flash=True,
        init_device="cuda",
        dtype=torch.float32,
    )

    # Run with leftpad A
    attention.init_kv_cache_manager(1, kv_cache_max_len)
    with torch.no_grad(), torch.autocast("cuda", dtype=dtype):
        # Prefill
        y_a = attention(x_a, cache_leftpad=cache_leftpad_a)

        # Decode one more token using the KV cache
        y_a_next = attention(x_next_shared)

    # Run with leftpad B
    attention.init_kv_cache_manager(1, kv_cache_max_len)
    with torch.no_grad(), torch.autocast("cuda", dtype=dtype):
        # Prefill
        y_b = attention(x_b, cache_leftpad=cache_leftpad_b)

        # Decode one more token using the KV cache (same next token content)
        y_b_next = attention(x_next_shared)

    # Without RoPE, leftpad shift should not change outputs on the valid region.
    torch.testing.assert_close(
        y_a[:, -len_content:, :], y_b[:, -len_content:, :], rtol=BF16_RTOL, atol=BF16_ATOL
    )

    # Also validate the decode step equivalence (single-token outputs should match)
    torch.testing.assert_close(y_a_next, y_b_next, rtol=BF16_RTOL, atol=BF16_ATOL)
>>>>>>> b550f9bf


@pytest.mark.parametrize(
    "attn_config",
    [
        AttentionConfig(name=AttentionType.default, n_heads=8, n_kv_heads=1, bias=True),
        AttentionConfig(name=AttentionType.default, n_heads=8, n_kv_heads=1, bias=False),
        AttentionConfig(
            name=AttentionType.default, n_heads=8, bias=False, qk_norm=LayerNormConfig()
        ),
    ],
)
def test_attention_builder_config(attn_config: AttentionConfig):
    d_model = 64

    attn = attn_config.build(d_model, layer_idx=0, n_layers=1)

    # Make sure the estimated number of params matches the actual number of params.
    n_params = sum(p.numel() for p in attn.parameters())
    assert attn_config.num_params(d_model) == n_params


def _get_lb(rank: int, world_size: int) -> RingAttentionZigZagLoadBalancer:
    return RingAttentionZigZagLoadBalancer(cp_rank=rank, cp_world_size=world_size)


def test_zig_zag_load_balancer_padding():
    x, padding_added = _get_lb(0, 4).pad(torch.tensor([0, 1, 2, 3, 4, 5]).unsqueeze(0), 1, -1)
    assert x.tolist() == [[0, 1, 2, 3, 4, 5, -1, -1]]
    assert padding_added == 2


def test_zig_zag_load_balancer_shard():
    x = torch.tensor([0, 1, 2, 3, 4, 5, 6, 7]).unsqueeze(0)
    assert _get_lb(0, 4).batch_shard(inputs=[x], seq_dims=[1])[0].tolist() == [
        [
            0,
            7,
        ]
    ]
    assert _get_lb(3, 4).batch_shard(inputs=[x], seq_dims=[1])[0].tolist() == [
        [
            3,
            4,
        ]
    ]


def test_zig_zag_load_balancer_shard_with_padding():
    x = torch.tensor([0, 1, 2, 3, 4, 5]).unsqueeze(0)
    assert _get_lb(0, 4).batch_shard(inputs=[x], seq_dims=[1], pad_values=[-1])[0].tolist() == [
        [
            0,
            -1,
        ]
    ]
    assert _get_lb(3, 4).batch_shard(inputs=[x], seq_dims=[1], pad_values=[-1])[0].tolist() == [
        [
            3,
            4,
        ]
    ]


def test_zig_zag_load_balancer_shard_by_document():
    x = torch.tensor(list(range(12))).unsqueeze(0)
    cu_doc_lens = torch.tensor([0, 8, 12])

    assert _get_lb(0, 2).batch_shard_by_document(inputs=[x], seq_dims=[1], cu_doc_lens=cu_doc_lens)[
        0
    ][0].tolist() == [
        [
            0,
            1,
            6,
            7,
            8,
            11,
        ]
    ]

    assert _get_lb(1, 2).batch_shard_by_document(inputs=[x], seq_dims=[1], cu_doc_lens=cu_doc_lens)[
        0
    ][0].tolist() == [
        [
            2,
            3,
            4,
            5,
            9,
            10,
        ]
    ]


def test_zig_zag_load_balancer_shard_by_document_with_padding():
    x = torch.tensor(list(range(12))).unsqueeze(0)
    cu_doc_lens = torch.tensor([0, 7, 10])

    res, opts = _get_lb(0, 2).batch_shard_by_document(
        inputs=[x],
        seq_dims=[1],
        cu_doc_lens=cu_doc_lens,
        pad_values=[-1],
    )
    new_doc_lens = opts["cu_doc_lens"]
    assert new_doc_lens.tolist() == [0, 4, 6]
    assert res[0].tolist() == [
        [
            0,
            1,
            6,
            -1,
            7,
            -1,
        ]
    ]


@pytest.mark.parametrize(
    "force_first, force_last, layer_idx, expected_window_size, expected_should_use_swa",
    [
        # Test with forcing full attention on neither first nor last layer.
        (False, False, 0, 1024, True),  # Pattern start
        (False, False, 1, 2048, True),  # Pattern middle
        (False, False, 2, -1, False),  # Pattern end
        (False, False, 11, -1, False),  # Last layer, pattern end
        (True, False, 1, 1024, True),  # Effective layer=0
        (True, False, 11, 2048, True),  # Effective layer=10
        # Test with forcing full attention only on the last layer.
        (False, True, 0, 1024, True),  # First layer, not forced
        (False, True, 11, -1, False),  # Forced last
        # Test with forcing full attention on both first and last layers.
        (True, True, 0, -1, False),  # Forced first
        (True, True, 1, 1024, True),  # Effective layer=0
        (True, True, 11, -1, False),  # Forced last
    ],
)
def test_sliding_window_attention_config_window_size(
    force_first: bool,
    force_last: bool,
    layer_idx: int,
    expected_window_size: int,
    expected_should_use_swa: bool,
):
    n_layers = 12
    pattern = [1024, 2048, -1]

    config = SlidingWindowAttentionConfig(
        pattern=pattern,
        force_full_attention_on_first_layer=force_first,
        force_full_attention_on_last_layer=force_last,
    )

    assert config._get_window_size(layer_idx, n_layers) == expected_window_size
    assert config.should_use_swa(layer_idx, n_layers) == expected_should_use_swa


def test_sliding_window_attention_config_get_window_size_error():
    n_layers = 12
    pattern = [1024, 2048, -1]
    config = SlidingWindowAttentionConfig(
        pattern=pattern,
        force_full_attention_on_first_layer=True,
        force_full_attention_on_last_layer=True,
    )

    assert config.get_window_size(1, n_layers) == 1024  # This layer uses SWA
    with pytest.raises(ValueError):
        config.get_window_size(0, n_layers)  # This layer uses full attention


def test_sliding_window_attention_config_invalid_pattern_error():
    with pytest.raises(OLMoConfigurationError):
        bad_config = SlidingWindowAttentionConfig(
            pattern=[0], force_full_attention_on_first_layer=False
        )
        bad_config._get_window_size(0, n_layers=12)


def _run_tensor_parallel_attention(
    checkpoint_dir: str, inputs_path: str, outputs_path: str, attn_kwargs: Dict[str, Any]
):
    device = get_default_device()
    mesh = init_device_mesh(device.type, (get_world_size(),), mesh_dim_names=("tp",))

    attn = Attention(init_device=device.type, **attn_kwargs)

    # Shard sequence dim in/out like the transformer block does.
    attn.apply_tp(mesh["tp"], input_layout=Shard(1), output_layout=Shard(1), use_local_output=False)
    load_model_and_optim_state(checkpoint_dir, attn)

    x = torch.load(inputs_path, map_location=device)
    rank, world_size = get_rank(), get_world_size()
    chunk = x.size(1) // world_size
    x_local = x[:, rank * chunk : (rank + 1) * chunk, :]
    y_local = attn(x_local)

    # Backward to exercise graph in TP mode.
    y_local.sum().backward()

    y_ref = torch.load(outputs_path, map_location=device)
    y_ref_local = y_ref[:, rank * chunk : (rank + 1) * chunk, :]
    torch.testing.assert_close(y_ref_local, y_local.to_local())


@pytest.mark.parametrize("backend", BACKENDS)
@pytest.mark.parametrize(
    "attn_kwargs",
    [
        pytest.param({}, id="default"),
        pytest.param({"rope": RoPEConfig()}, id="rope"),
        pytest.param({"qk_norm": LayerNormConfig()}, id="qk-layernorm"),
        pytest.param({"qk_norm": LayerNormConfig(), "rope": RoPEConfig()}, id="qk-layernorm-rope"),
        pytest.param(
            {"qk_norm": LayerNormConfig(), "use_head_qk_norm": True},
            id="headwise-qk-layernorm",
        ),
        pytest.param(
            {"qk_norm": LayerNormConfig(), "use_head_qk_norm": True, "rope": RoPEConfig()},
            id="headwise-qk-layernorm-rope",
        ),
    ],
)
def test_tensor_parallel_attention(backend: str, attn_kwargs: Dict[str, Any], tmp_path):
    device = torch.device("cuda") if "nccl" in backend else torch.device("cpu")

    seed_all(0)
    attn_kwargs.update({"d_model": 128, "n_heads": 8, "use_flash": False})
    attn = Attention(init_device=device.type, **attn_kwargs)

    bs, seq_len = 2, 64
    x = torch.randn(bs, seq_len, attn_kwargs["d_model"], device=device)
    y = attn(x)

    outputs_path = tmp_path / "attn_y.pt"
    torch.save(y, outputs_path)
    inputs_path = tmp_path / "attn_x.pt"
    torch.save(x, inputs_path)
    checkpoint_dir = tmp_path / "checkpoint"
    save_model_and_optim_state(checkpoint_dir, attn)

    run_distributed_test(
        _run_tensor_parallel_attention,
        backend=backend,
        start_method="spawn",
        func_args=(checkpoint_dir, inputs_path, outputs_path, attn_kwargs),
    )


def _run_context_parallel_attention(
    checkpoint_dir: str,
    inputs_path: str,
    outputs_path: str,
    attn_kwargs: Dict[str, Any],
    load_balancer_type,
    head_stride: int,
):
    device = get_default_device()
    mesh = init_device_mesh(device.type, (get_world_size(),), mesh_dim_names=("cp",))

    attn = Attention(init_device=device.type, **attn_kwargs)
    attn.apply_cp(mesh["cp"], load_balancer_type, head_stride=head_stride)
    load_model_and_optim_state(checkpoint_dir, attn)

    # Load the input and split it across ranks on the sequence dimension.
    x = torch.load(inputs_path, map_location=device)
    rank, world_size = get_rank(), get_world_size()
    chunk_size = x.size(1) // world_size
    x_local = x[:, rank * chunk_size : (rank + 1) * chunk_size, :]

    with torch.autocast(device.type, dtype=x_local.dtype):
        y_local = attn(x_local)

    # Backward to exercise graph in CP mode.
    y_local.sum().backward()

    # Load the reference output and split it across ranks on the sequence dimension.
    y_ref = torch.load(outputs_path, map_location=device)
    y_ref_local = y_ref[:, rank * chunk_size : (rank + 1) * chunk_size, :]

    # Compare the local output with the reference output.
    torch.testing.assert_close(y_ref_local, y_local)


@requires_multi_gpu
@requires_flash_attn
@pytest.mark.parametrize(
    "load_balancer_type",
    [pytest.param(RingAttentionLoadBalancerType.zig_zag, id="zig_zag")],
)
@pytest.mark.parametrize("head_stride", [pytest.param(1), pytest.param(8)])
@pytest.mark.skip("known precision issues with ring-flash-attn")
def test_context_parallel_attention(load_balancer_type, head_stride: int, tmp_path):
    seed_all(0)
    device = torch.device("cuda")

    # CP requires flash-attn and low precision dtypes.
    attn_kwargs: Dict[str, Any] = {"d_model": 128, "n_heads": 8, "use_flash": True}
    attn = Attention(init_device=device.type, **attn_kwargs)

    bs, seq_len = 2, 64
    x = torch.randn(bs, seq_len, attn_kwargs["d_model"], device=device, dtype=torch.bfloat16)
    with torch.autocast(device_type="cuda", dtype=torch.bfloat16):
        y = attn(x)

    outputs_path = tmp_path / "attn_y.pt"
    torch.save(y, outputs_path)
    inputs_path = tmp_path / "attn_x.pt"
    torch.save(x, inputs_path)
    checkpoint_dir = tmp_path / "checkpoint"
    save_model_and_optim_state(checkpoint_dir, attn)

    run_distributed_test(
        _run_context_parallel_attention,
        backend="nccl",
        start_method="spawn",
        func_args=(
            checkpoint_dir,
            inputs_path,
            outputs_path,
            attn_kwargs,
            load_balancer_type,
            head_stride,
        ),
    )<|MERGE_RESOLUTION|>--- conflicted
+++ resolved
@@ -3,11 +3,8 @@
 
 import pytest
 import torch
-<<<<<<< HEAD
 import torch.nn.functional as F
-=======
 from torch.distributed.tensor import Shard, init_device_mesh
->>>>>>> b550f9bf
 
 from olmo_core.data.utils import attention_mask_to_cache_leftpad
 from olmo_core.distributed.checkpoint import (
@@ -46,7 +43,6 @@
 BF16_ATOL = 5e-3
 
 
-<<<<<<< HEAD
 # Implementation adapted from https://docs.pytorch.org/docs/stable/generated/torch.nn.functional.scaled_dot_product_attention.html
 def scaled_dot_product_attention(
     q: torch.Tensor,
@@ -90,9 +86,7 @@
     return att
 
 
-=======
 @pytest.mark.parametrize("attention_cls", [Attention, NormalizedAttention])
->>>>>>> b550f9bf
 @pytest.mark.parametrize("device", DEVICES)
 @pytest.mark.parametrize(
     "dtype",
@@ -139,13 +133,10 @@
 ):
     if use_flash and dtype == torch.float32:
         pytest.skip("flash requires a low precision dtype")
-<<<<<<< HEAD
 
     if window_size is not None and not use_flash and not use_flex_attn:
         pytest.skip("sliding window attention requires flash or flex attention")
 
-=======
->>>>>>> b550f9bf
     if dtype == torch.bfloat16 and device.type == "cpu":
         pytest.skip("bf16 requires GPU")
     if attention_cls is NormalizedAttention:
@@ -411,8 +402,9 @@
     k = torch.randn(batch_size, seq_len, n_heads, d_model // n_heads, dtype=dtype, device=device)
     v = torch.randn(batch_size, seq_len, n_heads, d_model // n_heads, dtype=dtype, device=device)
 
-    with torch.no_grad(), torch.nn.attention.sdpa_kernel(
-        torch.nn.attention.SDPBackend.FLASH_ATTENTION
+    with (
+        torch.no_grad(),
+        torch.nn.attention.sdpa_kernel(torch.nn.attention.SDPBackend.FLASH_ATTENTION),
     ):
         y1 = attention.sdpa(q, k, v)
         y2 = flash_att.sdpa(q, k, v)
@@ -489,13 +481,8 @@
 
 @requires_gpu
 @requires_flash_attn
-<<<<<<< HEAD
-def test_fused_attention_with_intra_document_masking():
-    torch.random.manual_seed(0)
-=======
 def test_attention_with_intra_document_masking():
     seed_all(0)
->>>>>>> b550f9bf
 
     d_model = 128
     seq_len = 32
@@ -533,7 +520,6 @@
 
 @requires_gpu
 @requires_flash_attn
-<<<<<<< HEAD
 def test_fused_attention_with_intra_document_masking_small_docs():
     torch.random.manual_seed(0)
 
@@ -568,10 +554,11 @@
     torch.testing.assert_close(y1, y1_fused)
     torch.testing.assert_close(y2, y2_fused)
     assert not torch.allclose(y1, y2), "Intra document masking should yield different results"
-    assert not torch.allclose(
-        y1_fused, y2_fused
-    ), "Intra document masking should yield different results"
-=======
+    assert not torch.allclose(y1_fused, y2_fused), (
+        "Intra document masking should yield different results"
+    )
+
+
 @requires_compute_capability(min_cc=9)  # flash-attn bf16 precision is worse on A100s (cc=8)
 @pytest.mark.parametrize("batch_size", [1, 2])
 @pytest.mark.parametrize(
@@ -947,7 +934,6 @@
 
     # Also validate the decode step equivalence (single-token outputs should match)
     torch.testing.assert_close(y_a_next, y_b_next, rtol=BF16_RTOL, atol=BF16_ATOL)
->>>>>>> b550f9bf
 
 
 @pytest.mark.parametrize(
