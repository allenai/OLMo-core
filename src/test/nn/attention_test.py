import contextlib
from typing import Any, Dict, Optional

import pytest
import torch
import torch.nn.functional as F

from olmo_core.exceptions import OLMoConfigurationError
from olmo_core.nn.attention import (
    Attention,
    AttentionConfig,
    AttentionType,
    FusedAttention,
    RingAttentionZigZagLoadBalancer,
<<<<<<< HEAD
    SlidingWindowAttentionConfig,
    get_flex_attn_causal_block_mask,
=======
    MultiheadLatentAttentionConfig,
    MultiheadLatentAttention,
    SlidingWindowAttentionConfig,
>>>>>>> 8769f4eb
)
from olmo_core.nn.layer_norm import LayerNormConfig
from olmo_core.nn.rope import RoPEConfig, RoPEType
from olmo_core.testing import (
    DEVICES,
    FLASH_MARKS,
    GPU_MARKS,
    requires_flash_attn,
    requires_gpu,
)


# Implementation adapted from https://docs.pytorch.org/docs/stable/generated/torch.nn.functional.scaled_dot_product_attention.html
def scaled_dot_product_attention(
    q: torch.Tensor,
    k: torch.Tensor,
    v: torch.Tensor,
    attn_mask: Optional[torch.Tensor] = None,
    is_causal: bool = False,
    use_math_backend: bool = False,
    use_flash_backend: bool = False,
    use_efficient_backend: bool = False,
    use_any_backend: bool = False,
) -> torch.Tensor:
    # PyTorch's SDPA expects the head dimension to come before the sequence dimension.
    # shape: (batch_size, n_heads, seq_len, head_dim),
    #        (batch_size, n_kv_heads, seq_len, head_dim),
    #        (batch_size, n_kv_heads, seq_len, head_dim)
    q, k, v = q.transpose(1, 2), k.transpose(1, 2), v.transpose(1, 2)

    with contextlib.ExitStack() as stack:
        if use_math_backend:
            stack.enter_context(torch.nn.attention.sdpa_kernel(torch.nn.attention.SDPBackend.MATH))
        elif use_flash_backend:
            stack.enter_context(
                torch.nn.attention.sdpa_kernel(torch.nn.attention.SDPBackend.FLASH_ATTENTION)
            )
        elif use_efficient_backend:
            stack.enter_context(
                torch.nn.attention.sdpa_kernel(torch.nn.attention.SDPBackend.EFFICIENT_ATTENTION)
            )
        elif use_any_backend:
            pass
        else:
            raise ValueError("Either math or flash backend is expected (to make testing clearer).")

        att = (
            F.scaled_dot_product_attention(q, k, v, attn_mask=attn_mask, is_causal=is_causal)
            .transpose(1, 2)
            .contiguous()
        )

    return att


@pytest.mark.parametrize("device", DEVICES)
@pytest.mark.parametrize(
    "dtype",
    [
        pytest.param(torch.bfloat16, id="bf16", marks=GPU_MARKS),
        pytest.param(torch.float32, id="fp32"),
    ],
)
@pytest.mark.parametrize(
    "n_kv_heads",
    [pytest.param(None, id="MHA"), pytest.param(1, id="MQA"), pytest.param(2, id="GQA")],
)
@pytest.mark.parametrize(
    "use_flash, use_flex_attn",
    [
        pytest.param(True, False, id="flash", marks=FLASH_MARKS),
        pytest.param(False, True, id="torch-flex-attn"),
        pytest.param(False, False, id="torch-SDPA"),
    ],
)
@pytest.mark.parametrize(
    "window_size",
    [pytest.param(None, id="full"), pytest.param(16, id="sliding")],
)
@pytest.mark.parametrize(
    "kwargs",
    [
        pytest.param({"clip_qkv": 8.0}, id="QKV-clip"),
        pytest.param({"rope": RoPEConfig()}, id="rope"),
        pytest.param({"rope": RoPEConfig(name=RoPEType.complex)}, id="complex-rope"),
        pytest.param({"qk_norm": LayerNormConfig()}, id="qk-norm"),
        pytest.param({"qk_norm": LayerNormConfig(), "use_head_qk_norm": True}, id="head-qk-norm"),
    ],
)
def test_attention(
    dtype: torch.dtype,
    device: torch.device,
    n_kv_heads: Optional[int],
    use_flash: bool,
    use_flex_attn: bool,
    window_size: Optional[int],
    kwargs: Dict[str, Any],
):
    if use_flash and dtype == torch.float32:
        pytest.skip("flash requires a low precision dtype")

    if window_size is not None and not use_flash and not use_flex_attn:
        pytest.skip("sliding window attention requires flash or flex attention")

    if dtype == torch.bfloat16 and device.type == "cpu":
        pytest.skip("bf16 requires GPU")

    torch.random.manual_seed(0)

    d_model = 128
    seq_len = 32

    attention = Attention(
        d_model=d_model,
        n_heads=4,
        n_kv_heads=n_kv_heads,
        use_flash=use_flash,
        use_flex_attn=use_flex_attn,
        init_device=device.type,
        window_size=window_size,
        layer_idx=0,
        **kwargs,
    )

    block_masks = None
    if use_flex_attn:
        block_masks = [get_flex_attn_causal_block_mask(seq_len, device, attention.window_size)]

    x1 = torch.randn(1, seq_len, d_model, dtype=dtype, device=device)
    x2 = torch.randn(1, seq_len, d_model, dtype=dtype, device=device)
    x = torch.cat([x1, x2])

    # Make sure batch outputs match individual outputs.
    with torch.no_grad(), torch.autocast(device.type, dtype=dtype, enabled=dtype != torch.float32):
        y1 = attention(x1, block_masks=block_masks)
        y2 = attention(x2, block_masks=block_masks)
        y = attention(x, block_masks=block_masks)

    torch.testing.assert_close(y[0:1, :, :], y1)
    torch.testing.assert_close(y[1:, :, :], y2)


@pytest.mark.parametrize("device", DEVICES)
@pytest.mark.parametrize(
    "dtype",
    [
        # pytest.param(torch.bfloat16, id="bf16"),  No bf16 because of numerical instability
        pytest.param(torch.float32, id="fp32"),
    ],
)
def test_flex_attention_against_sdpa(device: torch.device, dtype: torch.dtype):
    torch.random.manual_seed(0)

    d_model = 128
    seq_len = 32
    batch_size = 2
    kwargs: Dict[str, Any] = dict(
        d_model=d_model,
        n_heads=8,
        init_device=device.type,
        layer_idx=0,
    )

    attention = Attention(**kwargs)
    flex_att = Attention(use_flex_attn=True, **kwargs)

    block_mask = get_flex_attn_causal_block_mask(
        seq_len,
        device,
        flex_att.window_size,
        block_size=8,
    )

    # Make sure weights match.
    with torch.no_grad():
        flex_att.w_out.load_state_dict(attention.w_out.state_dict())
        flex_att.w_q.load_state_dict(attention.w_q.state_dict())
        flex_att.w_k.load_state_dict(attention.w_k.state_dict())
        flex_att.w_v.load_state_dict(attention.w_v.state_dict())

    x1 = torch.randn(batch_size, seq_len, d_model, dtype=dtype, device=device)
    x2 = x1.clone()

    with torch.no_grad(), torch.autocast(device.type, dtype=dtype, enabled=dtype != torch.float32):
        y1 = attention(x1)
        y2 = flex_att(x2, block_masks=[block_mask])

    torch.testing.assert_close(y1, y2)


@pytest.mark.parametrize("device", DEVICES)
@pytest.mark.parametrize(
    "dtype",
    [
        pytest.param(torch.bfloat16, id="bf16"),
        pytest.param(torch.float32, id="fp32"),
    ],
)
@pytest.mark.parametrize(
    "use_flash, use_flex_attn",
    [
        pytest.param(True, False, id="flash", marks=FLASH_MARKS),
        pytest.param(False, True, id="torch-flex-attn"),
        pytest.param(False, False, id="torch-SDPA"),
    ],
)
@pytest.mark.parametrize(
    "window_size",
    [pytest.param(None, id="full"), pytest.param(16, id="sliding")],
)
@pytest.mark.parametrize(
    "intra_doc_masking",
    [pytest.param(False, id="no-doc-masking"), pytest.param(True, id="doc-masking")],
)
def test_sdpa(
    device: torch.device,
    dtype: torch.dtype,
    use_flash: bool,
    use_flex_attn: bool,
    window_size: Optional[int],
    intra_doc_masking: bool,
):
    if use_flash and dtype == torch.float32:
        pytest.skip("low precision dtype is required when flash attention is used")

    if use_flash and device.type == "cpu":
        pytest.skip("flash requires gpu")

    if not use_flash and not use_flex_attn and intra_doc_masking:
        pytest.skip("intra-document masking is not supported by torch SDPA")

    torch.random.manual_seed(0)

    d_model = 128
    seq_len = 32
    batch_size = 2
    n_heads = 8
    if intra_doc_masking:
        doc_lens = torch.tensor([[0, 4, 16, 12], [8, 8, 8, 8]], dtype=torch.int32, device=device)
        max_doc_len = int(torch.max(doc_lens))
        cu_doc_lens = torch.cumsum(doc_lens.flatten(), dim=0, dtype=torch.int32)
        assert int(cu_doc_lens[-1]) == batch_size * seq_len
        # cu_doc_lens = torch.arange(0, batch_size * seq_len, max_doc_len, dtype=torch.int32, device="cuda")
    else:
        doc_lens = None
        max_doc_len = None
        cu_doc_lens = None

    kwargs: Dict[str, Any] = dict(
        d_model=d_model,
        n_heads=8,
        init_device=device.type,
        window_size=window_size,
    )

    attention = Attention(use_flash=use_flash, use_flex_attn=use_flex_attn, **kwargs)
    block_mask = None
    if use_flex_attn:
        block_mask = get_flex_attn_causal_block_mask(
            seq_len,
            device,
            attention.window_size,
            doc_lens=doc_lens,
            block_size=8,
        )

    q = torch.randn(batch_size, seq_len, n_heads, d_model // n_heads, dtype=dtype, device=device)
    k = torch.randn(batch_size, seq_len, n_heads, d_model // n_heads, dtype=dtype, device=device)
    v = torch.randn(batch_size, seq_len, n_heads, d_model // n_heads, dtype=dtype, device=device)

    # SDPA backends yield slightly different results in lower precisions. Documentation says the Math
    # backend perform operations in full precision, so we use that backend and make our eager baseline
    # use full precision.
    with torch.no_grad():
        mask_len = batch_size * seq_len if intra_doc_masking else seq_len
        attn_mask = torch.ones(mask_len, mask_len, dtype=torch.bool, device=device).tril(diagonal=0)
        is_causal = False

        if window_size is not None:
            attn_mask = torch.logical_and(
                attn_mask,
                torch.ones(mask_len, mask_len, dtype=torch.bool, device=device).triu(
                    diagonal=-window_size
                ),
            )
        if intra_doc_masking:
            assert doc_lens is not None
            attn_mask = torch.logical_and(
                attn_mask,
                torch.block_diag(
                    *[
                        torch.ones(int(doc_len), int(doc_len), dtype=torch.bool, device=device)
                        for doc_len in doc_lens.flatten()
                    ]
                ),
            )

        # Flex attention matches torch SDPA with the math backend
        use_math_backend = use_flex_attn
        # Flash attention matches torch SDPA with non-math backends, but flash backend cannot be used
        # with attention masks
        use_flash_backend = not use_math_backend and attn_mask is None and dtype != torch.float32
        use_efficient_backend = (
            not use_math_backend
            and not use_flash_backend
            and device.type == "cuda"
            and dtype != torch.float32
        )
        use_any_backend = (
            not use_math_backend and not use_flash_backend and not use_efficient_backend
        )
        y1 = scaled_dot_product_attention(
            q.view(q.shape[0] * q.shape[1] // mask_len, mask_len, *q.shape[2:]),
            k.view(k.shape[0] * k.shape[1] // mask_len, mask_len, *k.shape[2:]),
            v.view(v.shape[0] * v.shape[1] // mask_len, mask_len, *v.shape[2:]),
            is_causal=is_causal,
            attn_mask=attn_mask,
            use_math_backend=use_math_backend,
            use_flash_backend=use_flash_backend,
            use_efficient_backend=use_efficient_backend,
            use_any_backend=use_any_backend,
        )
        y2 = attention.sdpa(
            q,
            k,
            v,
            max_doc_len=max_doc_len,
            cu_doc_lens=cu_doc_lens,
            block_mask=block_mask,
            attn_mask=attn_mask,
        ).view_as(y1)

    torch.testing.assert_close(y1, y2)


@requires_gpu
@requires_flash_attn
def test_flash_sdpa():
    torch.random.manual_seed(0)

    dtype = torch.bfloat16
    device = torch.device("cuda")

    d_model = 128
    seq_len = 32
    batch_size = 2
    n_heads = 8
    kwargs: Dict[str, Any] = dict(
        d_model=d_model,
        n_heads=8,
        init_device=device.type,
    )

    attention = Attention(**kwargs)
    flash_att = Attention(use_flash=True, **kwargs)

    q = torch.randn(batch_size, seq_len, n_heads, d_model // n_heads, dtype=dtype, device=device)
    k = torch.randn(batch_size, seq_len, n_heads, d_model // n_heads, dtype=dtype, device=device)
    v = torch.randn(batch_size, seq_len, n_heads, d_model // n_heads, dtype=dtype, device=device)

    with torch.no_grad(), torch.nn.attention.sdpa_kernel(
        torch.nn.attention.SDPBackend.FLASH_ATTENTION
    ):
        y1 = attention.sdpa(q, k, v)
        y2 = flash_att.sdpa(q, k, v)

    torch.testing.assert_close(y1, y2)


@requires_gpu
@requires_flash_attn
@pytest.mark.parametrize("dtype", [pytest.param(torch.bfloat16, id="bf16")])
@pytest.mark.parametrize(
    "use_flash", [pytest.param(True, id="flash"), pytest.param(False, id="torch-SDPA")]
)
def test_fused_attention_against_non_fused(dtype: torch.dtype, use_flash: bool):
    torch.random.manual_seed(0)

    d_model = 128
    seq_len = 32
    batch_size = 2
    kwargs: Dict[str, Any] = dict(
        d_model=d_model,
        n_heads=8,
        init_device="cuda",
    )

    attention = Attention(use_flash=use_flash, **kwargs)
    fused_att = FusedAttention(**kwargs)

    # Make sure weights match.
    with torch.no_grad():
        fused_att.w_out.load_state_dict(attention.w_out.state_dict())
        fused_att.w_qkv.weight.copy_(
            torch.cat([attention.w_q.weight, attention.w_k.weight, attention.w_v.weight])
        )
        fused_att.w_qkv.bias.copy_(
            torch.cat([attention.w_q.bias, attention.w_k.bias, attention.w_v.bias])
        )

    x1 = torch.randn(batch_size, seq_len, d_model, dtype=dtype, device="cuda")
    x2 = x1.clone()

    with torch.autocast("cuda", dtype=dtype, enabled=True):
        y1 = attention(x1)
        y2 = fused_att(x2)

    torch.testing.assert_close(y1, y2)


@requires_gpu
@requires_flash_attn
def test_fused_attention_with_rope():
    torch.random.manual_seed(0)

    d_model = 128
    seq_len = 32

    fused_att = FusedAttention(
        d_model=d_model, n_heads=8, rope=RoPEConfig(name=RoPEType.fused), init_device="cuda"
    )

    x1 = torch.randn(1, seq_len, d_model, dtype=torch.bfloat16, device="cuda")
    x2 = torch.randn(1, seq_len, d_model, dtype=torch.bfloat16, device="cuda")
    x = torch.cat([x1, x2])

    # Make sure batch outputs match individual outputs.
    with torch.no_grad(), torch.autocast("cuda", dtype=torch.bfloat16):
        y1 = fused_att(x1)
        y2 = fused_att(x2)
        y = fused_att(x)

    torch.testing.assert_close(y[0:1, :, :], y1)
    torch.testing.assert_close(y[1:, :, :], y2)


@requires_gpu
@requires_flash_attn
def test_fused_attention_with_intra_document_masking():
    torch.random.manual_seed(0)

    d_model = 128
    seq_len = 32

    attention = Attention(d_model=d_model, n_heads=8, init_device="cuda", use_flash=True)
    fused_att = FusedAttention(d_model=d_model, n_heads=8, init_device="cuda")

    # Make sure weights match.
    with torch.no_grad():
        fused_att.w_out.load_state_dict(attention.w_out.state_dict())
        fused_att.w_qkv.weight.copy_(
            torch.cat([attention.w_q.weight, attention.w_k.weight, attention.w_v.weight])
        )
        fused_att.w_qkv.bias.copy_(
            torch.cat([attention.w_q.bias, attention.w_k.bias, attention.w_v.bias])
        )

    x = torch.randn(2, seq_len, d_model, dtype=torch.bfloat16, device="cuda")

    with torch.no_grad(), torch.autocast("cuda", dtype=torch.bfloat16):
        max_doc_len = seq_len
        cu_doc_lens = torch.tensor([0, seq_len, 2 * seq_len], dtype=torch.int32, device="cuda")

        y1 = attention(x.clone())
        y2 = attention(x.clone(), max_doc_len=max_doc_len, cu_doc_lens=cu_doc_lens)

        y1_fused = fused_att(x.clone())
        y2_fused = fused_att(x.clone(), max_doc_len=max_doc_len, cu_doc_lens=cu_doc_lens)

    torch.testing.assert_close(y1, y2)
    torch.testing.assert_close(y1_fused, y2_fused)
    torch.testing.assert_close(y1, y1_fused)
    torch.testing.assert_close(y2, y2_fused)


@requires_gpu
@requires_flash_attn
def test_fused_attention_with_intra_document_masking_small_docs():
    torch.random.manual_seed(0)

    d_model = 128
    seq_len = 32

    attention = Attention(d_model=d_model, n_heads=8, init_device="cuda", use_flash=True)
    fused_att = FusedAttention(d_model=d_model, n_heads=8, init_device="cuda")

    # Make sure weights match.
    with torch.no_grad():
        fused_att.w_out.load_state_dict(attention.w_out.state_dict())
        fused_att.w_qkv.weight.copy_(
            torch.cat([attention.w_q.weight, attention.w_k.weight, attention.w_v.weight])
        )
        fused_att.w_qkv.bias.copy_(
            torch.cat([attention.w_q.bias, attention.w_k.bias, attention.w_v.bias])
        )

    x = torch.randn(2, seq_len, d_model, dtype=torch.bfloat16, device="cuda")

    with torch.no_grad(), torch.autocast("cuda", dtype=torch.bfloat16):
        max_doc_len = 16
        cu_doc_lens = torch.tensor([0, 4, 20, 32, 40, 48, 56, 64], dtype=torch.int32, device="cuda")

        y1 = attention(x.clone())
        y2 = attention(x.clone(), max_doc_len=max_doc_len, cu_doc_lens=cu_doc_lens)

        y1_fused = fused_att(x.clone())
        y2_fused = fused_att(x.clone(), max_doc_len=max_doc_len, cu_doc_lens=cu_doc_lens)

    torch.testing.assert_close(y1, y1_fused)
    torch.testing.assert_close(y2, y2_fused)
    assert not torch.allclose(y1, y2), "Intra document masking should yield different results"
    assert not torch.allclose(
        y1_fused, y2_fused
    ), "Intra document masking should yield different results"


@pytest.mark.parametrize(
    "attn_config",
    [
        AttentionConfig(name=AttentionType.default, n_heads=8, n_kv_heads=1, bias=True),
        AttentionConfig(name=AttentionType.default, n_heads=8, n_kv_heads=1, bias=False),
        AttentionConfig(
            name=AttentionType.default, n_heads=8, bias=False, qk_norm=LayerNormConfig()
        ),
    ],
)
def test_attention_builder_config(attn_config: AttentionConfig):
    d_model = 64

    attn = attn_config.build(d_model, layer_idx=0, n_layers=1)

    # Make sure the estimated number of params matches the actual number of params.
    n_params = sum(p.numel() for p in attn.parameters())
    assert attn_config.num_params(d_model) == n_params

@pytest.mark.parametrize(
    "attn_config",
    [
        MultiheadLatentAttentionConfig(
            n_heads=8,
            bias=None,
            q_lora_rank=128,
            kv_lora_rank=64, 
            qk_nope_head_dim=16,
            qk_rope_head_dim=8,
            v_head_dim=24,
            use_flash=False,
            qkv_norm=LayerNormConfig(),
            rope=RoPEConfig(name=RoPEType.default, theta=500_000, scaling=None),
        )
    ],
)
def test_mla_attention_buidler_config(attn_config: MultiheadLatentAttentionConfig):
    d_model = 128

    attn = attn_config.build(d_model)

    # Make sure the estimated number of params matches the actual number of params.
    n_params = sum(p.numel() for p in attn.parameters())
    assert attn_config.num_params(d_model) == n_params

@pytest.mark.parametrize(
    "attn_config",
    [
        MultiheadLatentAttentionConfig(
            n_heads=8,
            bias=None,
            q_lora_rank=128,
            kv_lora_rank=64,
            qk_nope_head_dim=16,
            qk_rope_head_dim=8,
            v_head_dim=24,
            use_flash=False,
            qkv_norm=LayerNormConfig(),
            rope=RoPEConfig(name=RoPEType.default, theta=500_000, scaling=None),
        )
    ],
)
@pytest.mark.parametrize("device", DEVICES)
@pytest.mark.parametrize("dtype", [pytest.param(torch.float32, id="fp32")])
def test_mla_attention(attn_config: MultiheadLatentAttentionConfig, dtype: torch.dtype, device: torch.device):
    torch.random.manual_seed(0)
    
    d_model = 128
    seq_len = 32
    
    attn = attn_config.build(d_model, init_device=device.type)
    
    x1 = torch.randn(1, seq_len, d_model, dtype=dtype, device=device)
    x2 = torch.randn(1, seq_len, d_model, dtype=dtype, device=device)
    x = torch.cat([x1, x2])
    
    with torch.no_grad():
        y1 = attn(x1)
        y2 = attn(x2)
        y = attn(x)
    
    torch.testing.assert_close(y[0:1, :, :], y1)
    torch.testing.assert_close(y[1:, :, :], y2)

def _get_lb(rank: int, world_size: int) -> RingAttentionZigZagLoadBalancer:
    return RingAttentionZigZagLoadBalancer(cp_rank=rank, cp_world_size=world_size)


def test_zig_zag_load_balancer_padding():
    x, padding_added = _get_lb(0, 4).pad(torch.tensor([0, 1, 2, 3, 4, 5]).unsqueeze(0), 1, -1)
    assert x.tolist() == [[0, 1, 2, 3, 4, 5, -1, -1]]
    assert padding_added == 2


def test_zig_zag_load_balancer_shard():
    x = torch.tensor([0, 1, 2, 3, 4, 5, 6, 7]).unsqueeze(0)
    assert _get_lb(0, 4).batch_shard(inputs=[x], seq_dims=[1])[0].tolist() == [
        [
            0,
            7,
        ]
    ]
    assert _get_lb(3, 4).batch_shard(inputs=[x], seq_dims=[1])[0].tolist() == [
        [
            3,
            4,
        ]
    ]


def test_zig_zag_load_balancer_shard_with_padding():
    x = torch.tensor([0, 1, 2, 3, 4, 5]).unsqueeze(0)
    assert _get_lb(0, 4).batch_shard(inputs=[x], seq_dims=[1], pad_values=[-1])[0].tolist() == [
        [
            0,
            -1,
        ]
    ]
    assert _get_lb(3, 4).batch_shard(inputs=[x], seq_dims=[1], pad_values=[-1])[0].tolist() == [
        [
            3,
            4,
        ]
    ]


def test_zig_zag_load_balancer_shard_by_document():
    x = torch.tensor(list(range(12))).unsqueeze(0)
    cu_doc_lens = torch.tensor([0, 8, 12])

    assert _get_lb(0, 2).batch_shard_by_document(inputs=[x], seq_dims=[1], cu_doc_lens=cu_doc_lens)[
        0
    ][0].tolist() == [
        [
            0,
            1,
            6,
            7,
            8,
            11,
        ]
    ]

    assert _get_lb(1, 2).batch_shard_by_document(inputs=[x], seq_dims=[1], cu_doc_lens=cu_doc_lens)[
        0
    ][0].tolist() == [
        [
            2,
            3,
            4,
            5,
            9,
            10,
        ]
    ]


def test_zig_zag_load_balancer_shard_by_document_with_padding():
    x = torch.tensor(list(range(12))).unsqueeze(0)
    cu_doc_lens = torch.tensor([0, 7, 10])

    res, opts = _get_lb(0, 2).batch_shard_by_document(
        inputs=[x],
        seq_dims=[1],
        cu_doc_lens=cu_doc_lens,
        pad_values=[-1],
    )
    new_doc_lens = opts["cu_doc_lens"]
    assert new_doc_lens.tolist() == [0, 4, 6]
    assert res[0].tolist() == [
        [
            0,
            1,
            6,
            -1,
            7,
            -1,
        ]
    ]


@pytest.mark.parametrize(
    "force_first, force_last, layer_idx, expected_window_size, expected_should_use_swa",
    [
        # Test with forcing full attention on neither first nor last layer.
        (False, False, 0, 1024, True),  # Pattern start
        (False, False, 1, 2048, True),  # Pattern middle
        (False, False, 2, -1, False),  # Pattern end
        (False, False, 11, -1, False),  # Last layer, pattern end
        (True, False, 1, 1024, True),  # Effective layer=0
        (True, False, 11, 2048, True),  # Effective layer=10
        # Test with forcing full attention only on the last layer.
        (False, True, 0, 1024, True),  # First layer, not forced
        (False, True, 11, -1, False),  # Forced last
        # Test with forcing full attention on both first and last layers.
        (True, True, 0, -1, False),  # Forced first
        (True, True, 1, 1024, True),  # Effective layer=0
        (True, True, 11, -1, False),  # Forced last
    ],
)
def test_sliding_window_attention_config_window_size(
    force_first: bool,
    force_last: bool,
    layer_idx: int,
    expected_window_size: int,
    expected_should_use_swa: bool,
):
    n_layers = 12
    pattern = [1024, 2048, -1]

    config = SlidingWindowAttentionConfig(
        pattern=pattern,
        force_full_attention_on_first_layer=force_first,
        force_full_attention_on_last_layer=force_last,
    )

    assert config._get_window_size(layer_idx, n_layers) == expected_window_size
    assert config.should_use_swa(layer_idx, n_layers) == expected_should_use_swa


def test_sliding_window_attention_config_get_window_size_error():
    n_layers = 12
    pattern = [1024, 2048, -1]
    config = SlidingWindowAttentionConfig(
        pattern=pattern,
        force_full_attention_on_first_layer=True,
        force_full_attention_on_last_layer=True,
    )

    assert config.get_window_size(1, n_layers) == 1024  # This layer uses SWA
    with pytest.raises(ValueError):
        config.get_window_size(0, n_layers)  # This layer uses full attention


def test_sliding_window_attention_config_invalid_pattern_error():
    with pytest.raises(OLMoConfigurationError):
        bad_config = SlidingWindowAttentionConfig(
            pattern=[0], force_full_attention_on_first_layer=False
        )
        bad_config._get_window_size(0, n_layers=12)<|MERGE_RESOLUTION|>--- conflicted
+++ resolved
@@ -12,14 +12,10 @@
     AttentionType,
     FusedAttention,
     RingAttentionZigZagLoadBalancer,
-<<<<<<< HEAD
-    SlidingWindowAttentionConfig,
-    get_flex_attn_causal_block_mask,
-=======
     MultiheadLatentAttentionConfig,
     MultiheadLatentAttention,
     SlidingWindowAttentionConfig,
->>>>>>> 8769f4eb
+    get_flex_attn_causal_block_mask,
 )
 from olmo_core.nn.layer_norm import LayerNormConfig
 from olmo_core.nn.rope import RoPEConfig, RoPEType
