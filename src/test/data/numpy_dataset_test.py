import math
from pathlib import Path
from typing import List

import numpy as np
import pytest

from olmo_core.data import (
    LongDocStrategy,
    NumpyFSLDataset,
    NumpyFSLDatasetConfig,
    NumpyPackedFSLDataset,
    NumpyPaddedFSLDataset,
    NumpyVSLDataset,
    TokenizerConfig,
)
from olmo_core.data.numpy_dataset import NumpyInterleavedFSLDataset
from olmo_core.data.source_mixture import (
    SourceMixtureConfig,
    SourceMixtureDatasetConfig,
    SourceMixtureList,
)
from olmo_core.data.types import NumpyDatasetDType
from olmo_core.data.utils import get_document_indices, write_document_indices

from .utils import mk_mmaps


def test_numpy_fsl_dataset(tmp_path: Path):
    mmap1 = np.memmap(tmp_path / "mmap1.npy", mode="w+", dtype=np.uint16, shape=(16,))
    mmap1[:] = list(range(16))
    mmap1.flush()

    mmap2 = np.memmap(tmp_path / "mmap2.npy", mode="w+", dtype=np.uint16, shape=(16,))
    mmap2[:] = list(range(16, 32))
    mmap2.flush()

    ds = NumpyFSLDataset(
        tmp_path / "mmap1.npy",
        tmp_path / "mmap2.npy",
        sequence_length=4,
        pad_token_id=-1,
        eos_token_id=-1,
        vocab_size=32_000,
    )
    assert ds[0]["input_ids"].tolist() == [0, 1, 2, 3]
    assert ds[1]["input_ids"].tolist() == [4, 5, 6, 7]
    assert ds[7]["input_ids"].tolist() == [28, 29, 30, 31]
    assert len(ds) == 8


def test_numpy_fsl_dataset_doc_lengths(tmp_path: Path):
    data1 = [1, 0, 2, 3, 4, 5, 6, 7, 8, 9, 10, 0]
    mmap1 = np.memmap(tmp_path / "mmap1.npy", mode="w+", dtype=np.uint16, shape=(len(data1),))
    mmap1[:] = data1
    mmap1.flush()

    data2 = [11, 12, 13, 14, 15, 16, 17, 18, 19, 20, 0, 21, 22, 0]
    mmap2 = np.memmap(tmp_path / "mmap2.npy", mode="w+", dtype=np.uint16, shape=(len(data2),))
    mmap2[:] = data2
    mmap2.flush()

    ds = NumpyFSLDataset(
        tmp_path / "mmap1.npy",
        tmp_path / "mmap2.npy",
        sequence_length=4,
        pad_token_id=-1,
        eos_token_id=0,
        vocab_size=32_000,
        generate_doc_lengths=True,
    )
    assert ds[0]["input_ids"].tolist() == [1, 0, 2, 3]
    assert ds[0]["doc_lens"].tolist() == [2, 2]
    assert ds[1]["input_ids"].tolist() == [4, 5, 6, 7]
    assert ds[1]["doc_lens"].tolist() == [4]
    assert ds[5]["input_ids"].tolist() == [19, 20, 0, 21]
    assert ds[5]["doc_lens"].tolist() == [3, 1]
    assert len(ds) == 6


def test_numpy_fsl_dataset_doc_lengths_with_bos(tmp_path: Path):
    data1 = [0, 1, 100, 0, 2, 3, 4, 5, 6, 7, 8, 9, 10, 100]
    mmap1 = np.memmap(tmp_path / "mmap1.npy", mode="w+", dtype=np.uint16, shape=(len(data1),))
    mmap1[:] = data1
    mmap1.flush()

    data2 = [0, 11, 12, 13, 14, 15, 16, 17, 18, 19, 20, 100, 0, 21, 22, 100]
    mmap2 = np.memmap(tmp_path / "mmap2.npy", mode="w+", dtype=np.uint16, shape=(len(data2),))
    mmap2[:] = data2
    mmap2.flush()

    ds = NumpyFSLDataset(
        tmp_path / "mmap1.npy",
        tmp_path / "mmap2.npy",
        sequence_length=4,
        pad_token_id=-1,
        eos_token_id=100,
        vocab_size=32_000,
        generate_doc_lengths=True,
        bos_token_id=0,
    )
    assert ds[0]["input_ids"].tolist() == [0, 1, 100, 0]
    assert ds[0]["doc_lens"].tolist() == [3, 1]
    assert ds[1]["input_ids"].tolist() == [2, 3, 4, 5]
    assert ds[1]["doc_lens"].tolist() == [4]
    assert ds[6]["input_ids"].tolist() == [0, 21, 22, 100]
    assert ds[6]["doc_lens"].tolist() == [4]
    assert len(ds) == 7


def test_numpy_fsl_dataset_doc_lengths_same_bos_and_eos(tmp_path: Path):
    data1 = [0, 1, 0, 0, 2, 3, 4, 5, 6, 7, 8, 9, 10, 0]
    mmap1 = np.memmap(tmp_path / "mmap1.npy", mode="w+", dtype=np.uint16, shape=(len(data1),))
    mmap1[:] = data1
    mmap1.flush()

    data2 = [0, 11, 12, 13, 14, 15, 16, 17, 18, 19, 20, 0, 0, 21, 22, 0]
    mmap2 = np.memmap(tmp_path / "mmap2.npy", mode="w+", dtype=np.uint16, shape=(len(data2),))
    mmap2[:] = data2
    mmap2.flush()

    ds = NumpyFSLDataset(
        tmp_path / "mmap1.npy",
        tmp_path / "mmap2.npy",
        sequence_length=4,
        pad_token_id=-1,
        eos_token_id=0,
        vocab_size=32_000,
        generate_doc_lengths=True,
        bos_token_id=0,
    )
    assert ds[0]["input_ids"].tolist() == [0, 1, 0, 0]
    assert ds[0]["doc_lens"].tolist() == [3, 1]
    assert ds[1]["input_ids"].tolist() == [2, 3, 4, 5]
    assert ds[1]["doc_lens"].tolist() == [4]
    assert ds[6]["input_ids"].tolist() == [0, 21, 22, 0]
    assert ds[6]["doc_lens"].tolist() == [4]
    assert len(ds) == 7


def test_numpy_fsl_dataset_with_label_mask(tmp_path: Path):
    mmap1 = np.memmap(tmp_path / "mmap1.npy", mode="w+", dtype=np.uint16, shape=(16,))
    mmap1[:] = list(range(16))
    mmap1.flush()

    mmap1_mask = np.memmap(tmp_path / "mmap1_mask.npy", mode="w+", dtype=np.bool_, shape=(16,))
    mmap1_mask[:] = True
    mmap1_mask[7] = False
    mmap1_mask.flush()

    mmap2 = np.memmap(tmp_path / "mmap2.npy", mode="w+", dtype=np.uint16, shape=(16,))
    mmap2[:] = list(range(16, 32))
    mmap2.flush()

    mmap2_mask = np.memmap(tmp_path / "mmap2_mask.npy", mode="w+", dtype=np.bool_, shape=(16,))
    mmap2_mask[:] = True
    mmap2_mask[0:3] = False
    mmap2_mask.flush()

    ds = NumpyFSLDataset(
        tmp_path / "mmap1.npy",
        tmp_path / "mmap2.npy",
        sequence_length=4,
        pad_token_id=-1,
        eos_token_id=-1,
        vocab_size=32_000,
        label_mask_paths=[tmp_path / "mmap1_mask.npy", tmp_path / "mmap2_mask.npy"],
    )
    assert len(ds) == 8

    assert ds[0]["input_ids"].tolist() == [0, 1, 2, 3]
    assert ds[0]["label_mask"].tolist() == [True, True, True, True]

    assert ds[1]["input_ids"].tolist() == [4, 5, 6, 7]
    assert ds[1]["label_mask"].tolist() == [True, True, True, False]

    assert ds[4]["input_ids"].tolist() == [16, 17, 18, 19]
    assert ds[4]["label_mask"].tolist() == [False, False, False, True]

    assert ds[7]["input_ids"].tolist() == [28, 29, 30, 31]
    assert ds[7]["label_mask"].tolist() == [True, True, True, True]


def test_numpy_padded_fsl_dataset(tmp_path: Path):
    data1 = [1, 2, 3, 4, 5, 6, 7, 0, 8, 9, 10, 0]
    mmap1 = np.memmap(tmp_path / "mmap1.npy", mode="w+", dtype=np.uint16, shape=(len(data1),))
    mmap1[:] = data1
    mmap1.flush()

    data2 = [11, 12, 13, 14, 15, 16, 17, 18, 19, 20, 0, 21, 22, 0]
    mmap2 = np.memmap(tmp_path / "mmap2.npy", mode="w+", dtype=np.uint16, shape=(len(data2),))
    mmap2[:] = data2
    mmap2.flush()

    ds = NumpyPaddedFSLDataset(
        tmp_path / "mmap1.npy",
        tmp_path / "mmap2.npy",
        sequence_length=8,
        pad_token_id=0,
        eos_token_id=0,
        vocab_size=32_000,
    )
    ds.prepare()
    assert ds[0]["input_ids"].tolist() == [1, 2, 3, 4, 5, 6, 7, 0]
    assert ds[0]["label_mask"].tolist() == [True] * 8
    assert ds[1]["input_ids"].tolist() == [8, 9, 10, 0, 0, 0, 0, 0]
    assert ds[1]["label_mask"].tolist() == [True] * 4 + [False] * 4
    assert ds[2]["input_ids"].tolist() == [11, 12, 13, 14, 15, 16, 17, 18]
    assert ds[3]["input_ids"].tolist() == [21, 22, 0, 0, 0, 0, 0, 0]
    assert len(ds) == 4


def test_numpy_padded_fsl_dataset_with_label_mask(tmp_path: Path):
    data1 = [1, 2, 3, 4, 5, 6, 7, 0, 8, 9, 10, 0]
    mmap1 = np.memmap(tmp_path / "mmap1.npy", mode="w+", dtype=np.uint16, shape=(len(data1),))
    mmap1[:] = data1
    mmap1.flush()

    data1_mask = [False, True, True, True, True, True, True, True] + [True, True, True, True]
    mmap1_mask = np.memmap(
        tmp_path / "mmap1_mask.npy", mode="w+", dtype=np.bool_, shape=(len(data1_mask),)
    )
    mmap1_mask[:] = data1_mask
    mmap1_mask.flush()

    data2 = [11, 12, 13, 14, 15, 16, 17, 18, 19, 20, 0, 21, 22, 0]
    mmap2 = np.memmap(tmp_path / "mmap2.npy", mode="w+", dtype=np.uint16, shape=(len(data2),))
    mmap2[:] = data2
    mmap2.flush()

    data2_mask = [True, True, True, True, True, True, True, True, True, True, True] + [
        True,
        True,
        True,
    ]
    mmap2_mask = np.memmap(
        tmp_path / "mmap2_mask.npy", mode="w+", dtype=np.bool_, shape=(len(data2_mask),)
    )
    mmap2_mask[:] = data2_mask
    mmap2_mask.flush()

    ds = NumpyPaddedFSLDataset(
        tmp_path / "mmap1.npy",
        tmp_path / "mmap2.npy",
        sequence_length=8,
        pad_token_id=0,
        eos_token_id=0,
        vocab_size=32_000,
        label_mask_paths=[tmp_path / "mmap1_mask.npy", tmp_path / "mmap2_mask.npy"],
    )

    ds.prepare()
    assert len(ds) == 4

    assert ds[0]["input_ids"].tolist() == [1, 2, 3, 4, 5, 6, 7, 0]
    assert ds[0]["label_mask"].tolist() == [False] + [True] * 7

    assert ds[1]["input_ids"].tolist() == [8, 9, 10, 0, 0, 0, 0, 0]
    assert ds[1]["label_mask"].tolist() == [True] * 4 + [False] * 4

    assert ds[2]["input_ids"].tolist() == [11, 12, 13, 14, 15, 16, 17, 18]
    assert ds[3]["input_ids"].tolist() == [21, 22, 0, 0, 0, 0, 0, 0]


@pytest.mark.parametrize("long_doc_strategy", [LongDocStrategy.truncate, LongDocStrategy.fragment])
def test_numpy_packed_fsl_dataset(tmp_path: Path, long_doc_strategy):
    data1 = np.array(
        [1, 2, 3, 4, 5, 6, 7, 0, 1, 2, 3, 4, 5, 0, 1, 2, 3, 4, 5, 0, 1, 2, 3, 0, 1, 2, 0]
    )
    mmap1 = np.memmap(tmp_path / "mmap1.npy", mode="w+", dtype=np.uint16, shape=(len(data1),))
    mmap1[:] = data1
    mmap1.flush()

    data2 = [1, 2, 3, 4, 5, 6, 7, 8, 9, 10, 0, 1, 2, 0]
    mmap2 = np.memmap(tmp_path / "mmap2.npy", mode="w+", dtype=np.uint16, shape=(len(data2),))
    mmap2[:] = data2
    mmap2.flush()

    ds = NumpyPackedFSLDataset(
        tmp_path / "mmap1.npy",
        tmp_path / "mmap2.npy",
        sequence_length=8,
        pad_token_id=-1,
        eos_token_id=0,
        vocab_size=32_000,
        long_doc_strategy=long_doc_strategy,
    )
    ds.prepare()
    assert len(ds) == 6

    assert ds[0]["input_ids"].tolist() == [1, 2, 3, 4, 5, 6, 7, 0]
    assert ds[0]["label_mask"].tolist() == [True] * 8

    assert ds[1]["input_ids"].tolist() == [1, 2, 3, 4, 5, 0, -1, -1]
    assert ds[1]["label_mask"].tolist() == [True] * 6 + [False] * 2

    assert ds[3]["input_ids"].tolist() == [1, 2, 3, 0, 1, 2, 0, -1]
    assert ds[3]["label_mask"].tolist() == [True] * 7 + [False]

    if long_doc_strategy == LongDocStrategy.truncate:
        assert ds[5]["input_ids"].tolist() == [1, 2, 0, -1, -1, -1, -1, -1]
        assert ds[5]["label_mask"].tolist() == [True] * 3 + [False] * 5
    elif long_doc_strategy == LongDocStrategy.fragment:
        assert ds[5]["input_ids"].tolist() == [9, 10, 0, 1, 2, 0, -1, -1]
        assert ds[5]["label_mask"].tolist() == [True] * 6 + [False] * 2
    else:
        raise ValueError(long_doc_strategy)


@pytest.mark.parametrize("long_doc_strategy", [LongDocStrategy.truncate, LongDocStrategy.fragment])
def test_numpy_packed_fsl_dataset_with_label_mask(tmp_path: Path, long_doc_strategy):
    data1 = [1, 2, 3, 4, 5, 6, 7, 0, 1, 2, 3, 4, 5, 0, 1, 2, 3, 4, 5, 0, 1, 2, 3, 0, 1, 2, 0]
    mmap1 = np.memmap(tmp_path / "mmap1.npy", mode="w+", dtype=np.uint16, shape=(len(data1),))
    mmap1[:] = data1
    mmap1.flush()

    data1_mask = [True] * len(data1)
    data1_mask[1] = False
    mmap1_mask = np.memmap(
        tmp_path / "mmap1_mask.npy", mode="w+", dtype=np.bool_, shape=(len(data1_mask),)
    )
    mmap1_mask[:] = data1_mask
    mmap1_mask.flush()

    data2 = [1, 2, 3, 4, 5, 6, 7, 8, 9, 10, 0, 1, 2, 0]
    mmap2 = np.memmap(tmp_path / "mmap2.npy", mode="w+", dtype=np.uint16, shape=(len(data2),))
    mmap2[:] = data2
    mmap2.flush()

    data2_mask = [True] * len(data2)
    data2_mask[8] = False
    mmap2_mask = np.memmap(
        tmp_path / "mmap2_mask.npy", mode="w+", dtype=np.bool_, shape=(len(data2_mask),)
    )
    mmap2_mask[:] = data2_mask
    mmap2_mask.flush()

    ds = NumpyPackedFSLDataset(
        tmp_path / "mmap1.npy",
        tmp_path / "mmap2.npy",
        sequence_length=8,
        pad_token_id=-1,
        eos_token_id=0,
        vocab_size=32_000,
        label_mask_paths=[tmp_path / "mmap1_mask.npy", tmp_path / "mmap2_mask.npy"],
        long_doc_strategy=long_doc_strategy,
    )
    ds.prepare()
    assert len(ds) == 6

    assert ds[0]["input_ids"].tolist() == [1, 2, 3, 4, 5, 6, 7, 0]
    assert ds[0]["label_mask"].tolist() == [True, False] + [True] * 6

    assert ds[1]["input_ids"].tolist() == [1, 2, 3, 4, 5, 0, -1, -1]
    assert ds[1]["label_mask"].tolist() == [True] * 6 + [False] * 2

    assert ds[3]["input_ids"].tolist() == [1, 2, 3, 0, 1, 2, 0, -1]
    assert ds[3]["label_mask"].tolist() == [True] * 7 + [False]

    if long_doc_strategy == LongDocStrategy.truncate:
        assert ds[5]["input_ids"].tolist() == [1, 2, 0, -1, -1, -1, -1, -1]
        assert ds[5]["label_mask"].tolist() == [True] * 3 + [False] * 5
    elif long_doc_strategy == LongDocStrategy.fragment:
        assert ds[5]["input_ids"].tolist() == [9, 10, 0, 1, 2, 0, -1, -1]
        assert ds[5]["label_mask"].tolist() == [False, True] + [True] * 4 + [False] * 2
    else:
        raise ValueError(long_doc_strategy)


def test_numpy_packed_fsl_dataset_with_source_grouping(tmp_path: Path):
    data1 = np.array(
        [1, 2, 3, 0, 11, 12, 13, 14, 15, 0, 21, 22, 23, 24, 25, 0, 31, 32, 33, 0, 41, 42, 0],
    )
    mmap1 = np.memmap(tmp_path / "mmap1.npy", mode="w+", dtype=np.uint16, shape=(len(data1),))
    mmap1[:] = data1
    mmap1.flush()

    data2 = [51, 52, 0, 61, 62, 63, 64, 65, 66, 67, 0]
    mmap2 = np.memmap(tmp_path / "mmap2.npy", mode="w+", dtype=np.uint16, shape=(len(data2),))
    mmap2[:] = data2
    mmap2.flush()

    data3 = [71, 72, 73, 74, 75, 76, 77, 78, 79, 0, 81, 82, 0]
    mmap3 = np.memmap(tmp_path / "mmap3.npy", mode="w+", dtype=np.uint16, shape=(len(data3),))
    mmap3[:] = data3
    mmap3.flush()

    data4 = [91, 92, 93, 94, 0]
    mmap4 = np.memmap(tmp_path / "mmap4.npy", mode="w+", dtype=np.uint16, shape=(len(data4),))
    mmap4[:] = data4
    mmap4.flush()

    ds = NumpyPackedFSLDataset(
        tmp_path / "mmap1.npy",
        tmp_path / "mmap2.npy",
        tmp_path / "mmap3.npy",
        tmp_path / "mmap4.npy",
        sequence_length=8,
        pad_token_id=-1,
        eos_token_id=0,
        vocab_size=32_000,
        source_group_size=2,
    )
    ds.prepare()

    # NOTE: potentially brittle test here!
    # Hard-coding exactly what the instances should be to ensure it's deterministic.
    assert len(ds) == 7
    assert ds[0]["input_ids"].tolist() == [61, 62, 63, 64, 65, 66, 67, 0]
    assert ds[1]["input_ids"].tolist() == [11, 12, 13, 14, 15, 0, -1, -1]
    assert ds[2]["input_ids"].tolist() == [21, 22, 23, 24, 25, 0, -1, -1]
    assert ds[3]["input_ids"].tolist() == [1, 2, 3, 0, 31, 32, 33, 0]
    assert ds[4]["input_ids"].tolist() == [41, 42, 0, 51, 52, 0, -1, -1]
    assert ds[5]["input_ids"].tolist() == [71, 72, 73, 74, 75, 76, 77, 78]
    assert ds[6]["input_ids"].tolist() == [91, 92, 93, 94, 0, 81, 82, 0]


def test_numpy_fsl_mixture_dataset(tmp_path: Path):
    # NOTE: At small token counts the take_ratio can be finicky so we test at small but real world-ish scale
    npdtype = np.uint16
    seed = 42
    mmap1 = mk_mmaps(tmp_path, "mmap1", 1, 20 * 1000, npdtype, eos=0, seed=seed)
    mmap2 = mk_mmaps(tmp_path, "mmap2", 1, 20 * 1000, npdtype, eos=0, seed=seed * 2)

    sequence_length = 4
    tokenizer = TokenizerConfig(
        vocab_size=32_000,
        eos_token_id=0,
        pad_token_id=-1,
    )

    bsz = 32
    max_tokens = 10_000

    mixture_config = SourceMixtureDatasetConfig(
        render_tables=False,
        requested_tokens=max_tokens,
        source_list=SourceMixtureList(
            [
                SourceMixtureConfig(
                    source_name="mmap1",
                    paths=[str(i[0]) for i in mmap1],
                    target_ratio=0.8,
                ),
                SourceMixtureConfig(
                    source_name="mmap2",
                    paths=[str(i[0]) for i in mmap2],
                    target_ratio=0.2,
                ),
            ]
        ),
        seed=seed,
        global_batch_size=sequence_length * bsz,
    )

    ds = NumpyFSLDatasetConfig(
        source_mixture_config=mixture_config,
        sequence_length=sequence_length,
        tokenizer=tokenizer,
        dtype=NumpyDatasetDType.uint16,
        include_instance_metadata=False,
    ).build()
    ds.prepare()

    first_ds_item = ds[0]["input_ids"].tolist()

    # NOTE: This is commented out until we fix behavior of the source mixture dataset
    # first_src_sequence = mmap1[0][1][:sequence_length].tolist()
    # Note that changing the seed here could result in the inclusion of the first sequence from the mock data.
    # assert not np.array_equal(first_src_sequence, first_ds_item)
<<<<<<< HEAD
    expected = "49249ad2"
=======
    expected = "aff421"
>>>>>>> 87d64b95
    assert ds.fingerprint.endswith(
        expected
    ), f"Fingerprint mismatch, expected {expected}, got {ds.fingerprint[-6:]}...Do you need to update expected fingerprint?"
    assert first_ds_item == [56423, 24546, 15796, 52203]  # stable because we pass a seed
    assert ds.num_tokens == 10_112  # oversamples to handle rounding error
    assert len(ds) == 2528
    assert len(ds) / bsz >= math.ceil(max_tokens / (sequence_length * bsz))


@pytest.mark.parametrize(
    "mmap1_size, mmap2_size, expected_fingerprint",
    [
        (10 * 1000 + 7, 20 * 1000 + 1, "feabd0"),
        (10 * 1000, 20 * 1000, "9dc4c8"),
    ],
)
def test_numpy_fsl_mixture_dataset_with_repetition(
    tmp_path: Path, mmap1_size: int, mmap2_size: int, expected_fingerprint: str
):
    # NOTE: At small token counts the take_ratio can be finicky so we test at small but real world-ish scale
    npdtype = np.uint16
    seed = 42
    # Only 10k tokens in mmap1 so we have to upsample to meet 0.8 target below
    mmap1 = mk_mmaps(
        tmp_path=tmp_path,
        prefix="mmap1",
        num_files=1,
        size=mmap1_size,
        dtype=npdtype,
        eos=0,
        seed=72,
    )
    mmap2 = mk_mmaps(
        tmp_path=tmp_path,
        prefix="mmap2",
        num_files=1,
        size=mmap2_size,
        dtype=npdtype,
        eos=0,
        seed=27,
    )

    sequence_length = 4
    tokenizer = TokenizerConfig(
        vocab_size=32_000,
        eos_token_id=0,
        pad_token_id=-1,
    )

    source1_paths = [str(i[0]) for i in mmap1] * 2  # duplicate the paths

    bsz = 32
    max_tokens = 40_000

    mixture_config = SourceMixtureDatasetConfig(
        render_tables=False,
        requested_tokens=max_tokens,
        source_list=SourceMixtureList(
            [
                SourceMixtureConfig(
                    source_name="mmap1",
                    paths=source1_paths,
                    target_ratio=0.8,
                    max_repetition_ratio=2.0,
                ),
                SourceMixtureConfig(
                    source_name="mmap2",
                    paths=[str(i[0]) for i in mmap2],
                    target_ratio=0.2,
                ),
            ]
        ),
        seed=seed,
        global_batch_size=sequence_length * bsz,  # 10k sequences of length 4
    )

    ds = NumpyFSLDatasetConfig(
        source_mixture_config=mixture_config,
        sequence_length=sequence_length,
        tokenizer=tokenizer,
        dtype=NumpyDatasetDType.uint16,
        include_instance_metadata=False,
    ).build()
    ds.prepare()

<<<<<<< HEAD
    expected_fingerprint = "46705466"
    first_ds_item = ds[0]["input_ids"].tolist()
=======
    assert ds.fingerprint.endswith(
        expected_fingerprint
    ), f"Fingerprint mismatch, expected {expected_fingerprint}, got {ds.fingerprint[-6:]}...Do you need to update expected fingerprint?"
>>>>>>> 87d64b95

    first_ds_item = ds[0]["input_ids"].tolist()
    # NOTE: This is commented out until we fix behavior of the source mixture dataset
    # first_src_sequence = mmap1[0][1][:sequence_length].tolist()
    # Note that changing the seed here could result in the inclusion of the first sequence from the mock data.
    # assert not np.array_equal(first_src_sequence, first_ds_item)
    assert first_ds_item == [
        12761,
        6996,
        63252,
        65373,
    ]  # stable because we pass a seed
    assert ds.num_tokens == 40_064  # oversamples to handle rounding error
    assert len(ds) / bsz == math.ceil(max_tokens / (sequence_length * bsz))

    # Iterate through dataset to verify all instances have correct length
    for idx in range(len(ds)):
        instance = ds[idx]
        assert (
            len(instance["input_ids"]) == sequence_length
        ), f"Instance {idx} has incorrect length: {len(instance['input_ids'])} != {sequence_length}"


def write_data_file(data: List[int], path: Path, dtype, eos_token_id: int):
    path.parent.mkdir(exist_ok=True, parents=True)
    mmap = np.memmap(path, mode="w+", dtype=dtype, shape=(len(data),))
    mmap[:] = data
    mmap.flush()
    write_document_indices(path, dtype=dtype, eos_token_id=eos_token_id)


def test_numpy_vsl_dataset(tmp_path: Path):
    eos_token_id = 0
    pad_token_id = 0
    dtype = np.uint32

    # Write some fake data.
    data1 = [1, 2, 3, 4, 5, 6, 7, 8, 0, 1, 2, 3, 4, 5, 0]
    data1_path = tmp_path / "data" / "part-1-00000.npy"
    write_data_file(data1, data1_path, dtype, eos_token_id)
    assert get_document_indices(data1_path) == [(0, 9), (9, len(data1))]

    data2 = [1, 2, 3, 4, 5, 6, 7, 8, 9, 10, 0]
    data2_path = tmp_path / "data" / "part-2-00000.npy"
    write_data_file(data2, data2_path, dtype, eos_token_id)
    assert get_document_indices(data2_path) == [(0, len(data2))]

    ds = NumpyVSLDataset(
        data1_path,
        data2_path,
        pad_token_id=pad_token_id,
        eos_token_id=eos_token_id,
        vocab_size=32_000,
        max_sequence_length=8,
        min_sequence_length=2,
        dtype=dtype,
    )
    ds.work_dir = tmp_path
    ds.prepare()

    assert len(ds) == 5
    assert ds[0]["input_ids"].tolist() == [1, 2, 3, 4, 5, 6, 7, 8]
    assert ds[1]["input_ids"].tolist() == [1, 2, 3, 4]
    assert ds[2]["input_ids"].tolist() == [5, 0]
    assert ds[3]["input_ids"].tolist() == [1, 2, 3, 4, 5, 6, 7, 8]
    assert ds[4]["input_ids"].tolist() == [9, 10]

    assert ds.get_instance_lengths().tolist() == [8, 4, 2, 8, 2]
    buckets = ds.get_instance_buckets()
    assert len(buckets) == 3  # for each power of 2 from 2**1 = 2 through 2**3 = 8
    assert buckets[0][1].tolist() == [2, 4]  # instances of length 2
    assert buckets[1][1].tolist() == [1]  # instances of length 4
    assert buckets[2][1].tolist() == [0, 3]  # instances of length 8

    assert ds.instances_per_bucket == ((2, 2), (4, 1), (8, 2))


def test_numpy_interleaved_fsl_dataset(tmp_path: Path):
    data1 = [1, 2, 3, 4, 5, 6, 7, 0, 8, 9, 10, 0]
    mmap1 = np.memmap(tmp_path / "mmap1.npy", mode="w+", dtype=np.uint16, shape=(len(data1),))
    mmap1[:] = data1
    mmap1.flush()

    data2 = [11, 12, 13, 14, 15, 16, 17, 18, 19, 20, 0, 21, 22, 23, 24, 25, 0]
    mmap2 = np.memmap(tmp_path / "mmap2.npy", mode="w+", dtype=np.uint16, shape=(len(data2),))
    mmap2[:] = data2
    mmap2.flush()

    ds = NumpyInterleavedFSLDataset(
        tmp_path / "mmap1.npy",
        tmp_path / "mmap2.npy",
        sequence_length=16,
        pad_token_id=-1,
        eos_token_id=0,
        vocab_size=32_000,
        seed=2,
        docs_per_instance=2,
        chunks_per_doc=4,
    )
    ds.work_dir = tmp_path
    ds.prepare()

    assert ds[0]["input_ids"].tolist() == [
        21,
        22,
        11,
        12,
        23,
        13,
        14,
        24,
        15,
        16,
        25,
        17,
        18,
        0,
        -1,
        -1,
    ]
    assert ds[0]["label_mask"].tolist() == [True] * 14 + [False] * 2
    assert ds[1]["input_ids"].tolist() == [1, 2, 8, 3, 4, 9, 5, 6, 10, 7, 0, -1, -1, -1, -1, -1]
    assert ds[1]["label_mask"].tolist() == [True] * 11 + [False] * 5
    assert len(ds) == 2


def test_numpy_interleaved_fsl_dataset_with_label_mask(tmp_path: Path):
    data1 = [1, 2, 3, 4, 5, 6, 7, 0, 8, 9, 10, 0]
    mmap1 = np.memmap(tmp_path / "mmap1.npy", mode="w+", dtype=np.uint16, shape=(len(data1),))
    mmap1[:] = data1
    mmap1.flush()

    data1_mask = [False, True, True, True, True, True, True, True] + [True, True, True, True]
    mmap1_mask = np.memmap(
        tmp_path / "mmap1_mask.npy", mode="w+", dtype=np.bool_, shape=(len(data1_mask),)
    )
    mmap1_mask[:] = data1_mask
    mmap1_mask.flush()

    data2 = [11, 12, 13, 14, 15, 16, 17, 18, 19, 20, 0, 21, 22, 23, 24, 25, 0]
    mmap2 = np.memmap(tmp_path / "mmap2.npy", mode="w+", dtype=np.uint16, shape=(len(data2),))
    mmap2[:] = data2
    mmap2.flush()

    data2_mask = [True, True, True, True, True, True, True, True, True, True, True] + [
        True,
        True,
        True,
        True,
        True,
        True,
    ]
    mmap2_mask = np.memmap(
        tmp_path / "mmap2_mask.npy", mode="w+", dtype=np.bool_, shape=(len(data2_mask),)
    )
    mmap2_mask[:] = data2_mask
    mmap2_mask.flush()

    ds = NumpyInterleavedFSLDataset(
        tmp_path / "mmap1.npy",
        tmp_path / "mmap2.npy",
        sequence_length=16,
        pad_token_id=-1,
        eos_token_id=0,
        vocab_size=32_000,
        seed=2,
        docs_per_instance=2,
        chunks_per_doc=4,
        label_mask_paths=[tmp_path / "mmap1_mask.npy", tmp_path / "mmap2_mask.npy"],
    )

    ds.work_dir = tmp_path
    ds.prepare()

    assert ds[0]["input_ids"].tolist() == [
        21,
        22,
        11,
        12,
        23,
        13,
        14,
        24,
        15,
        16,
        25,
        17,
        18,
        0,
        -1,
        -1,
    ]
    assert ds[0]["label_mask"].tolist() == [True] * 14 + [False] * 2
    assert ds[1]["input_ids"].tolist() == [1, 2, 8, 3, 4, 9, 5, 6, 10, 7, 0, -1, -1, -1, -1, -1]
    assert ds[1]["label_mask"].tolist() == [False] + [True] * 10 + [False] * 5
    assert len(ds) == 2


def test_numpy_interleaved_fsl_dataset_with_bos_token(tmp_path: Path):
    data1 = [99, 1, 2, 3, 4, 5, 6, 7, 0, 99, 8, 9, 10, 0]
    mmap1 = np.memmap(tmp_path / "mmap1.npy", mode="w+", dtype=np.uint16, shape=(len(data1),))
    mmap1[:] = data1
    mmap1.flush()

    data2 = [99, 11, 12, 13, 14, 15, 16, 17, 18, 19, 20, 0, 99, 21, 22, 23, 24, 25, 0]
    mmap2 = np.memmap(tmp_path / "mmap2.npy", mode="w+", dtype=np.uint16, shape=(len(data2),))
    mmap2[:] = data2
    mmap2.flush()

    ds = NumpyInterleavedFSLDataset(
        tmp_path / "mmap1.npy",
        tmp_path / "mmap2.npy",
        sequence_length=16,
        pad_token_id=-1,
        eos_token_id=0,
        vocab_size=32_000,
        seed=2,
        docs_per_instance=2,
        chunks_per_doc=4,
        bos_token_id=99,
    )
    ds.work_dir = tmp_path
    ds.prepare()

    assert ds[0]["input_ids"].tolist() == [
        99,
        21,
        22,
        11,
        12,
        23,
        13,
        14,
        24,
        15,
        16,
        25,
        17,
        0,
        -1,
        -1,
    ]
    assert ds[0]["label_mask"].tolist() == [True] * 14 + [False] * 2
    assert ds[1]["input_ids"].tolist() == [99, 1, 2, 8, 3, 4, 9, 5, 6, 10, 7, 0, -1, -1, -1, -1]
    assert ds[1]["label_mask"].tolist() == [True] * 12 + [False] * 4
    assert len(ds) == 2


def test_numpy_interleaved_fsl_dataset_with_bos_token_and_label_mask(tmp_path: Path):
    data1 = [99, 1, 2, 3, 4, 5, 6, 7, 0, 99, 8, 9, 10, 0]
    mmap1 = np.memmap(tmp_path / "mmap1.npy", mode="w+", dtype=np.uint16, shape=(len(data1),))
    mmap1[:] = data1
    mmap1.flush()

    data1_mask = [True, False, True, True, True, True, True, True, True] + [
        True,
        True,
        True,
        True,
        True,
    ]
    mmap1_mask = np.memmap(
        tmp_path / "mmap1_mask.npy", mode="w+", dtype=np.bool_, shape=(len(data1_mask),)
    )
    mmap1_mask[:] = data1_mask
    mmap1_mask.flush()

    data2 = [99, 11, 12, 13, 14, 15, 16, 17, 18, 19, 20, 0, 99, 21, 22, 23, 24, 25, 0]
    mmap2 = np.memmap(tmp_path / "mmap2.npy", mode="w+", dtype=np.uint16, shape=(len(data2),))
    mmap2[:] = data2
    mmap2.flush()

    data2_mask = [True, True, True, True, True, True, True, True, True, True, True, True] + [
        True,
        True,
        True,
        True,
        True,
        True,
        True,
    ]
    mmap2_mask = np.memmap(
        tmp_path / "mmap2_mask.npy", mode="w+", dtype=np.bool_, shape=(len(data2_mask),)
    )
    mmap2_mask[:] = data2_mask
    mmap2_mask.flush()

    ds = NumpyInterleavedFSLDataset(
        tmp_path / "mmap1.npy",
        tmp_path / "mmap2.npy",
        sequence_length=16,
        pad_token_id=-1,
        eos_token_id=0,
        vocab_size=32_000,
        seed=2,
        docs_per_instance=2,
        chunks_per_doc=4,
        label_mask_paths=[tmp_path / "mmap1_mask.npy", tmp_path / "mmap2_mask.npy"],
        bos_token_id=99,
    )

    ds.work_dir = tmp_path
    ds.prepare()

    assert ds[0]["input_ids"].tolist() == [
        99,
        21,
        22,
        11,
        12,
        23,
        13,
        14,
        24,
        15,
        16,
        25,
        17,
        0,
        -1,
        -1,
    ]
    assert ds[0]["label_mask"].tolist() == [True] * 14 + [False] * 2
    assert ds[1]["input_ids"].tolist() == [99, 1, 2, 8, 3, 4, 9, 5, 6, 10, 7, 0, -1, -1, -1, -1]
    assert ds[1]["label_mask"].tolist() == [True] + [False] + [True] * 10 + [False] * 4
    assert len(ds) == 2


def test_numpy_interleaved_fsl_dataset_with_interleaving_exempt_paths(tmp_path: Path):
    data1 = [1, 2, 3, 4, 5, 6, 7, 0, 8, 9, 10, 0]
    mmap1 = np.memmap(tmp_path / "mmap1.npy", mode="w+", dtype=np.uint16, shape=(len(data1),))
    mmap1[:] = data1
    mmap1.flush()

    data2 = [11, 12, 13, 14, 15, 16, 17, 18, 19, 20, 0, 21, 22, 23, 24, 25, 0]
    mmap2 = np.memmap(tmp_path / "mmap2.npy", mode="w+", dtype=np.uint16, shape=(len(data2),))
    mmap2[:] = data2
    mmap2.flush()

    ds = NumpyInterleavedFSLDataset(
        tmp_path / "mmap1.npy",
        tmp_path / "mmap2.npy",
        sequence_length=16,
        pad_token_id=-1,
        eos_token_id=0,
        vocab_size=32_000,
        seed=3,
        docs_per_instance=2,
        chunks_per_doc=4,
        interleaving_exempt_paths=[tmp_path / "mmap1.npy"],
    )
    ds.work_dir = tmp_path
    ds.prepare()

    assert ds[0]["input_ids"].tolist() == [1, 2, 3, 4, 5, 6, 7, 0] + [-1] * 8
    assert ds[1]["input_ids"].tolist() == [8, 9, 10, 0] + [-1] * 12

    assert ds[2]["input_ids"].tolist() == [
        21,
        22,
        11,
        12,
        23,
        13,
        14,
        24,
        15,
        16,
        25,
        17,
        18,
        0,
        -1,
        -1,
    ]
    assert ds[2]["label_mask"].tolist() == [True] * 14 + [False] * 2
    assert len(ds) == 3


def test_guess_dtype():
    config = NumpyFSLDatasetConfig(paths=[], sequence_length=1024, tokenizer=TokenizerConfig.gpt2())
    assert config.get_dtype() == np.uint16

    config = NumpyFSLDatasetConfig(
        paths=[], sequence_length=1024, tokenizer=TokenizerConfig.dolma2()
    )
    assert config.get_dtype() == np.uint32<|MERGE_RESOLUTION|>--- conflicted
+++ resolved
@@ -468,14 +468,10 @@
     # first_src_sequence = mmap1[0][1][:sequence_length].tolist()
     # Note that changing the seed here could result in the inclusion of the first sequence from the mock data.
     # assert not np.array_equal(first_src_sequence, first_ds_item)
-<<<<<<< HEAD
-    expected = "49249ad2"
-=======
     expected = "aff421"
->>>>>>> 87d64b95
-    assert ds.fingerprint.endswith(
-        expected
-    ), f"Fingerprint mismatch, expected {expected}, got {ds.fingerprint[-6:]}...Do you need to update expected fingerprint?"
+    assert ds.fingerprint.endswith(expected), (
+        f"Fingerprint mismatch, expected {expected}, got {ds.fingerprint[-6:]}...Do you need to update expected fingerprint?"
+    )
     assert first_ds_item == [56423, 24546, 15796, 52203]  # stable because we pass a seed
     assert ds.num_tokens == 10_112  # oversamples to handle rounding error
     assert len(ds) == 2528
@@ -558,14 +554,9 @@
     ).build()
     ds.prepare()
 
-<<<<<<< HEAD
-    expected_fingerprint = "46705466"
-    first_ds_item = ds[0]["input_ids"].tolist()
-=======
-    assert ds.fingerprint.endswith(
-        expected_fingerprint
-    ), f"Fingerprint mismatch, expected {expected_fingerprint}, got {ds.fingerprint[-6:]}...Do you need to update expected fingerprint?"
->>>>>>> 87d64b95
+    assert ds.fingerprint.endswith(expected_fingerprint), (
+        f"Fingerprint mismatch, expected {expected_fingerprint}, got {ds.fingerprint[-6:]}...Do you need to update expected fingerprint?"
+    )
 
     first_ds_item = ds[0]["input_ids"].tolist()
     # NOTE: This is commented out until we fix behavior of the source mixture dataset
@@ -584,9 +575,9 @@
     # Iterate through dataset to verify all instances have correct length
     for idx in range(len(ds)):
         instance = ds[idx]
-        assert (
-            len(instance["input_ids"]) == sequence_length
-        ), f"Instance {idx} has incorrect length: {len(instance['input_ids'])} != {sequence_length}"
+        assert len(instance["input_ids"]) == sequence_length, (
+            f"Instance {idx} has incorrect length: {len(instance['input_ids'])} != {sequence_length}"
+        )
 
 
 def write_data_file(data: List[int], path: Path, dtype, eos_token_id: int):
