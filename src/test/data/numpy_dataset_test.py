import math
from pathlib import Path
from typing import List

import numpy as np
import pytest

from olmo_core.data import (
    LongDocStrategy,
    NumpyDatasetConfig,
    NumpyFSLDataset,
    NumpyPackedFSLDataset,
    NumpyPaddedFSLDataset,
    NumpyVSLDataset,
    TokenizerConfig,
)
from olmo_core.data.numpy_dataset import NumpyInterleavedFSLDataset
from olmo_core.data.source_mixture import (
    SourceMixtureConfig,
    SourceMixtureDatasetConfig,
)
from olmo_core.data.types import NumpyDatasetDType
from olmo_core.data.utils import get_document_indices, write_document_indices

from .utils import mk_mmaps


def test_numpy_fsl_dataset(tmp_path: Path):
    mmap1 = np.memmap(tmp_path / "mmap1.npy", mode="w+", dtype=np.uint16, shape=(16,))
    mmap1[:] = list(range(16))
    mmap1.flush()

    mmap2 = np.memmap(tmp_path / "mmap2.npy", mode="w+", dtype=np.uint16, shape=(16,))
    mmap2[:] = list(range(16, 32))
    mmap2.flush()

    ds = NumpyFSLDataset(
        tmp_path / "mmap1.npy",
        tmp_path / "mmap2.npy",
        sequence_length=4,
        pad_token_id=-1,
        eos_token_id=-1,
        vocab_size=32_000,
    )
    assert ds[0]["input_ids"].tolist() == [0, 1, 2, 3]
    assert ds[1]["input_ids"].tolist() == [4, 5, 6, 7]
    assert ds[7]["input_ids"].tolist() == [28, 29, 30, 31]
    assert len(ds) == 8


def test_numpy_fsl_dataset_doc_lengths(tmp_path: Path):
    data1 = [1, 0, 2, 3, 4, 5, 6, 7, 8, 9, 10, 0]
    mmap1 = np.memmap(tmp_path / "mmap1.npy", mode="w+", dtype=np.uint16, shape=(len(data1),))
    mmap1[:] = data1
    mmap1.flush()

    data2 = [11, 12, 13, 14, 15, 16, 17, 18, 19, 20, 0, 21, 22, 0]
    mmap2 = np.memmap(tmp_path / "mmap2.npy", mode="w+", dtype=np.uint16, shape=(len(data2),))
    mmap2[:] = data2
    mmap2.flush()

    ds = NumpyFSLDataset(
        tmp_path / "mmap1.npy",
        tmp_path / "mmap2.npy",
        sequence_length=4,
        pad_token_id=-1,
        eos_token_id=0,
        vocab_size=32_000,
        generate_doc_lengths=True,
    )
    assert ds[0]["input_ids"].tolist() == [1, 0, 2, 3]
    assert ds[0]["doc_lens"].tolist() == [2, 2]
    assert ds[1]["input_ids"].tolist() == [4, 5, 6, 7]
    assert ds[1]["doc_lens"].tolist() == [4]
    assert ds[5]["input_ids"].tolist() == [19, 20, 0, 21]
    assert ds[5]["doc_lens"].tolist() == [3, 1]
    assert len(ds) == 6


def test_numpy_fsl_dataset_doc_lengths_with_bos(tmp_path: Path):
    data1 = [0, 1, 100, 0, 2, 3, 4, 5, 6, 7, 8, 9, 10, 100]
    mmap1 = np.memmap(tmp_path / "mmap1.npy", mode="w+", dtype=np.uint16, shape=(len(data1),))
    mmap1[:] = data1
    mmap1.flush()

    data2 = [0, 11, 12, 13, 14, 15, 16, 17, 18, 19, 20, 100, 0, 21, 22, 100]
    mmap2 = np.memmap(tmp_path / "mmap2.npy", mode="w+", dtype=np.uint16, shape=(len(data2),))
    mmap2[:] = data2
    mmap2.flush()

    ds = NumpyFSLDataset(
        tmp_path / "mmap1.npy",
        tmp_path / "mmap2.npy",
        sequence_length=4,
        pad_token_id=-1,
        eos_token_id=100,
        vocab_size=32_000,
        generate_doc_lengths=True,
        bos_token_id=0,
    )
    assert ds[0]["input_ids"].tolist() == [0, 1, 100, 0]
    assert ds[0]["doc_lens"].tolist() == [3, 1]
    assert ds[1]["input_ids"].tolist() == [2, 3, 4, 5]
    assert ds[1]["doc_lens"].tolist() == [4]
    assert ds[6]["input_ids"].tolist() == [0, 21, 22, 100]
    assert ds[6]["doc_lens"].tolist() == [4]
    assert len(ds) == 7


def test_numpy_fsl_dataset_doc_lengths_same_bos_and_eos(tmp_path: Path):
    data1 = [0, 1, 0, 0, 2, 3, 4, 5, 6, 7, 8, 9, 10, 0]
    mmap1 = np.memmap(tmp_path / "mmap1.npy", mode="w+", dtype=np.uint16, shape=(len(data1),))
    mmap1[:] = data1
    mmap1.flush()

    data2 = [0, 11, 12, 13, 14, 15, 16, 17, 18, 19, 20, 0, 0, 21, 22, 0]
    mmap2 = np.memmap(tmp_path / "mmap2.npy", mode="w+", dtype=np.uint16, shape=(len(data2),))
    mmap2[:] = data2
    mmap2.flush()

    ds = NumpyFSLDataset(
        tmp_path / "mmap1.npy",
        tmp_path / "mmap2.npy",
        sequence_length=4,
        pad_token_id=-1,
        eos_token_id=0,
        vocab_size=32_000,
        generate_doc_lengths=True,
        bos_token_id=0,
    )
    assert ds[0]["input_ids"].tolist() == [0, 1, 0, 0]
    assert ds[0]["doc_lens"].tolist() == [3, 1]
    assert ds[1]["input_ids"].tolist() == [2, 3, 4, 5]
    assert ds[1]["doc_lens"].tolist() == [4]
    assert ds[6]["input_ids"].tolist() == [0, 21, 22, 0]
    assert ds[6]["doc_lens"].tolist() == [4]
    assert len(ds) == 7


def test_numpy_fsl_dataset_with_label_mask(tmp_path: Path):
    mmap1 = np.memmap(tmp_path / "mmap1.npy", mode="w+", dtype=np.uint16, shape=(16,))
    mmap1[:] = list(range(16))
    mmap1.flush()

    mmap1_mask = np.memmap(tmp_path / "mmap1_mask.npy", mode="w+", dtype=np.bool_, shape=(16,))
    mmap1_mask[:] = True
    mmap1_mask[7] = False
    mmap1_mask.flush()

    mmap2 = np.memmap(tmp_path / "mmap2.npy", mode="w+", dtype=np.uint16, shape=(16,))
    mmap2[:] = list(range(16, 32))
    mmap2.flush()

    mmap2_mask = np.memmap(tmp_path / "mmap2_mask.npy", mode="w+", dtype=np.bool_, shape=(16,))
    mmap2_mask[:] = True
    mmap2_mask[0:3] = False
    mmap2_mask.flush()

    ds = NumpyFSLDataset(
        tmp_path / "mmap1.npy",
        tmp_path / "mmap2.npy",
        sequence_length=4,
        pad_token_id=-1,
        eos_token_id=-1,
        vocab_size=32_000,
        label_mask_paths=[tmp_path / "mmap1_mask.npy", tmp_path / "mmap2_mask.npy"],
    )
    assert len(ds) == 8

    assert ds[0]["input_ids"].tolist() == [0, 1, 2, 3]
    assert ds[0]["label_mask"].tolist() == [True, True, True, True]

    assert ds[1]["input_ids"].tolist() == [4, 5, 6, 7]
    assert ds[1]["label_mask"].tolist() == [True, True, True, False]

    assert ds[4]["input_ids"].tolist() == [16, 17, 18, 19]
    assert ds[4]["label_mask"].tolist() == [False, False, False, True]

    assert ds[7]["input_ids"].tolist() == [28, 29, 30, 31]
    assert ds[7]["label_mask"].tolist() == [True, True, True, True]


def test_numpy_padded_fsl_dataset(tmp_path: Path):
    data1 = [1, 2, 3, 4, 5, 6, 7, 0, 8, 9, 10, 0]
    mmap1 = np.memmap(tmp_path / "mmap1.npy", mode="w+", dtype=np.uint16, shape=(len(data1),))
    mmap1[:] = data1
    mmap1.flush()

    data2 = [11, 12, 13, 14, 15, 16, 17, 18, 19, 20, 0, 21, 22, 0]
    mmap2 = np.memmap(tmp_path / "mmap2.npy", mode="w+", dtype=np.uint16, shape=(len(data2),))
    mmap2[:] = data2
    mmap2.flush()

    ds = NumpyPaddedFSLDataset(
        tmp_path / "mmap1.npy",
        tmp_path / "mmap2.npy",
        sequence_length=8,
        pad_token_id=0,
        eos_token_id=0,
        vocab_size=32_000,
    )
    ds.prepare()
    assert ds[0]["input_ids"].tolist() == [1, 2, 3, 4, 5, 6, 7, 0]
    assert ds[0]["label_mask"].tolist() == [True] * 8
    assert ds[1]["input_ids"].tolist() == [8, 9, 10, 0, 0, 0, 0, 0]
    assert ds[1]["label_mask"].tolist() == [True] * 4 + [False] * 4
    assert ds[2]["input_ids"].tolist() == [11, 12, 13, 14, 15, 16, 17, 18]
    assert ds[3]["input_ids"].tolist() == [21, 22, 0, 0, 0, 0, 0, 0]
    assert len(ds) == 4


def test_numpy_padded_fsl_dataset_with_label_mask(tmp_path: Path):
    data1 = [1, 2, 3, 4, 5, 6, 7, 0, 8, 9, 10, 0]
    mmap1 = np.memmap(tmp_path / "mmap1.npy", mode="w+", dtype=np.uint16, shape=(len(data1),))
    mmap1[:] = data1
    mmap1.flush()

    data1_mask = [False, True, True, True, True, True, True, True] + [True, True, True, True]
    mmap1_mask = np.memmap(
        tmp_path / "mmap1_mask.npy", mode="w+", dtype=np.bool_, shape=(len(data1_mask),)
    )
    mmap1_mask[:] = data1_mask
    mmap1_mask.flush()

    data2 = [11, 12, 13, 14, 15, 16, 17, 18, 19, 20, 0, 21, 22, 0]
    mmap2 = np.memmap(tmp_path / "mmap2.npy", mode="w+", dtype=np.uint16, shape=(len(data2),))
    mmap2[:] = data2
    mmap2.flush()

    data2_mask = [True, True, True, True, True, True, True, True, True, True, True] + [
        True,
        True,
        True,
    ]
    mmap2_mask = np.memmap(
        tmp_path / "mmap2_mask.npy", mode="w+", dtype=np.bool_, shape=(len(data2_mask),)
    )
    mmap2_mask[:] = data2_mask
    mmap2_mask.flush()

    ds = NumpyPaddedFSLDataset(
        tmp_path / "mmap1.npy",
        tmp_path / "mmap2.npy",
        sequence_length=8,
        pad_token_id=0,
        eos_token_id=0,
        vocab_size=32_000,
        label_mask_paths=[tmp_path / "mmap1_mask.npy", tmp_path / "mmap2_mask.npy"],
    )

    ds.prepare()
    assert len(ds) == 4

    assert ds[0]["input_ids"].tolist() == [1, 2, 3, 4, 5, 6, 7, 0]
    assert ds[0]["label_mask"].tolist() == [False] + [True] * 7

    assert ds[1]["input_ids"].tolist() == [8, 9, 10, 0, 0, 0, 0, 0]
    assert ds[1]["label_mask"].tolist() == [True] * 4 + [False] * 4

    assert ds[2]["input_ids"].tolist() == [11, 12, 13, 14, 15, 16, 17, 18]
    assert ds[3]["input_ids"].tolist() == [21, 22, 0, 0, 0, 0, 0, 0]


@pytest.mark.parametrize("long_doc_strategy", [LongDocStrategy.truncate, LongDocStrategy.fragment])
def test_numpy_packed_fsl_dataset(tmp_path: Path, long_doc_strategy):
    data1 = np.array(
        [1, 2, 3, 4, 5, 6, 7, 0, 1, 2, 3, 4, 5, 0, 1, 2, 3, 4, 5, 0, 1, 2, 3, 0, 1, 2, 0]
    )
    mmap1 = np.memmap(tmp_path / "mmap1.npy", mode="w+", dtype=np.uint16, shape=(len(data1),))
    mmap1[:] = data1
    mmap1.flush()

    data2 = [1, 2, 3, 4, 5, 6, 7, 8, 9, 10, 0, 1, 2, 0]
    mmap2 = np.memmap(tmp_path / "mmap2.npy", mode="w+", dtype=np.uint16, shape=(len(data2),))
    mmap2[:] = data2
    mmap2.flush()

    ds = NumpyPackedFSLDataset(
        tmp_path / "mmap1.npy",
        tmp_path / "mmap2.npy",
        sequence_length=8,
        pad_token_id=-1,
        eos_token_id=0,
        vocab_size=32_000,
        long_doc_strategy=long_doc_strategy,
    )
    ds.prepare()
    assert len(ds) == 6

    assert ds[0]["input_ids"].tolist() == [1, 2, 3, 4, 5, 6, 7, 0]
    assert ds[0]["label_mask"].tolist() == [True] * 8

    assert ds[1]["input_ids"].tolist() == [1, 2, 3, 4, 5, 0, -1, -1]
    assert ds[1]["label_mask"].tolist() == [True] * 6 + [False] * 2

    assert ds[3]["input_ids"].tolist() == [1, 2, 3, 0, 1, 2, 0, -1]
    assert ds[3]["label_mask"].tolist() == [True] * 7 + [False]

    if long_doc_strategy == LongDocStrategy.truncate:
        assert ds[5]["input_ids"].tolist() == [1, 2, 0, -1, -1, -1, -1, -1]
        assert ds[5]["label_mask"].tolist() == [True] * 3 + [False] * 5
    elif long_doc_strategy == LongDocStrategy.fragment:
        assert ds[5]["input_ids"].tolist() == [9, 10, 0, 1, 2, 0, -1, -1]
        assert ds[5]["label_mask"].tolist() == [True] * 6 + [False] * 2
    else:
        raise ValueError(long_doc_strategy)


@pytest.mark.parametrize("long_doc_strategy", [LongDocStrategy.truncate, LongDocStrategy.fragment])
def test_numpy_packed_fsl_dataset_with_label_mask(tmp_path: Path, long_doc_strategy):
    data1 = [1, 2, 3, 4, 5, 6, 7, 0, 1, 2, 3, 4, 5, 0, 1, 2, 3, 4, 5, 0, 1, 2, 3, 0, 1, 2, 0]
    mmap1 = np.memmap(tmp_path / "mmap1.npy", mode="w+", dtype=np.uint16, shape=(len(data1),))
    mmap1[:] = data1
    mmap1.flush()

    data1_mask = [True] * len(data1)
    data1_mask[1] = False
    mmap1_mask = np.memmap(
        tmp_path / "mmap1_mask.npy", mode="w+", dtype=np.bool_, shape=(len(data1_mask),)
    )
    mmap1_mask[:] = data1_mask
    mmap1_mask.flush()

    data2 = [1, 2, 3, 4, 5, 6, 7, 8, 9, 10, 0, 1, 2, 0]
    mmap2 = np.memmap(tmp_path / "mmap2.npy", mode="w+", dtype=np.uint16, shape=(len(data2),))
    mmap2[:] = data2
    mmap2.flush()

    data2_mask = [True] * len(data2)
    data2_mask[8] = False
    mmap2_mask = np.memmap(
        tmp_path / "mmap2_mask.npy", mode="w+", dtype=np.bool_, shape=(len(data2_mask),)
    )
    mmap2_mask[:] = data2_mask
    mmap2_mask.flush()

    ds = NumpyPackedFSLDataset(
        tmp_path / "mmap1.npy",
        tmp_path / "mmap2.npy",
        sequence_length=8,
        pad_token_id=-1,
        eos_token_id=0,
        vocab_size=32_000,
        label_mask_paths=[tmp_path / "mmap1_mask.npy", tmp_path / "mmap2_mask.npy"],
        long_doc_strategy=long_doc_strategy,
    )
    ds.prepare()
    assert len(ds) == 6

    assert ds[0]["input_ids"].tolist() == [1, 2, 3, 4, 5, 6, 7, 0]
    assert ds[0]["label_mask"].tolist() == [True, False] + [True] * 6

    assert ds[1]["input_ids"].tolist() == [1, 2, 3, 4, 5, 0, -1, -1]
    assert ds[1]["label_mask"].tolist() == [True] * 6 + [False] * 2

    assert ds[3]["input_ids"].tolist() == [1, 2, 3, 0, 1, 2, 0, -1]
    assert ds[3]["label_mask"].tolist() == [True] * 7 + [False]

    if long_doc_strategy == LongDocStrategy.truncate:
        assert ds[5]["input_ids"].tolist() == [1, 2, 0, -1, -1, -1, -1, -1]
        assert ds[5]["label_mask"].tolist() == [True] * 3 + [False] * 5
    elif long_doc_strategy == LongDocStrategy.fragment:
        assert ds[5]["input_ids"].tolist() == [9, 10, 0, 1, 2, 0, -1, -1]
        assert ds[5]["label_mask"].tolist() == [False, True] + [True] * 4 + [False] * 2
    else:
        raise ValueError(long_doc_strategy)


def test_numpy_fsl_mixture_dataset(tmp_path: Path):
    # NOTE: At small token counts the take_ratio can be finicky so we test at small but real world-ish scale
    npdtype = np.uint16
    seed = 42
    mmap1 = mk_mmaps(tmp_path, "mmap1", 1, 20 * 1000, npdtype, eos=0, seed=seed)
    mmap2 = mk_mmaps(tmp_path, "mmap2", 1, 20 * 1000, npdtype, eos=0, seed=seed * 2)

    sequence_length = 4
    tokenizer = TokenizerConfig(
        vocab_size=32_000,
        eos_token_id=0,
        pad_token_id=-1,
    )

    bsz = 32
    max_tokens = 10_000

    mixture_config = SourceMixtureDatasetConfig(
        render_tables=False,
        max_tokens=max_tokens,
        sequence_length=sequence_length,
        source_configs=[
            SourceMixtureConfig(
                source_name="mmap1",
                paths=[str(i[0]) for i in mmap1],
                target_ratio=0.8,
            ),
            SourceMixtureConfig(
                source_name="mmap2",
                paths=[str(i[0]) for i in mmap2],
                target_ratio=0.2,
            ),
        ],
        dtype=NumpyDatasetDType.uint16,
        processes=1,
        seed=seed,
        global_batch_size=sequence_length * bsz,
    )

    ds = NumpyDatasetConfig(
        source_mixture_config=mixture_config,
        sequence_length=sequence_length,
        tokenizer=tokenizer,
        include_instance_metadata=False,
    ).build()
    ds.prepare()

    first_ds_item = ds[0]["input_ids"].tolist()

    # NOTE: This is commented out until we fix behavior of the source mixture dataset
    # first_src_sequence = mmap1[0][1][:sequence_length].tolist()
    # Note that changing the seed here could result in the inclusion of the first sequence from the mock data.
    # assert not np.array_equal(first_src_sequence, first_ds_item)
<<<<<<< HEAD
    expected = "2b5a2c"
=======
    expected = "49249ad2"
>>>>>>> 26998de5
    assert ds.fingerprint.endswith(
        expected
    ), f"Fingerprint mismatch, expected {expected}, got {ds.fingerprint[-6:]}...Do you need to update expected fingerprint?"
    assert first_ds_item == [56423, 24546, 15796, 52203]  # stable because we pass a seed
    assert ds.num_tokens == 10_112  # oversamples to handle rounding error
    assert len(ds) == 2528
    assert len(ds) / bsz >= math.ceil(max_tokens / (sequence_length * bsz))


def test_numpy_fsl_mixture_dataset_with_repetition(tmp_path: Path):
    # NOTE: At small token counts the take_ratio can be finicky so we test at small but real world-ish scale
    npdtype = np.uint16
    seed = 42
    # Only 10k tokens in mmap1 so we have to upsample to meet 0.8 target below
    mmap1 = mk_mmaps(
        tmp_path=tmp_path,
        prefix="mmap1",
        num_files=1,
        size=10 * 1000,
        dtype=npdtype,
        eos=0,
        seed=72,
    )
    mmap2 = mk_mmaps(
        tmp_path=tmp_path,
        prefix="mmap2",
        num_files=1,
        size=20 * 1000,
        dtype=npdtype,
        eos=0,
        seed=27,
    )

    sequence_length = 4
    tokenizer = TokenizerConfig(
        vocab_size=32_000,
        eos_token_id=0,
        pad_token_id=-1,
    )

    source1_paths = [str(i[0]) for i in mmap1] * 2  # duplicate the paths

    bsz = 32
    max_tokens = 40_000

    mixture_config = SourceMixtureDatasetConfig(
        render_tables=False,
        max_tokens=max_tokens,
        sequence_length=sequence_length,
        source_configs=[
            SourceMixtureConfig(
                source_name="mmap1", paths=source1_paths, target_ratio=0.8, max_repetition_ratio=2.0
            ),
            SourceMixtureConfig(
                source_name="mmap2",
                paths=[str(i[0]) for i in mmap2],
                target_ratio=0.2,
            ),
        ],
        dtype=NumpyDatasetDType.uint16,
        processes=1,
        seed=seed,
        global_batch_size=sequence_length * bsz,  # 10k sequences of length 4
    )

    ds = NumpyDatasetConfig(
        source_mixture_config=mixture_config,
        sequence_length=sequence_length,
        tokenizer=tokenizer,
        include_instance_metadata=False,
    ).build()
    ds.prepare()

<<<<<<< HEAD
    expected_fingerprint = "60cd21"
=======
    expected_fingerprint = "46705466"
>>>>>>> 26998de5
    first_ds_item = ds[0]["input_ids"].tolist()

    # NOTE: This is commented out until we fix behavior of the source mixture dataset
    # first_src_sequence = mmap1[0][1][:sequence_length].tolist()
    # Note that changing the seed here could result in the inclusion of the first sequence from the mock data.
    # assert not np.array_equal(first_src_sequence, first_ds_item)

    assert ds.fingerprint.endswith(
        expected_fingerprint
    ), f"Fingerprint mismatch, expected {expected_fingerprint}, got {ds.fingerprint[-6:]}...Do you need to update expected fingerprint?"
    assert first_ds_item == [
        12761,
        6996,
        63252,
        65373,
    ]  # stable because we pass a seed
    assert ds.num_tokens == 40_064  # oversamples to handle rounding error
    assert len(ds) / bsz == math.ceil(max_tokens / (sequence_length * bsz))


def write_data_file(data: List[int], path: Path, dtype, eos_token_id: int):
    path.parent.mkdir(exist_ok=True, parents=True)
    mmap = np.memmap(path, mode="w+", dtype=dtype, shape=(len(data),))
    mmap[:] = data
    mmap.flush()
    write_document_indices(path, dtype=dtype, eos_token_id=eos_token_id)


def test_numpy_vsl_dataset(tmp_path: Path):
    eos_token_id = 0
    pad_token_id = 0
    dtype = np.uint32

    # Write some fake data.
    data1 = [1, 2, 3, 4, 5, 6, 7, 8, 0, 1, 2, 3, 4, 5, 0]
    data1_path = tmp_path / "data" / "part-1-00000.npy"
    write_data_file(data1, data1_path, dtype, eos_token_id)
    assert get_document_indices(data1_path) == [(0, 9), (9, len(data1))]

    data2 = [1, 2, 3, 4, 5, 6, 7, 8, 9, 10, 0]
    data2_path = tmp_path / "data" / "part-2-00000.npy"
    write_data_file(data2, data2_path, dtype, eos_token_id)
    assert get_document_indices(data2_path) == [(0, len(data2))]

    ds = NumpyVSLDataset(
        data1_path,
        data2_path,
        pad_token_id=pad_token_id,
        eos_token_id=eos_token_id,
        vocab_size=32_000,
        max_sequence_length=8,
        min_sequence_length=2,
        dtype=dtype,
    )
    ds.work_dir = tmp_path
    ds.prepare()

    assert len(ds) == 5
    assert ds[0]["input_ids"].tolist() == [1, 2, 3, 4, 5, 6, 7, 8]
    assert ds[1]["input_ids"].tolist() == [1, 2, 3, 4]
    assert ds[2]["input_ids"].tolist() == [5, 0]
    assert ds[3]["input_ids"].tolist() == [1, 2, 3, 4, 5, 6, 7, 8]
    assert ds[4]["input_ids"].tolist() == [9, 10]

    assert ds.get_instance_lengths().tolist() == [8, 4, 2, 8, 2]
    buckets = ds.get_instance_buckets()
    assert len(buckets) == 3  # for each power of 2 from 2**1 = 2 through 2**3 = 8
    assert buckets[0][1].tolist() == [2, 4]  # instances of length 2
    assert buckets[1][1].tolist() == [1]  # instances of length 4
    assert buckets[2][1].tolist() == [0, 3]  # instances of length 8

    assert ds.instances_per_bucket == ((2, 2), (4, 1), (8, 2))


def test_numpy_interleaved_fsl_dataset(tmp_path: Path):
    data1 = [1, 2, 3, 4, 5, 6, 7, 0, 8, 9, 10, 0]
    mmap1 = np.memmap(tmp_path / "mmap1.npy", mode="w+", dtype=np.uint16, shape=(len(data1),))
    mmap1[:] = data1
    mmap1.flush()

    data2 = [11, 12, 13, 14, 15, 16, 17, 18, 19, 20, 0, 21, 22, 23, 24, 25, 0]
    mmap2 = np.memmap(tmp_path / "mmap2.npy", mode="w+", dtype=np.uint16, shape=(len(data2),))
    mmap2[:] = data2
    mmap2.flush()

    ds = NumpyInterleavedFSLDataset(
        tmp_path / "mmap1.npy",
        tmp_path / "mmap2.npy",
        sequence_length=16,
        pad_token_id=-1,
        eos_token_id=0,
        vocab_size=32_000,
        seed=2,
        docs_per_instance=2,
        chunks_per_doc=4,
    )
    ds.work_dir = tmp_path
    ds.prepare()

    assert ds[0]["input_ids"].tolist() == [
        21,
        22,
        11,
        12,
        23,
        13,
        14,
        24,
        15,
        16,
        25,
        17,
        18,
        0,
        -1,
        -1,
    ]
    assert ds[0]["label_mask"].tolist() == [True] * 14 + [False] * 2
    assert ds[1]["input_ids"].tolist() == [1, 2, 8, 3, 4, 9, 5, 6, 10, 7, 0, -1, -1, -1, -1, -1]
    assert ds[1]["label_mask"].tolist() == [True] * 11 + [False] * 5
    assert len(ds) == 2


def test_numpy_interleaved_fsl_dataset_with_label_mask(tmp_path: Path):
    data1 = [1, 2, 3, 4, 5, 6, 7, 0, 8, 9, 10, 0]
    mmap1 = np.memmap(tmp_path / "mmap1.npy", mode="w+", dtype=np.uint16, shape=(len(data1),))
    mmap1[:] = data1
    mmap1.flush()

    data1_mask = [False, True, True, True, True, True, True, True] + [True, True, True, True]
    mmap1_mask = np.memmap(
        tmp_path / "mmap1_mask.npy", mode="w+", dtype=np.bool_, shape=(len(data1_mask),)
    )
    mmap1_mask[:] = data1_mask
    mmap1_mask.flush()

    data2 = [11, 12, 13, 14, 15, 16, 17, 18, 19, 20, 0, 21, 22, 23, 24, 25, 0]
    mmap2 = np.memmap(tmp_path / "mmap2.npy", mode="w+", dtype=np.uint16, shape=(len(data2),))
    mmap2[:] = data2
    mmap2.flush()

    data2_mask = [True, True, True, True, True, True, True, True, True, True, True] + [
        True,
        True,
        True,
        True,
        True,
        True,
    ]
    mmap2_mask = np.memmap(
        tmp_path / "mmap2_mask.npy", mode="w+", dtype=np.bool_, shape=(len(data2_mask),)
    )
    mmap2_mask[:] = data2_mask
    mmap2_mask.flush()

    ds = NumpyInterleavedFSLDataset(
        tmp_path / "mmap1.npy",
        tmp_path / "mmap2.npy",
        sequence_length=16,
        pad_token_id=-1,
        eos_token_id=0,
        vocab_size=32_000,
        seed=2,
        docs_per_instance=2,
        chunks_per_doc=4,
        label_mask_paths=[tmp_path / "mmap1_mask.npy", tmp_path / "mmap2_mask.npy"],
    )

    ds.work_dir = tmp_path
    ds.prepare()

    assert ds[0]["input_ids"].tolist() == [
        21,
        22,
        11,
        12,
        23,
        13,
        14,
        24,
        15,
        16,
        25,
        17,
        18,
        0,
        -1,
        -1,
    ]
    assert ds[0]["label_mask"].tolist() == [True] * 14 + [False] * 2
    assert ds[1]["input_ids"].tolist() == [1, 2, 8, 3, 4, 9, 5, 6, 10, 7, 0, -1, -1, -1, -1, -1]
    assert ds[1]["label_mask"].tolist() == [False] + [True] * 10 + [False] * 5
    assert len(ds) == 2


def test_numpy_interleaved_fsl_dataset_with_bos_token(tmp_path: Path):
    data1 = [99, 1, 2, 3, 4, 5, 6, 7, 0, 99, 8, 9, 10, 0]
    mmap1 = np.memmap(tmp_path / "mmap1.npy", mode="w+", dtype=np.uint16, shape=(len(data1),))
    mmap1[:] = data1
    mmap1.flush()

    data2 = [99, 11, 12, 13, 14, 15, 16, 17, 18, 19, 20, 0, 99, 21, 22, 23, 24, 25, 0]
    mmap2 = np.memmap(tmp_path / "mmap2.npy", mode="w+", dtype=np.uint16, shape=(len(data2),))
    mmap2[:] = data2
    mmap2.flush()

    ds = NumpyInterleavedFSLDataset(
        tmp_path / "mmap1.npy",
        tmp_path / "mmap2.npy",
        sequence_length=16,
        pad_token_id=-1,
        eos_token_id=0,
        vocab_size=32_000,
        seed=2,
        docs_per_instance=2,
        chunks_per_doc=4,
        bos_token_id=99,
    )
    ds.work_dir = tmp_path
    ds.prepare()

    assert ds[0]["input_ids"].tolist() == [
        99,
        21,
        22,
        11,
        12,
        23,
        13,
        14,
        24,
        15,
        16,
        25,
        17,
        0,
        -1,
        -1,
    ]
    assert ds[0]["label_mask"].tolist() == [True] * 14 + [False] * 2
    assert ds[1]["input_ids"].tolist() == [99, 1, 2, 8, 3, 4, 9, 5, 6, 10, 7, 0, -1, -1, -1, -1]
    assert ds[1]["label_mask"].tolist() == [True] * 12 + [False] * 4
    assert len(ds) == 2


def test_numpy_interleaved_fsl_dataset_with_bos_token_and_label_mask(tmp_path: Path):
    data1 = [99, 1, 2, 3, 4, 5, 6, 7, 0, 99, 8, 9, 10, 0]
    mmap1 = np.memmap(tmp_path / "mmap1.npy", mode="w+", dtype=np.uint16, shape=(len(data1),))
    mmap1[:] = data1
    mmap1.flush()

    data1_mask = [True, False, True, True, True, True, True, True, True] + [
        True,
        True,
        True,
        True,
        True,
    ]
    mmap1_mask = np.memmap(
        tmp_path / "mmap1_mask.npy", mode="w+", dtype=np.bool_, shape=(len(data1_mask),)
    )
    mmap1_mask[:] = data1_mask
    mmap1_mask.flush()

    data2 = [99, 11, 12, 13, 14, 15, 16, 17, 18, 19, 20, 0, 99, 21, 22, 23, 24, 25, 0]
    mmap2 = np.memmap(tmp_path / "mmap2.npy", mode="w+", dtype=np.uint16, shape=(len(data2),))
    mmap2[:] = data2
    mmap2.flush()

    data2_mask = [True, True, True, True, True, True, True, True, True, True, True, True] + [
        True,
        True,
        True,
        True,
        True,
        True,
        True,
    ]
    mmap2_mask = np.memmap(
        tmp_path / "mmap2_mask.npy", mode="w+", dtype=np.bool_, shape=(len(data2_mask),)
    )
    mmap2_mask[:] = data2_mask
    mmap2_mask.flush()

    ds = NumpyInterleavedFSLDataset(
        tmp_path / "mmap1.npy",
        tmp_path / "mmap2.npy",
        sequence_length=16,
        pad_token_id=-1,
        eos_token_id=0,
        vocab_size=32_000,
        seed=2,
        docs_per_instance=2,
        chunks_per_doc=4,
        label_mask_paths=[tmp_path / "mmap1_mask.npy", tmp_path / "mmap2_mask.npy"],
        bos_token_id=99,
    )

    ds.work_dir = tmp_path
    ds.prepare()

    assert ds[0]["input_ids"].tolist() == [
        99,
        21,
        22,
        11,
        12,
        23,
        13,
        14,
        24,
        15,
        16,
        25,
        17,
        0,
        -1,
        -1,
    ]
    assert ds[0]["label_mask"].tolist() == [True] * 14 + [False] * 2
    assert ds[1]["input_ids"].tolist() == [99, 1, 2, 8, 3, 4, 9, 5, 6, 10, 7, 0, -1, -1, -1, -1]
    assert ds[1]["label_mask"].tolist() == [True] + [False] + [True] * 10 + [False] * 4
    assert len(ds) == 2


def test_numpy_interleaved_fsl_dataset_with_interleaving_exempt_paths(tmp_path: Path):
    data1 = [1, 2, 3, 4, 5, 6, 7, 0, 8, 9, 10, 0]
    mmap1 = np.memmap(tmp_path / "mmap1.npy", mode="w+", dtype=np.uint16, shape=(len(data1),))
    mmap1[:] = data1
    mmap1.flush()

    data2 = [11, 12, 13, 14, 15, 16, 17, 18, 19, 20, 0, 21, 22, 23, 24, 25, 0]
    mmap2 = np.memmap(tmp_path / "mmap2.npy", mode="w+", dtype=np.uint16, shape=(len(data2),))
    mmap2[:] = data2
    mmap2.flush()

    ds = NumpyInterleavedFSLDataset(
        tmp_path / "mmap1.npy",
        tmp_path / "mmap2.npy",
        sequence_length=16,
        pad_token_id=-1,
        eos_token_id=0,
        vocab_size=32_000,
        seed=3,
        docs_per_instance=2,
        chunks_per_doc=4,
        interleaving_exempt_paths=[tmp_path / "mmap1.npy"],
    )
    ds.work_dir = tmp_path
    ds.prepare()

    assert ds[0]["input_ids"].tolist() == [1, 2, 3, 4, 5, 6, 7, 0] + [-1] * 8
    assert ds[1]["input_ids"].tolist() == [8, 9, 10, 0] + [-1] * 12

    assert ds[2]["input_ids"].tolist() == [
        21,
        22,
        11,
        12,
        23,
        13,
        14,
        24,
        15,
        16,
        25,
        17,
        18,
        0,
        -1,
        -1,
    ]
    assert ds[2]["label_mask"].tolist() == [True] * 14 + [False] * 2
    assert len(ds) == 3


def test_guess_dtype():
    config = NumpyDatasetConfig(paths=[], sequence_length=1024, tokenizer=TokenizerConfig.gpt2())
    assert config.get_dtype() == np.uint16

    config = NumpyDatasetConfig(paths=[], sequence_length=1024, tokenizer=TokenizerConfig.dolma2())
    assert config.get_dtype() == np.uint32<|MERGE_RESOLUTION|>--- conflicted
+++ resolved
@@ -419,11 +419,7 @@
     # first_src_sequence = mmap1[0][1][:sequence_length].tolist()
     # Note that changing the seed here could result in the inclusion of the first sequence from the mock data.
     # assert not np.array_equal(first_src_sequence, first_ds_item)
-<<<<<<< HEAD
     expected = "2b5a2c"
-=======
-    expected = "49249ad2"
->>>>>>> 26998de5
     assert ds.fingerprint.endswith(
         expected
     ), f"Fingerprint mismatch, expected {expected}, got {ds.fingerprint[-6:]}...Do you need to update expected fingerprint?"
@@ -497,11 +493,7 @@
     ).build()
     ds.prepare()
 
-<<<<<<< HEAD
     expected_fingerprint = "60cd21"
-=======
-    expected_fingerprint = "46705466"
->>>>>>> 26998de5
     first_ds_item = ds[0]["input_ids"].tolist()
 
     # NOTE: This is commented out until we fix behavior of the source mixture dataset
