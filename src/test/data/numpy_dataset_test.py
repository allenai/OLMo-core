--- conflicted
+++ resolved
@@ -13,11 +13,7 @@
     NumpyVSLDataset,
     TokenizerConfig,
 )
-<<<<<<< HEAD
 from olmo_core.data.numpy_dataset import NumpyInterleavedFSLDataset, NumpyPackedInterleavedFSLDataset
-=======
-from olmo_core.data.numpy_dataset import NumpyInterleavedFSLDataset
->>>>>>> 739bb3a8
 from olmo_core.data.source_mixture import (
     SourceMixtureConfig,
     SourceMixtureDatasetConfig,
@@ -864,7 +860,6 @@
     assert len(ds) == 3
 
 
-<<<<<<< HEAD
 
 def test_numpy_padding_interleaved_fsl_dataset(tmp_path: Path):
     data1 = [1, 2, 3, 4, 5, 6, 7, 0, 8, 9, 10, 0]
@@ -1487,8 +1482,6 @@
 
 
 
-=======
->>>>>>> 739bb3a8
 def test_guess_dtype():
     config = NumpyDatasetConfig(paths=[], sequence_length=1024, tokenizer=TokenizerConfig.gpt2())
     assert config.get_dtype() == np.uint16
