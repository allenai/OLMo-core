--- conflicted
+++ resolved
@@ -468,11 +468,7 @@
     # first_src_sequence = mmap1[0][1][:sequence_length].tolist()
     # Note that changing the seed here could result in the inclusion of the first sequence from the mock data.
     # assert not np.array_equal(first_src_sequence, first_ds_item)
-<<<<<<< HEAD
-    expected = "49249ad2"
-=======
     expected = "aff421"
->>>>>>> 53dced5e
     assert ds.fingerprint.endswith(
         expected
     ), f"Fingerprint mismatch, expected {expected}, got {ds.fingerprint[-6:]}...Do you need to update expected fingerprint?"
@@ -558,14 +554,9 @@
     ).build()
     ds.prepare()
 
-<<<<<<< HEAD
-    expected_fingerprint = "46705466"
-    first_ds_item = ds[0]["input_ids"].tolist()
-=======
     assert ds.fingerprint.endswith(
         expected_fingerprint
     ), f"Fingerprint mismatch, expected {expected_fingerprint}, got {ds.fingerprint[-6:]}...Do you need to update expected fingerprint?"
->>>>>>> 53dced5e
 
     first_ds_item = ds[0]["input_ids"].tolist()
     # NOTE: This is commented out until we fix behavior of the source mixture dataset
