"""
Example script showing how you could convert model weights on HuggingFace for an OLMo2
model into a format that can be loaded by OLMo-core for fine-tuning.

Note that this script is architecture-dependent. Some models may work out-of-the-box. Support for
other models can be added by updating the constants in :mod:`olmo_core.nn.hf.convert`.
"""

import json
import logging
import tempfile
from argparse import ArgumentParser
from functools import partial
from pathlib import Path
from tempfile import TemporaryDirectory
from typing import Any, Dict, Optional, Tuple

import torch
import torch.distributed.checkpoint.state_dict as dist_cp_sd
from cached_path import cached_path
from transformers import AutoModelForCausalLM

from olmo_core.aliases import PathOrStr
from olmo_core.data.tokenizer import TokenizerConfig
from olmo_core.distributed.checkpoint import save_model_and_optim_state
from olmo_core.io import copy_file, file_exists, join_path
from olmo_core.nn.conversion.state_mapping import TemplatePlaceholder
from olmo_core.nn.hf.checkpoint import load_hf_model
from olmo_core.nn.hf.convert import get_converter_from_hf
from olmo_core.nn.transformer.config import TransformerConfig
from olmo_core.nn.transformer.model import Transformer
from olmo_core.utils import get_default_device, prepare_cli_environment

log = logging.getLogger(__name__)


def _get_transformer_config(model_arch: str, vocab_size: int) -> TransformerConfig:
    transformer_configs = {
        "olmo2_190m": TransformerConfig.olmo2_190M,
        "olmo2_370m": TransformerConfig.olmo2_370M,
        "olmo2_600m": TransformerConfig.olmo2_600M,
        "olmo2_760m": TransformerConfig.olmo2_760M,
        "olmo2_1b": TransformerConfig.olmo2_1B,
        "olmo2_1b_v2": TransformerConfig.olmo2_1B_v2,
        "olmo2_3b": TransformerConfig.olmo2_3B,
        "olmo2_7b": TransformerConfig.olmo2_7B,
        "olmo2_13b": TransformerConfig.olmo2_13B,
        "olmo2_32b": TransformerConfig.olmo2_32B,
        "smallmoe": TransformerConfig.smallmoe,
        "olmoe_1b_7b": TransformerConfig.olmoe_1B_7B,
        "ngpt_271m": TransformerConfig.ngpt_271M,
        "ngpt_1b": TransformerConfig.ngpt_1B,
        "llama2_271m": TransformerConfig.llama2_271M,
        "llama2_1b": TransformerConfig.llama2_1B,
        "llama2_7b": TransformerConfig.llama2_7B,
        "llama2_13b": TransformerConfig.llama2_13B,
        "llama2_26b": TransformerConfig.llama2_26B,
        "llama2_70b": TransformerConfig.llama2_70B,
        "llama3_1b": TransformerConfig.llama3_1B,
        "llama3_8b": TransformerConfig.llama3_8B,
        "llama3_70b": TransformerConfig.llama3_70B,
        "llama3_405b": TransformerConfig.llama3_405B,
    }

    return transformer_configs[model_arch.lower()](vocab_size)


def _get_tokenizer_config(tokenizer_id: str) -> TokenizerConfig:
    tokenizer_configs = {
        "dolma2": TokenizerConfig.dolma2,
        "gpt_neox_olmo_dolma_v1_5": TokenizerConfig.gpt_neox_olmo_dolma_v1_5,
        "gpt2": TokenizerConfig.gpt2,
    }

    return tokenizer_configs[tokenizer_id.lower()]()


def convert_checkpoint_from_hf(
    hf_checkpoint_path: str | Path,
    output_path: str | Path,
    transformer_config_dict: Dict[str, Any],
    tokenizer_config_dict: Dict[str, Any],
    *,
    hf_revision: str = "main",
    model_id: str | None = None,
    max_sequence_length: int = -1,
    validate: bool = True,
    debug: bool = False,
    device: torch.device | None = None,
) -> None:
    """
    Convert a HF checkpoint to an OLMo core checkpoint.

    Args:
        hf_checkpoint_path: Path to the original HF checkpoint
        output_path: Where to save the converted model
        transformer_config_dict: Dictionary form of OLMo core model config
        tokenizer_config_dict: Dictionary form of OLMo core tokenizer config
    """
    if max_sequence_length <= 0:
        raise ValueError(f"Missing or invalid sequence length: {max_sequence_length}")

    # Remove deprecated transformer config options
    if "compile" in transformer_config_dict:
        del transformer_config_dict["compile"]
    if "dp_config" in transformer_config_dict:
        del transformer_config_dict["dp_config"]
    if "tp_config" in transformer_config_dict:
        del transformer_config_dict["tp_config"]
    if "float8_config" in transformer_config_dict:
        del transformer_config_dict["float8_config"]

    model = TransformerConfig.from_dict(transformer_config_dict).build()
    device = device or get_default_device()
    model.to_empty(device=device)

    state_dict_options = dist_cp_sd.StateDictOptions(
        flatten_optimizer_state_dict=True, cpu_offload=True
    )
    model_state_dict = dist_cp_sd.get_model_state_dict(model, options=state_dict_options)

    tokenizer_config = TokenizerConfig.from_dict(tokenizer_config_dict)

    with TemporaryDirectory() as work_dir:
        log.info(f"Loading HF checkpoint from '{hf_checkpoint_path}' (revision '{hf_revision}')")
        load_hf_model(
            hf_checkpoint_path,
            model_state_dict,
            revision=hf_revision,
            model_id=model_id,
            work_dir=work_dir,
            num_embeddings=model.vocab_size,
        )
        model.load_state_dict(model_state_dict)

    model_and_optim_dir = join_path(output_path, "model_and_optim")
    log.info(f"Saving OLMo core checkpoint to '{model_and_optim_dir}'")
    save_model_and_optim_state(model_and_optim_dir, model, save_overwrite=True)
    log.info(f"Successfully saved converted model to '{output_path}'")

    config_path = join_path(output_path, "config.json")
    log.info(f"Writing partial experiment config to '{config_path}'")
    experiment_config_dict = {
        "model": transformer_config_dict,
        "dataset": {
            "tokenizer": tokenizer_config_dict,
        },
    }

    with tempfile.NamedTemporaryFile(mode="w") as temp_file:
        json.dump(experiment_config_dict, temp_file)
<<<<<<< HEAD
        temp_file.flush()
=======
        temp_file.flush()  # make sure data is written to disk, json.dump doesn't flush.
>>>>>>> fa5a5dca
        copy_file(temp_file.name, config_path, save_overwrite=True)
        log.info(f"Successfully wrote partial experiment config to '{config_path}'")

    if validate:
        log.info("Validating converted model")
        validate_conversion(
            hf_checkpoint_path,
            model,
            tokenizer_config.vocab_size,
            hf_revision=hf_revision,
            model_id=model_id,
            debug=debug,
            device=device,
        )
        log.info("Validation completed successful")


def _register_debug_hooks(hf_model: torch.nn.Module, model: Transformer):
    MAX_DIM_SIZE = 1_000_000

    olmo_core_debug_state: Dict[str, Tuple[int, torch.Tensor]] = {}
    hf_debug_state: Dict[str, Tuple[int, torch.Tensor]] = {}

    def module_hook(
        debug_state: Dict[str, Tuple[int, torch.Tensor]],
        name: str,
        _: torch.nn.Module,
        args,
        output,
    ):
        if len(args) >= 1 and isinstance(args[0], torch.Tensor):
            state_name = f"{name}|input"
            input = args[0].detach()
            for i, size in enumerate(input.shape):
                input = input.narrow(i, 0, min(size, MAX_DIM_SIZE))
            debug_state[state_name] = (len(debug_state), input.float())
        if isinstance(output, torch.Tensor):
            state_name = f"{name}|output"
            output = output.detach()
            for i, size in enumerate(output.shape):
                output = output.narrow(i, 0, min(size, MAX_DIM_SIZE))
            debug_state[state_name] = (len(debug_state), output.float())

    for name, module in model.named_modules():
        module.register_forward_hook(partial(module_hook, olmo_core_debug_state, name))
    for name, module in hf_model.named_modules():
        module.register_forward_hook(partial(module_hook, hf_debug_state, name))

    return olmo_core_debug_state, hf_debug_state


def validate_conversion(
    hf_path: str | Path,
    model: Transformer,
    vocab_size: int,
    hf_revision: str = "main",
    model_id: str | None = None,
    debug: bool = False,
    device: torch.device | None = None,
):
    if torch.cuda.is_available():
        torch.cuda.init()

    device = device or get_default_device()

    B, T = 1, 120
    input_ids = torch.randint(0, vocab_size, (B, T)).to(device)

    log.info("Loading converted checkpoint for validation...")
    hf_model = AutoModelForCausalLM.from_pretrained(hf_path, revision=hf_revision).to(device).eval()

    olmo_core_state, hf_state = {}, {}
    state_mapping = None
    if debug:
        olmo_core_state, hf_state = _register_debug_hooks(hf_model, model)
        state_converter = get_converter_from_hf(model_id=model_id)

        if not hasattr(hf_model.config, "num_hidden_layers"):
            raise ValueError(f"Number of hidden layers missing in HF config: {hf_model.config}")
        n_layers: int = hf_model.config.num_hidden_layers
        n_experts: int | None = getattr(hf_model.config, "num_experts", None)

        placeholder_bounds = {
            TemplatePlaceholder.LAYER: n_layers,
        }
        if n_experts:
            placeholder_bounds[TemplatePlaceholder.EXPERT] = n_experts

        state_mapping = state_converter.get_mappings(hf_model.state_dict(), placeholder_bounds)

    log.info("Running OLMo core and HF models for validation...")
    with torch.no_grad():
        hf_logits, *_ = hf_model(input_ids=input_ids, return_dict=False)

    del hf_model

    model = model.to(device).eval()
    with torch.no_grad():
        logits = model(input_ids=input_ids)

    if debug:
        assert state_mapping is not None

        simple_key_mapping = {
            mapping.source_keys[0]
            .replace(".weight", ""): mapping.dest_keys[0]
            .replace(".weight", "")
            for mapping in state_mapping
            if len(mapping.source_keys) == 1 and len(mapping.dest_keys) == 1
        }

        log.info(f"simple mapping: {simple_key_mapping}")
        log.info(f"hf_state keys: {hf_state.keys()}")
        log.info(f"olmo_core_state keys: {olmo_core_state.keys()}")

        for hf_state_name, (_, hf_tensor) in sorted(hf_state.items(), key=lambda item: item[1][0]):
            hf_key, state_type = hf_state_name.split("|")
            if hf_key not in simple_key_mapping:
                continue

            olmo_core_state_name = f"{simple_key_mapping[hf_key]}|{state_type}"
            if olmo_core_state_name not in olmo_core_state:
                continue

            _, olmo_core_tensor = olmo_core_state[olmo_core_state_name]

            if olmo_core_tensor.shape != hf_tensor.shape:
                log.info(
                    f"{hf_state_name}, {olmo_core_state_name} shape mismatch: {hf_tensor.shape} {olmo_core_tensor.shape}"
                )
            if olmo_core_tensor.dtype != hf_tensor.dtype:
                log.info(
                    f"{hf_state_name}, {olmo_core_state_name} dtype mismatch: {hf_tensor.dtype} {olmo_core_tensor.dtype}"
                )
            if len(olmo_core_tensor.shape) == len(hf_tensor.shape):
                common_shape = tuple(
                    min(olmo_core_dim, hf_dim)
                    for olmo_core_dim, hf_dim in zip(olmo_core_tensor.shape, hf_tensor.shape)
                )
                for i, dim in enumerate(common_shape):
                    olmo_core_tensor = olmo_core_tensor.narrow(i, 0, dim)
                    hf_tensor = hf_tensor.narrow(i, 0, dim)
                log.info(
                    f"{hf_state_name}, {olmo_core_state_name} element diff abs mean: {(olmo_core_tensor - hf_tensor).float().abs().mean()}"
                )

    torch.testing.assert_close(hf_logits[..., :vocab_size], logits[..., :vocab_size])


def load_config(checkpoint_input_dir: PathOrStr) -> Optional[dict]:
    if not file_exists(f"{checkpoint_input_dir}/config.json"):
        log.warning(f"Config file not found at {checkpoint_input_dir}")
        return None

    with cached_path(f"{checkpoint_input_dir}/config.json").open("r", encoding="utf-8") as f:
        config_dict = json.load(f)

    if "model" not in config_dict:
        log.warning(
            f"Config file at {checkpoint_input_dir} is not an OLMo core experiment config, ignoring"
        )
        return None

    return config_dict


def parse_args():
    parser = ArgumentParser(description=__doc__)
    parser.add_argument(
        "-i",
        "--checkpoint-input-path",
        type=str,
        required=True,
        help="Local or remote directory containing the HF checkpoint, or the model id of a HF Hub repo.",
    )
    parser.add_argument(
        "-r",
        "--revision",
        type=str,
        default="main",
        help="The revision of the HF model, if the input path is the model id of a HF Hub repo.",
    )

    parser.add_argument(
        "-c",
        "--config-path",
        type=str,
        default=None,
        help="Path to an OLMo Core experiment config containing information about the model architecture and tokenizer.",
    )
    parser.add_argument(
        "-m",
        "--model-arch",
        help="OLMo Core model architecture corresponding to the HF model. New architectures should be added to ``_get_transformer_config``. This is required when an OLMo Core experiment config is not provided.",
    )
    parser.add_argument(
        "-t",
        "--tokenizer",
        type=str,
        default="dolma2",
        help="OLMo Core tokenizer corresponding to the HF model. New tokenizers should be added to ``_get_tokenizer_config``. This is required when an OLMo Core experiment config is not provided.",
    )

    parser.add_argument(
        "-o",
        "--output-dir",
        type=Path,
        required=True,
        help="Local or remote directory where the converted checkpoint should be saved.",
    )
    parser.add_argument(
        "-s",
        "--max-sequence-length",
        type=int,
        required=True,
        help="Max sequence length supported by the model.",
    )
    parser.add_argument(
        "--model-id",
        help="Model id of the HF Hub repo corresponding to the model. Use to get model specific mappings in :mod:`olmo_core.nn.hf.convert`",
    )
    parser.add_argument(
        "--skip-validation",
        dest="validate",
        action="store_false",
        help="If set, validation to check that the converted model matches the original model is skipped.",
    )
    parser.add_argument(
        "--debug",
        dest="debug",
        action="store_true",
        help="If set, debug information of validation is output.",
    )
    parser.add_argument(
        "--device",
        type=torch.device,
        help="The device on which conversion and validation occurs. Defaults to CUDA or MPS if available and initialized.",
    )
    return parser.parse_args()


def main():
    args = parse_args()

    experiment_config = load_config(args.config_path or args.checkpoint_input_path)
    transformer_config_dict = None
    if experiment_config is not None:
        transformer_config_dict = experiment_config["model"]
        tokenizer_config_dict = experiment_config.get("dataset", {}).get("tokenizer")
    else:
        assert args.model_arch is not None
        assert args.tokenizer is not None
        tokenizer_config = _get_tokenizer_config(args.tokenizer)
        transformer_config_dict = _get_transformer_config(
            args.model_arch, tokenizer_config.padded_vocab_size()
        ).as_config_dict()
        tokenizer_config_dict = tokenizer_config.as_config_dict()

    assert transformer_config_dict is not None
    assert tokenizer_config_dict is not None

    convert_checkpoint_from_hf(
        hf_checkpoint_path=args.checkpoint_input_path,
        hf_revision=args.revision,
        output_path=args.output_dir,
        transformer_config_dict=transformer_config_dict,
        tokenizer_config_dict=tokenizer_config_dict,
        model_id=args.model_id,
        max_sequence_length=args.max_sequence_length,
        validate=args.validate,
        debug=args.debug,
        device=args.device,
    )


if __name__ == "__main__":
    prepare_cli_environment()
    main()<|MERGE_RESOLUTION|>--- conflicted
+++ resolved
@@ -149,11 +149,7 @@
 
     with tempfile.NamedTemporaryFile(mode="w") as temp_file:
         json.dump(experiment_config_dict, temp_file)
-<<<<<<< HEAD
-        temp_file.flush()
-=======
         temp_file.flush()  # make sure data is written to disk, json.dump doesn't flush.
->>>>>>> fa5a5dca
         copy_file(temp_file.name, config_path, save_overwrite=True)
         log.info(f"Successfully wrote partial experiment config to '{config_path}'")
 
