"""
Example script to convert a OLMo Core model checkpoint to a HuggingFace model checkpoint.

Note that this script is architecture-dependent, meaning it may only work for OLMo Core model
architectures that have support in the `transformers` library.
"""

import json
import logging
import re
from argparse import ArgumentParser
from functools import partial
from pathlib import Path
from tempfile import TemporaryDirectory
from typing import Any, Dict, Optional, Tuple

import torch
import torch.distributed.checkpoint.state_dict as dist_cp_sd
import torch.nn.functional as F
from cached_path import cached_path
from transformers import AutoConfig, AutoModelForCausalLM

from olmo_core.aliases import PathOrStr
from olmo_core.config import DType
from olmo_core.data.tokenizer import TokenizerConfig
from olmo_core.distributed.checkpoint import load_model_and_optim_state
from olmo_core.io import file_exists, join_path
<<<<<<< HEAD
from olmo_core.nn.attention import AttentionBackendName, AttentionType
from olmo_core.nn.conversion.state_mapping import StateType, TemplatePlaceholder
=======
from olmo_core.nn.attention import AttentionBackendName
from olmo_core.nn.conversion.state_mapping import TemplatePlaceholder
>>>>>>> 601d3367
from olmo_core.nn.hf.checkpoint import save_hf_model
from olmo_core.nn.hf.convert import get_converter_to_hf
from olmo_core.nn.transformer.config import TransformerConfig
from olmo_core.nn.transformer.model import Transformer
from olmo_core.utils import has_flash_attn, prepare_cli_environment

log = logging.getLogger(__name__)


def convert_checkpoint_to_hf(
    original_checkpoint_path: str | Path,
    output_path: str | Path,
    transformer_config_dict: Dict[str, Any],
    tokenizer_config_dict: Dict[str, Any],
    *,
    dtype: Optional[DType] = None,
    max_sequence_length: int = -1,
    validate: bool = True,
    debug: bool = False,
    device: torch.device | None = None,
    validation_device: torch.device | None = None,
    validation_sliding_window: int | None = None,
) -> None:
    """
    Convert a checkpoint to a different OLMo core compatible format.

    Args:
        original_checkpoint_path: Path to the original checkpoint
        output_format: Format of converted checkpoint
        output_path: Where to save the converted model
        transformer_config_dict: Dictionary form of OLMo core model config
        tokenizer_config_dict: Dictionary form of OLMo core tokenizer config
    """
    if max_sequence_length <= 0:
        raise ValueError(f"Missing or invalid sequence length: {max_sequence_length}")

    # Remove deprecated transformer config options
    if "compile" in transformer_config_dict:
        del transformer_config_dict["compile"]
    if "dp_config" in transformer_config_dict:
        del transformer_config_dict["dp_config"]
    if "tp_config" in transformer_config_dict:
        del transformer_config_dict["tp_config"]
    if "float8_config" in transformer_config_dict:
        del transformer_config_dict["float8_config"]

<<<<<<< HEAD
    model_config = TransformerConfig.from_dict(transformer_config_dict)

    validation_device = validation_device or torch.device("cpu")

    if model_config.block.attention.name == AttentionType.fused:
        if has_flash_attn():
            log.info(
                "Fused attention requires flash attention, using GPU and flash backend for conversion and validation"
            )
            device = torch.device("cuda")
            validation_device = torch.device("cuda")
            model_config.block.attention.backend = AttentionBackendName.flash
        else:
            raise RuntimeError(
                "Fused attention requires flash attention, but flash attention is not available"
            )
    elif validate and model_config.block.attention.backend != AttentionBackendName.torch:
        log.info(
            "Using torch backend for conversion and validation to stop validation from failing."
        )
        model_config.block.attention.backend = AttentionBackendName.torch
        model_config.block.attention.use_flash = False
=======
    # Check if validation is being performed and flash attn / TE attn is requested but cannot run.
    device = device or get_default_device()
    if validate:
        if (attention := transformer_config_dict.get("block", {}).get("attention")) is not None:
            backend = attention.get("backend")
            use_flash = bool(attention.get("use_flash"))

            # If use_flash is requested but no backend set, assume flash_2.
            if use_flash and not backend:
                backend = "flash_2"

            # 'fused' requires flash attention 2; if unavailable, disable validation to avoid failures.
            if attention.get("name") == "fused":
                assert backend == "flash_2", "Fused attention requires flash_2 backend"
                try:
                    AttentionBackendName.flash_2.assert_supported()
                    if device.type != "cuda":
                        raise RuntimeError(f"CUDA device required for {backend=}")
                except Exception:
                    log.warning(
                        "Flash attention required for validation but not available; disabling validation.",
                        exc_info=True,
                    )
                    validate = False
            elif backend is not None:
                try:
                    AttentionBackendName[backend].assert_supported()
                    if backend in ("flash_2", "flash_3", "te") and device.type != "cuda":
                        raise RuntimeError(f"CUDA device required for {backend=}")
                except Exception:
                    log.warning(
                        f"{backend=} unavailable/unsupported; disabling to avoid validation failures.",
                        exc_info=True,
                    )
                    if "use_flash" in attention:
                        attention["use_flash"] = False
                    attention["backend"] = None
>>>>>>> 601d3367

    model = model_config.build(init_device="meta")
    model.to_empty(device=device or torch.device("cpu"))

    tokenizer_config = TokenizerConfig.from_dict(tokenizer_config_dict)
    vocab_size = tokenizer_config.vocab_size

    with TemporaryDirectory() as work_dir:
        model_and_optim_dir = join_path(original_checkpoint_path, "model_and_optim")
        log.info(f"Loading checkpoint from '{model_and_optim_dir}'")
        load_model_and_optim_state(
            model_and_optim_dir,
            model,
            work_dir=work_dir,
        )
        log.info(f"Saving checkpoint to '{output_path}'")
        state_dict_options = dist_cp_sd.StateDictOptions(
            flatten_optimizer_state_dict=True, cpu_offload=True
        )
        model_state_dict = dist_cp_sd.get_model_state_dict(model, options=state_dict_options)

        save_hf_model(
            output_path,
            model_state_dict,
            model,
            dtype=dtype,
            vocab_size=vocab_size,
            work_dir=work_dir,
            save_overwrite=True,
        )
        # checkpointer.save(output_path, train_module, train_state={}, format=output_format)
        log.info(f"Successfully saved converted model to '{output_path}'")

    log.info("Fixing HF config using tokenizer config data and script arguments")
    huggingface_config = AutoConfig.from_pretrained(output_path)
    huggingface_config.max_position_embeddings = max_sequence_length
    huggingface_config.pad_token_id = tokenizer_config.pad_token_id
    huggingface_config.bos_token_id = tokenizer_config.bos_token_id
    huggingface_config.eos_token_id = tokenizer_config.eos_token_id
    huggingface_config.save_pretrained(output_path)
    log.info("Successfully fixed config using tokenizer config data and script arguments")

    if validate:
        log.info("Validating converted model")
        validate_conversion(
            output_path,
            model,
            tokenizer_config.vocab_size,
            debug=debug,
            dtype=dtype,
            device=validation_device,
            sliding_window=validation_sliding_window,
        )
        log.info("Validation completed successful")


def _register_debug_hooks(hf_model: torch.nn.Module, model: Transformer):
    MAX_DIM_SIZE = 1_000_000

    olmo_core_debug_state: Dict[str, Tuple[int, torch.Tensor]] = {}
    hf_debug_state: Dict[str, Tuple[int, torch.Tensor]] = {}

    def module_hook(
        debug_state: Dict[str, Tuple[int, torch.Tensor]],
        model_type: str,
        name: str,
        _: torch.nn.Module,
        args,
        output,
    ):
        if (
            model_type == "hf"
            and re.match(r"model.layers.\d+.block_sparse_moe$", name)
            and isinstance(output, tuple)
        ):
            # Special casing for HF moe
            assert isinstance(output[0], torch.Tensor), (name, output)
            output = output[0]
        if model_type == "hf" and re.match(r"model.layers.\d+.mlp.gate", name):
            # Special casing for FlexOlmo router
            assert isinstance(output, torch.Tensor), (name, output)
            router_logits = output.detach().clone()
            routing_weights = F.softmax(router_logits, dim=1, dtype=torch.float)
            # Like topk, but we keep all the data. This will hopefully go ok.
            routing_weights, routing_indices = torch.sort(routing_weights, descending=True, dim=-1)
            output = routing_weights
        if model_type == "hf" and re.match(r"model.layers.\d+.block_sparse_moe.gate", name):
            # Special casing for HF moe router
            assert isinstance(output, torch.Tensor), (name, output)
            router_logits = output.detach().clone()
            routing_weights = F.sigmoid(router_logits.float())
            # Like topk, but we keep all the data. This will hopefully go ok.
            routing_weights, routing_indices = torch.sort(routing_weights, descending=True, dim=-1)
            output = routing_weights
        if model_type == "olmo_core" and re.match(r"blocks.\d+.feed_forward_moe.router", name):
            # Special casing for OLMo Core moe router
            assert isinstance(output, tuple), (name, output)
            assert isinstance(output[0], torch.Tensor), (name, output[0])
            output = output[0]

        if len(args) >= 1 and isinstance(args[0], torch.Tensor):
            state_name = f"{name}|input"
            input = args[0].detach()
            for i, size in enumerate(input.shape):
                input = input.narrow(i, 0, min(size, MAX_DIM_SIZE))
            debug_state[state_name] = (len(debug_state), input)
        if isinstance(output, torch.Tensor):
            state_name = f"{name}|output"
            output = output.detach()
            for i, size in enumerate(output.shape):
                output = output.narrow(i, 0, min(size, MAX_DIM_SIZE))
            debug_state[state_name] = (len(debug_state), output)

    for name, module in model.named_modules():
        module.register_forward_hook(partial(module_hook, olmo_core_debug_state, "olmo_core", name))
    for name, module in hf_model.named_modules():
        module.register_forward_hook(partial(module_hook, hf_debug_state, "hf", name))

    return olmo_core_debug_state, hf_debug_state


def validate_conversion(
    hf_path: str | Path,
    model: Transformer,
    vocab_size: int,
    debug: bool = False,
    dtype: DType | None = None,
    device: torch.device | None = None,
    sliding_window: int | None = None,
):
    device = device or torch.device("cpu")
    log.info(f"Running validation on {device}")

    B, T = 1, 60
    input_ids = torch.randint(0, vocab_size, (B, T)).to(device)

    is_sliding = any(
        hasattr(block.attention, "window_size") and block.attention.window_size != (-1, -1)
        for block in model.blocks.values()
    )

    log.info("Loading converted checkpoint for validation...")
    kwargs = {}
    if is_sliding and sliding_window is not None:
        kwargs["sliding_window"] = sliding_window
    hf_config = AutoConfig.from_pretrained(
        hf_path,
        **kwargs,
    )
    hf_model = (
        AutoModelForCausalLM.from_pretrained(
            hf_path,
            torch_dtype="auto",
            config=hf_config,
            attn_implementation="sdpa",
        )
        .to(device)
        .eval()
    )
    hf_config = hf_model.config

    olmo_core_state, hf_state = {}, {}
    if debug:
        olmo_core_state, hf_state = _register_debug_hooks(hf_model, model)

    log.info("Running OLMo core and HF models for validation...")
    with torch.no_grad():
        hf_logits = hf_model(input_ids=input_ids).logits

    del hf_model

    if dtype:
        model = model.to(dtype.as_pt())
    model = model.to(device=device)
    model.eval()
    with torch.no_grad():
        logits = model(input_ids=input_ids)

    if debug:
        state_converter = get_converter_to_hf(getattr(hf_config, "model_type", None))
        if not hasattr(hf_config, "num_hidden_layers"):
            raise ValueError(f"Number of hidden layers missing in HF config: {hf_config}")
        n_layers: int = hf_config.num_hidden_layers
        n_experts: int | None = getattr(hf_config, "num_experts", None)

        placeholder_bounds = {
            TemplatePlaceholder.LAYER: n_layers,
        }
        if n_experts:
            placeholder_bounds[TemplatePlaceholder.EXPERT] = n_experts

        olmo_debug_empty_state = {key.split("|")[0]: None for key in olmo_core_state.keys()}
        state_mapping = state_converter.get_mappings(
            olmo_debug_empty_state, placeholder_bounds, state_type=StateType.module
        )
        del olmo_debug_empty_state

        simple_module_name_mapping = {
            mapping.source_keys[0]: mapping.dest_keys
            for mapping in state_mapping
            if len(mapping.source_keys) == 1
        }

        log.info(f"simple mapping: {simple_module_name_mapping}")
        log.info(f"hf_state keys: {hf_state.keys()}")
        log.info(f"olmo_core_state keys: {olmo_core_state.keys()}")

        for olmo_core_state_name, (_, olmo_core_tensor) in sorted(
            olmo_core_state.items(), key=lambda item: item[1][0]
        ):
            olmo_core_key, state_type = olmo_core_state_name.split("|")
            if olmo_core_key in simple_module_name_mapping:
                olmo_core_module_name = olmo_core_key
            else:
                log.warning(
                    f"No 1-to-many param mapping found for module {olmo_core_key}, cannot compare to HF"
                )
                continue

            hf_param_names = simple_module_name_mapping[olmo_core_module_name]
            for i_key, hf_param_name in enumerate(hf_param_names):
                hf_state_name = f"{hf_param_name}|{state_type}"
                if f"{hf_param_name}|{state_type}" in hf_state:
                    hf_state_name = f"{hf_param_name}|{state_type}"
                else:
                    log.warning(
                        f"No HF state found for param {hf_state_name}, cannot compare to OLMo Core"
                    )
                    continue

                _, hf_tensor = hf_state[hf_state_name]
                if hf_tensor.shape[0] < len(hf_param_names):
                    log.warning(
                        f"Unable to chunk HF state {hf_state_name} into {len(hf_param_names)} pieces"
                    )
                    continue
                hf_tensor = hf_tensor.tensor_split(len(hf_param_names), dim=0)[i_key]

                if olmo_core_tensor.shape != hf_tensor.shape:
                    log.info(
                        f"{olmo_core_state_name}, {hf_state_name} shape mismatch: {olmo_core_tensor.shape} {hf_tensor.shape}"
                    )
                if olmo_core_tensor.dtype != hf_tensor.dtype:
                    log.info(
                        f"{olmo_core_state_name}, {hf_state_name} dtype mismatch: {olmo_core_tensor.dtype} {hf_tensor.dtype}"
                    )
                if len(olmo_core_tensor.squeeze().shape) == len(hf_tensor.squeeze().shape):
                    olmo_core_tensor = olmo_core_tensor.squeeze()
                    hf_tensor = hf_tensor.squeeze()

                    common_shape = tuple(
                        min(olmo_core_dim, hf_dim)
                        for olmo_core_dim, hf_dim in zip(olmo_core_tensor.shape, hf_tensor.shape)
                    )
                    for i, dim in enumerate(common_shape):
                        olmo_core_tensor = olmo_core_tensor.narrow(i, 0, dim)
                        hf_tensor = hf_tensor.narrow(i, 0, dim)
                    log.info(
                        f"{olmo_core_state_name}, {hf_state_name} element diff abs mean: {(olmo_core_tensor - hf_tensor).float().abs().mean()}"
                    )

    torch.testing.assert_close(
        hf_logits[..., :vocab_size].float(), logits[..., :vocab_size].float(), rtol=1e-4, atol=1e-4
    )


def load_config(checkpoint_input_dir: PathOrStr) -> Optional[dict]:
    if not file_exists(f"{checkpoint_input_dir}/config.json"):
        raise RuntimeError(f"Config file not found at {checkpoint_input_dir}")

    with cached_path(f"{checkpoint_input_dir}/config.json").open("r", encoding="utf-8") as f:
        config_dict = json.load(f)

    if "model" not in config_dict:
        raise RuntimeError(
            f"Config file at {checkpoint_input_dir} is not an OLMo core experiment config, ignoring"
        )

    return config_dict


def parse_args():
    parser = ArgumentParser(description=__doc__)
    parser.add_argument(
        "-i",
        "--checkpoint-input-path",
        type=str,
        required=True,
        help="Local or remote directory containing the OLMo Core checkpoint.",
    )

    parser.add_argument(
        "-o",
        "--huggingface-output-dir",
        type=Path,
        required=True,
        help="Local or remote directory where the converted checkpoint should be saved.",
    )
    parser.add_argument(
        "-s",
        "--max-sequence-length",
        type=int,
        required=True,
        help="Max sequence length supported by the model.",
    )
    parser.add_argument(
        "--skip-validation",
        dest="validate",
        action="store_false",
        help="If set, validation to check that the converted model matches the original model is skipped.",
    )
    parser.add_argument(
        "--debug",
        dest="debug",
        action="store_true",
        help="If set, debug information of validation is output.",
    )
    parser.add_argument(
        "--device",
        type=torch.device,
        help="The device on which conversion occurs. Defaults to CPU.",
    )
    parser.add_argument(
        "--dtype",
        help="The torch dtype that model weights should be saved as. Defaults to bfloat16 due to https://github.com/allenai/olmo-cookbook/issues/60.",
        type=DType,
        default=DType.bfloat16,
    )
    parser.add_argument(
        "--validation-device",
        type=torch.device,
        help="The device on which validation occurs. Defaults to CPU.",
    )
    parser.add_argument(
        "--validation-sliding-window",
        help="If set, overrides the model's sliding window size during validation. Useful for checking that sliding window is correctly implemented.",
        type=int,
    )
    return parser.parse_args()


def main():
    args = parse_args()

    experiment_config = load_config(args.checkpoint_input_path)
    if experiment_config is None:
        raise RuntimeError("Experiment config not found, cannot convert to HF checkpoint")

    transformer_config_dict = experiment_config["model"]
    tokenizer_config_dict = experiment_config.get("dataset", {}).get("tokenizer")

    assert transformer_config_dict is not None
    assert tokenizer_config_dict is not None

    convert_checkpoint_to_hf(
        original_checkpoint_path=args.checkpoint_input_path,
        output_path=args.huggingface_output_dir,
        transformer_config_dict=transformer_config_dict,
        tokenizer_config_dict=tokenizer_config_dict,
        dtype=args.dtype,
        max_sequence_length=args.max_sequence_length,
        validate=args.validate,
        debug=args.debug,
        device=args.device,
        validation_device=args.validation_device,
        validation_sliding_window=args.validation_sliding_window,
    )


if __name__ == "__main__":
    prepare_cli_environment()
    main()<|MERGE_RESOLUTION|>--- conflicted
+++ resolved
@@ -25,13 +25,8 @@
 from olmo_core.data.tokenizer import TokenizerConfig
 from olmo_core.distributed.checkpoint import load_model_and_optim_state
 from olmo_core.io import file_exists, join_path
-<<<<<<< HEAD
 from olmo_core.nn.attention import AttentionBackendName, AttentionType
 from olmo_core.nn.conversion.state_mapping import StateType, TemplatePlaceholder
-=======
-from olmo_core.nn.attention import AttentionBackendName
-from olmo_core.nn.conversion.state_mapping import TemplatePlaceholder
->>>>>>> 601d3367
 from olmo_core.nn.hf.checkpoint import save_hf_model
 from olmo_core.nn.hf.convert import get_converter_to_hf
 from olmo_core.nn.transformer.config import TransformerConfig
@@ -78,7 +73,6 @@
     if "float8_config" in transformer_config_dict:
         del transformer_config_dict["float8_config"]
 
-<<<<<<< HEAD
     model_config = TransformerConfig.from_dict(transformer_config_dict)
 
     validation_device = validation_device or torch.device("cpu")
@@ -90,7 +84,7 @@
             )
             device = torch.device("cuda")
             validation_device = torch.device("cuda")
-            model_config.block.attention.backend = AttentionBackendName.flash
+            model_config.block.attention.backend = AttentionBackendName.flash_2
         else:
             raise RuntimeError(
                 "Fused attention requires flash attention, but flash attention is not available"
@@ -101,45 +95,6 @@
         )
         model_config.block.attention.backend = AttentionBackendName.torch
         model_config.block.attention.use_flash = False
-=======
-    # Check if validation is being performed and flash attn / TE attn is requested but cannot run.
-    device = device or get_default_device()
-    if validate:
-        if (attention := transformer_config_dict.get("block", {}).get("attention")) is not None:
-            backend = attention.get("backend")
-            use_flash = bool(attention.get("use_flash"))
-
-            # If use_flash is requested but no backend set, assume flash_2.
-            if use_flash and not backend:
-                backend = "flash_2"
-
-            # 'fused' requires flash attention 2; if unavailable, disable validation to avoid failures.
-            if attention.get("name") == "fused":
-                assert backend == "flash_2", "Fused attention requires flash_2 backend"
-                try:
-                    AttentionBackendName.flash_2.assert_supported()
-                    if device.type != "cuda":
-                        raise RuntimeError(f"CUDA device required for {backend=}")
-                except Exception:
-                    log.warning(
-                        "Flash attention required for validation but not available; disabling validation.",
-                        exc_info=True,
-                    )
-                    validate = False
-            elif backend is not None:
-                try:
-                    AttentionBackendName[backend].assert_supported()
-                    if backend in ("flash_2", "flash_3", "te") and device.type != "cuda":
-                        raise RuntimeError(f"CUDA device required for {backend=}")
-                except Exception:
-                    log.warning(
-                        f"{backend=} unavailable/unsupported; disabling to avoid validation failures.",
-                        exc_info=True,
-                    )
-                    if "use_flash" in attention:
-                        attention["use_flash"] = False
-                    attention["backend"] = None
->>>>>>> 601d3367
 
     model = model_config.build(init_device="meta")
     model.to_empty(device=device or torch.device("cpu"))
