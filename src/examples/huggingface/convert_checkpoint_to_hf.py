--- conflicted
+++ resolved
@@ -89,15 +89,6 @@
             validate = False
         elif model_config.block.attention.use_flash:
             log.info(
-<<<<<<< HEAD
-                "Flash attention or cuda is unavailable, turning off flash attention and sliding window to stop validation from failing."
-            )
-            model_config.block.attention.use_flash = False
-            model_config.block.attention.sliding_window = None
-
-    model = model_config.build()
-    model.to_empty(device=torch.device("cpu"))
-=======
                 "Flash attention or cuda is unavailable, switching to flex attention to stop validation from failing."
             )
             attention["use_flash"] = False
@@ -106,7 +97,6 @@
     model_config = TransformerConfig.from_dict(transformer_config_dict)
     model = model_config.build()
     model.to_empty(device=device or torch.device("cpu"))
->>>>>>> 326b7b01
 
     tokenizer_config = TokenizerConfig.from_dict(tokenizer_config_dict)
     vocab_size = tokenizer_config.vocab_size
@@ -244,10 +234,6 @@
     )
 
     log.info("Loading converted checkpoint for validation...")
-<<<<<<< HEAD
-    hf_model = AutoModelForCausalLM.from_pretrained(hf_path, torch_dtype="auto").to(device).eval()
-    hf_config = hf_model.config
-=======
     kwargs = {}
     if is_sliding and sliding_window is not None:
         kwargs["sliding_window"] = sliding_window
@@ -265,7 +251,6 @@
         .to(device)
         .eval()
     )
->>>>>>> 326b7b01
 
     olmo_core_state, hf_state = {}, {}
     if debug:
@@ -285,15 +270,11 @@
     del hf_model
 
     if dtype:
-<<<<<<< HEAD
-        model = model.to(device=device, dtype=dtype.as_pt())
-=======
         model = model.to(dtype.as_pt())
     if is_sliding and sliding_window is not None:
         for block in model.blocks.values():
             if block.attention.window_size != (-1, -1):
                 block.attention.window_size = (sliding_window - 1, 0)
->>>>>>> 326b7b01
     model.eval()
     with torch.no_grad():
         logits = model(input_ids=input_ids)
