--- conflicted
+++ resolved
@@ -198,12 +198,8 @@
     input_ids = torch.randint(0, vocab_size, (B, T)).to(device)
 
     log.info("Loading converted checkpoint for validation...")
-<<<<<<< HEAD
-    hf_model = AutoModelForCausalLM.from_pretrained(hf_path).to(device).eval()
+    hf_model = AutoModelForCausalLM.from_pretrained(hf_path, torch_dtype="auto").to(device).eval()
     hf_config = hf_model.config
-=======
-    hf_model = AutoModelForCausalLM.from_pretrained(hf_path, torch_dtype="auto").to(device).eval()
->>>>>>> 2b738178
 
     olmo_core_state, hf_state = {}, {}
     if debug:
